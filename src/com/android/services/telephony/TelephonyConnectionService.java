--- conflicted
+++ resolved
@@ -51,11 +51,8 @@
 
 import java.util.ArrayList;
 import java.util.List;
-<<<<<<< HEAD
 import android.os.Bundle;
 import java.util.Objects;
-=======
->>>>>>> 8d664403
 import java.util.regex.Pattern;
 
 /**
@@ -395,16 +392,11 @@
 
     @Override
     public void triggerConferenceRecalculate() {
-<<<<<<< HEAD
         int size = sPhoneCount;
         for (int i = 0; i < size; i++) {
             if (mTelephonyConferenceController[i].shouldRecalculate()) {
                 mTelephonyConferenceController[i].recalculate();
             }
-=======
-        if (mTelephonyConferenceController.shouldRecalculate()) {
-            mTelephonyConferenceController.recalculate();
->>>>>>> 8d664403
         }
     }
 
