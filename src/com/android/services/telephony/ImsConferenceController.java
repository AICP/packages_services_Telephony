/*
 * Copyright (C) 2014 The Android Open Source Project
 *
 * Licensed under the Apache License, Version 2.0 (the "License");
 * you may not use this file except in compliance with the License.
 * You may obtain a copy of the License at
 *
 *      http://www.apache.org/licenses/LICENSE-2.0
 *
 * Unless required by applicable law or agreed to in writing, software
 * distributed under the License is distributed on an "AS IS" BASIS,
 * WITHOUT WARRANTIES OR CONDITIONS OF ANY KIND, either express or implied.
 * See the License for the specific language governing permissions and
 * limitations under the License
 */

package com.android.services.telephony;

import com.android.internal.telephony.Phone;
import com.android.internal.telephony.PhoneConstants;
import com.android.phone.PhoneUtils;
import com.android.phone.R;

import android.content.Context;
import android.telecom.Conference;
import android.telecom.Connection;
import android.telecom.ConnectionService;
import android.telecom.DisconnectCause;
import android.telecom.Conferenceable;
import android.telecom.PhoneAccountHandle;
import android.telecom.VideoProfile;

import java.util.ArrayList;
import java.util.Collections;
import java.util.HashSet;
import java.util.Iterator;
import java.util.List;
import java.util.stream.Collectors;

/**
 * Manages conferences for IMS connections.
 */
public class ImsConferenceController {
    private int mVideoConferenceMaxSupported = -1;
    private boolean mIsConferenceCallLimited = false;
    /**
     * Conference listener; used to receive notification when a conference has been disconnected.
     */
    private final Conference.Listener mConferenceListener = new Conference.Listener() {
        @Override
        public void onDestroyed(Conference conference) {
            if (Log.VERBOSE) {
                Log.v(ImsConferenceController.class, "onDestroyed: %s", conference);
            }

            mImsConferences.remove(conference);
        }
    };

    /**
     * Ims conference controller connection listener.  Used to respond to changes in state of the
     * Telephony connections the controller is aware of.
     */
    private final Connection.Listener mConnectionListener = new Connection.Listener() {
        @Override
        public void onStateChanged(Connection c, int state) {
            Log.v(this, "onStateChanged: %s", Log.pii(c.getAddress()));
            recalculate();
        }

        @Override
        public void onDisconnected(Connection c, DisconnectCause disconnectCause) {
            Log.v(this, "onDisconnected: %s", Log.pii(c.getAddress()));
            recalculate();
        }

        @Override
        public void onDestroyed(Connection connection) {
            remove(connection);
        }

        @Override
        public void onConferenceStarted() {
            Log.v(this, "onConferenceStarted");
            recalculate();
        }

        @Override
        public void onConferenceSupportedChanged(Connection c, boolean isConferenceSupported) {
            Log.v(this, "onConferenceSupportedChanged");
            recalculate();
        }
    };

    /**
     * The current {@link ConnectionService}.
     */
    private final TelephonyConnectionService mConnectionService;

    /**
     * List of known {@link TelephonyConnection}s.
     */
    private final ArrayList<TelephonyConnection> mTelephonyConnections = new ArrayList<>();

    /**
     * List of known {@link ImsConference}s.  Realistically there will only ever be a single
     * concurrent IMS conference.
     */
    private final ArrayList<ImsConference> mImsConferences = new ArrayList<>(1);

    /**
     * Creates a new instance of the Ims conference controller.
     *
     * @param connectionService The current connection service.
     */
    public ImsConferenceController(TelephonyConnectionService connectionService) {
        mConnectionService = connectionService;
    }

    /**
     * Adds a new connection to the IMS conference controller.
     *
     * @param connection
     */
    void add(TelephonyConnection connection) {
        // DO NOT add external calls; we don't want to consider them as a potential conference
        // member.
        if ((connection.getConnectionProperties() & Connection.PROPERTY_IS_EXTERNAL_CALL) ==
                Connection.PROPERTY_IS_EXTERNAL_CALL) {
            return;
        }

        if (mTelephonyConnections.contains(connection)) {
            // Adding a duplicate realistically shouldn't happen.
            Log.w(this, "add - connection already tracked; connection=%s", connection);
            return;
        }

        // Note: Wrap in Log.VERBOSE to avoid calling connection.toString if we are not going to be
        // outputting the value.
        if (Log.VERBOSE) {
            Log.v(this, "add connection %s", connection);
        }

        mTelephonyConnections.add(connection);
        connection.addConnectionListener(mConnectionListener);
        recalculateConference();
    }

    /**
     * Removes a connection from the IMS conference controller.
     *
     * @param connection
     */
    void remove(Connection connection) {
        // External calls are not part of the conference controller, so don't remove them.
        if ((connection.getConnectionProperties() & Connection.PROPERTY_IS_EXTERNAL_CALL) ==
                Connection.PROPERTY_IS_EXTERNAL_CALL) {
            return;
        }

        if (!mTelephonyConnections.contains(connection)) {
            // Debug only since TelephonyConnectionService tries to clean up the connections tracked
            // when the original connection changes.  It does this proactively.
            Log.d(this, "remove - connection not tracked; connection=%s", connection);
            return;
        }

        if (Log.VERBOSE) {
            Log.v(this, "remove connection: %s", connection);
        }

        connection.removeConnectionListener(mConnectionListener);
        mTelephonyConnections.remove(connection);
        recalculateConferenceable();
    }

    /**
     * Triggers both a re-check of conferenceable connections, as well as checking for new
     * conferences.
     */
    private void recalculate() {
        recalculateConferenceable();
        recalculateConference();
    }

    /**
    *return whether need to limit video conference call max supported for TMO feature
    */
    private boolean allowAddingVideoConfParticipant(ImsConference conference) {
        if (mVideoConferenceMaxSupported == -1) {
            Context context = mConnectionService.getApplicationContext();
            mIsConferenceCallLimited = context.getResources()
                    .getBoolean(R.bool.config_enable_video_conference_call_limit);
            mVideoConferenceMaxSupported = context.getResources().getInteger(
                    R.integer.conference_call_max_participants_supported);
        }
        boolean isVideoConference = !VideoProfile.isAudioOnly(conference.getVideoState());
        return !(mIsConferenceCallLimited && isVideoConference && conference.getConnections().size()
                >= mVideoConferenceMaxSupported);
    }

    /**
     * Calculates the conference-capable state of all GSM connections in this connection service.
     */
    private void recalculateConferenceable() {
        Log.v(this, "recalculateConferenceable : %d", mTelephonyConnections.size());
        HashSet<Conferenceable> conferenceableSet = new HashSet<>(mTelephonyConnections.size() +
                mImsConferences.size());
        HashSet<Conferenceable> conferenceParticipantsSet = new HashSet<>();

        // Loop through and collect all calls which are active or holding
        for (TelephonyConnection connection : mTelephonyConnections) {
            if (Log.DEBUG) {
                Log.d(this, "recalc - %s %s supportsConf? %s", connection.getState(), connection,
                        connection.isConferenceSupported());
            }

            // If this connection is a member of a conference hosted on another device, it is not
            // conferenceable with any other connections.
            if (isMemberOfPeerConference(connection)) {
                if (Log.VERBOSE) {
                    Log.v(this, "Skipping connection in peer conference: %s", connection);
                }
                continue;
            }

            // If this connection does not support being in a conference call, then it is not
            // conferenceable with any other connection.
            if (!connection.isConferenceSupported()) {
                connection.setConferenceables(Collections.<Conferenceable>emptyList());
                continue;
            }

            switch (connection.getState()) {
                case Connection.STATE_ACTIVE:
                    // fall through
                case Connection.STATE_HOLDING:
                    conferenceableSet.add(connection);
                    continue;
                default:
                    break;
            }
            // This connection is not active or holding, so clear all conferencable connections
            connection.setConferenceables(Collections.<Conferenceable>emptyList());
        }
        // Also loop through all active conferences and collect the ones that are ACTIVE or HOLDING.
        for (ImsConference conference : mImsConferences) {
            if (Log.DEBUG) {
                Log.d(this, "recalc - %s %s", conference.getState(), conference);
            }

            //clean the single call conferencable if conference call does not allow merge any more
            //make sure when switch the single call to active,
            //conference to holding the "merge" button does not show either.
            if (!allowAddingVideoConfParticipant(conference)) {
                activeConnections.clear();
                backgroundConnections.clear();
            }

            if (!conference.isConferenceHost()
                    || !allowAddingVideoConfParticipant(conference)) {
                if (Log.VERBOSE) {
                    Log.v(this, "skipping conference (not hosted on this device): %s", conference);
                    Log.v(this,"the conference call connection size is : %d"
                            , conference.getConnections().size());
                }
                continue;
            }

            switch (conference.getState()) {
                case Connection.STATE_ACTIVE:
                    //fall through
                case Connection.STATE_HOLDING:
                    conferenceParticipantsSet.addAll(conference.getConnections());
                    conferenceableSet.add(conference);
                    continue;
                default:
                    break;
            }
        }

<<<<<<< HEAD
        Log.v(this, "active: %d, holding: %d", activeConnections.size(),
                backgroundConnections.size());

        // Go through all the active connections and set the background connections as
        // conferenceable.
        for (Conferenceable conferenceable : activeConnections) {
            if (conferenceable instanceof Connection) {
                Connection connection = (Connection) conferenceable;
                connection.setConferenceables(backgroundConnections);
            }
        }

        // Go through all the background connections and set the active connections as
        // conferenceable.
        for (Conferenceable conferenceable : backgroundConnections) {
            if (conferenceable instanceof Connection) {
                Connection connection = (Connection) conferenceable;
                connection.setConferenceables(activeConnections);
            }

        }

        // Set the conference as conferenceable with all the connections
        for (ImsConference conference : mImsConferences) {
            // If this conference is not being hosted on the current device, we cannot conference it
            // with any other connections.
            if (!conference.isConferenceHost() || !allowAddingVideoConfParticipant(conference)) {
                if (Log.VERBOSE) {
                    Log.v(this, "skipping conference (not hosted on this device): %s",
                            conference);
                }
                continue;
            }

            List<Connection> nonConferencedConnections =
                new ArrayList<>(mTelephonyConnections.size());
            for (TelephonyConnection c : mTelephonyConnections) {
                if (c.getConference() == null && c.isConferenceSupported()) {
                    nonConferencedConnections.add(c);
                }
            }
            if (Log.VERBOSE) {
                Log.v(this, "conference conferenceable: %s", nonConferencedConnections);
=======
        Log.v(this, "conferenceableSet size: " + conferenceableSet.size());

        for (Conferenceable c : conferenceableSet) {
            if (c instanceof Connection) {
                // Remove this connection from the Set and add all others
                List<Conferenceable> conferenceables = conferenceableSet
                        .stream()
                        .filter(conferenceable -> c != conferenceable)
                        .collect(Collectors.toList());
                // TODO: Remove this once RemoteConnection#setConferenceableConnections is fixed.
                // Add all conference participant connections as conferenceable with a standalone
                // Connection.  We need to do this to ensure that RemoteConnections work properly.
                // At the current time, a RemoteConnection will not be conferenceable with a
                // Conference, so we need to add its children to ensure the user can merge the call
                // into the conference.
                // We should add support for RemoteConnection#setConferenceables, which accepts a
                // list of remote conferences and connections in the future.
                conferenceables.addAll(conferenceParticipantsSet);

                ((Connection) c).setConferenceables(conferenceables);
            } else if (c instanceof Conference) {
                // Remove all conferences from the set, since we can not conference a conference
                // to another conference.
                List<Connection> connections = conferenceableSet
                        .stream()
                        .filter(conferenceable -> conferenceable instanceof Connection)
                        .map(conferenceable -> (Connection) conferenceable)
                        .collect(Collectors.toList());
                // Conference equivalent to setConferenceables that only accepts Connections
                ((Conference) c).setConferenceableConnections(connections);
>>>>>>> ea2bf564
            }
        }
    }

    /**
     * Determines if a connection is a member of a conference hosted on another device.
     *
     * @param connection The connection.
     * @return {@code true} if the connection is a member of a conference hosted on another device.
     */
    private boolean isMemberOfPeerConference(Connection connection) {
        if (!(connection instanceof TelephonyConnection)) {
            return false;
        }
        TelephonyConnection telephonyConnection = (TelephonyConnection) connection;
        com.android.internal.telephony.Connection originalConnection =
                telephonyConnection.getOriginalConnection();

        return originalConnection != null && originalConnection.isMultiparty() &&
                originalConnection.isMemberOfPeerConference();
    }

    /**
     * Starts a new ImsConference for a connection which just entered a multiparty state.
     */
    private void recalculateConference() {
        Log.v(this, "recalculateConference");

        Iterator<TelephonyConnection> it = mTelephonyConnections.iterator();
        while (it.hasNext()) {
            TelephonyConnection connection = it.next();

            if (connection.isImsConnection() && connection.getOriginalConnection() != null &&
                    connection.getOriginalConnection().isMultiparty()) {

                startConference(connection);
                it.remove();
            }
        }
    }

    /**
     * Starts a new {@link ImsConference} for the given IMS connection.
     * <p>
     * Creates a new IMS Conference to manage the conference represented by the connection.
     * Internally the ImsConference wraps the radio connection with a new TelephonyConnection
     * which is NOT reported to the connection service and Telecom.
     * <p>
     * Once the new IMS Conference has been created, the connection passed in is held and removed
     * from the connection service (removing it from Telecom).  The connection is put into a held
     * state to ensure that telecom removes the connection without putting it into a disconnected
     * state first.
     *
     * @param connection The connection to the Ims server.
     */
    private void startConference(TelephonyConnection connection) {
        if (Log.VERBOSE) {
            Log.v(this, "Start new ImsConference - connection: %s", connection);
        }

        // Make a clone of the connection which will become the Ims conference host connection.
        // This is necessary since the Connection Service does not support removing a connection
        // from Telecom.  Instead we create a new instance and remove the old one from telecom.
        TelephonyConnection conferenceHostConnection = connection.cloneConnection();
        conferenceHostConnection.setVideoPauseSupported(connection.getVideoPauseSupported());

        PhoneAccountHandle phoneAccountHandle = null;

        // Attempt to determine the phone account associated with the conference host connection.
        if (connection.getPhone() != null &&
                connection.getPhone().getPhoneType() == PhoneConstants.PHONE_TYPE_IMS) {
            Phone imsPhone = connection.getPhone();
            // The phone account handle for an ImsPhone is based on the default phone (ie the
            // base GSM or CDMA phone, not on the ImsPhone itself).
            phoneAccountHandle =
                    PhoneUtils.makePstnPhoneAccountHandle(imsPhone.getDefaultPhone());
        }

        ImsConference conference = new ImsConference(mConnectionService, conferenceHostConnection,
                phoneAccountHandle);
        conference.setState(conferenceHostConnection.getState());
        conference.addListener(mConferenceListener);
        conference.updateConferenceParticipantsAfterCreation();
        mConnectionService.addConference(conference);
        conferenceHostConnection.setTelecomCallId(conference.getTelecomCallId());

        // Cleanup TelephonyConnection which backed the original connection and remove from telecom.
        // Use the "Other" disconnect cause to ensure the call is logged to the call log but the
        // disconnect tone is not played.
        connection.removeConnectionListener(mConnectionListener);
        connection.clearOriginalConnection();
        connection.setDisconnected(new DisconnectCause(DisconnectCause.OTHER));
        connection.destroy();
        mImsConferences.add(conference);
    }
}<|MERGE_RESOLUTION|>--- conflicted
+++ resolved
@@ -195,9 +195,9 @@
             mVideoConferenceMaxSupported = context.getResources().getInteger(
                     R.integer.conference_call_max_participants_supported);
         }
-        boolean isVideoConference = !VideoProfile.isAudioOnly(conference.getVideoState());
-        return !(mIsConferenceCallLimited && isVideoConference && conference.getConnections().size()
-                >= mVideoConferenceMaxSupported);
+        boolean isVideoConference = !VideoProfile.isAudioOnly(conference.getVideoState());;
+        return mIsConferenceCallLimited && isVideoConference && conference.getConnections().size()
+                >= mVideoConferenceMaxSupported;
     }
 
     /**
@@ -249,17 +249,8 @@
             if (Log.DEBUG) {
                 Log.d(this, "recalc - %s %s", conference.getState(), conference);
             }
-
-            //clean the single call conferencable if conference call does not allow merge any more
-            //make sure when switch the single call to active,
-            //conference to holding the "merge" button does not show either.
-            if (!allowAddingVideoConfParticipant(conference)) {
-                activeConnections.clear();
-                backgroundConnections.clear();
-            }
-
             if (!conference.isConferenceHost()
-                    || !allowAddingVideoConfParticipant(conference)) {
+                    || allowAddingVideoConfParticipant(conference)) {
                 if (Log.VERBOSE) {
                     Log.v(this, "skipping conference (not hosted on this device): %s", conference);
                     Log.v(this,"the conference call connection size is : %d"
@@ -280,51 +271,6 @@
             }
         }
 
-<<<<<<< HEAD
-        Log.v(this, "active: %d, holding: %d", activeConnections.size(),
-                backgroundConnections.size());
-
-        // Go through all the active connections and set the background connections as
-        // conferenceable.
-        for (Conferenceable conferenceable : activeConnections) {
-            if (conferenceable instanceof Connection) {
-                Connection connection = (Connection) conferenceable;
-                connection.setConferenceables(backgroundConnections);
-            }
-        }
-
-        // Go through all the background connections and set the active connections as
-        // conferenceable.
-        for (Conferenceable conferenceable : backgroundConnections) {
-            if (conferenceable instanceof Connection) {
-                Connection connection = (Connection) conferenceable;
-                connection.setConferenceables(activeConnections);
-            }
-
-        }
-
-        // Set the conference as conferenceable with all the connections
-        for (ImsConference conference : mImsConferences) {
-            // If this conference is not being hosted on the current device, we cannot conference it
-            // with any other connections.
-            if (!conference.isConferenceHost() || !allowAddingVideoConfParticipant(conference)) {
-                if (Log.VERBOSE) {
-                    Log.v(this, "skipping conference (not hosted on this device): %s",
-                            conference);
-                }
-                continue;
-            }
-
-            List<Connection> nonConferencedConnections =
-                new ArrayList<>(mTelephonyConnections.size());
-            for (TelephonyConnection c : mTelephonyConnections) {
-                if (c.getConference() == null && c.isConferenceSupported()) {
-                    nonConferencedConnections.add(c);
-                }
-            }
-            if (Log.VERBOSE) {
-                Log.v(this, "conference conferenceable: %s", nonConferencedConnections);
-=======
         Log.v(this, "conferenceableSet size: " + conferenceableSet.size());
 
         for (Conferenceable c : conferenceableSet) {
@@ -355,7 +301,6 @@
                         .collect(Collectors.toList());
                 // Conference equivalent to setConferenceables that only accepts Connections
                 ((Conference) c).setConferenceableConnections(connections);
->>>>>>> ea2bf564
             }
         }
     }
