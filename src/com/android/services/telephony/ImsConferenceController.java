/*
 * Copyright (C) 2014 The Android Open Source Project
 *
 * Licensed under the Apache License, Version 2.0 (the "License");
 * you may not use this file except in compliance with the License.
 * You may obtain a copy of the License at
 *
 *      http://www.apache.org/licenses/LICENSE-2.0
 *
 * Unless required by applicable law or agreed to in writing, software
 * distributed under the License is distributed on an "AS IS" BASIS,
 * WITHOUT WARRANTIES OR CONDITIONS OF ANY KIND, either express or implied.
 * See the License for the specific language governing permissions and
 * limitations under the License
 */

package com.android.services.telephony;

import android.net.Uri;
import android.telecom.Conference;
import android.telecom.Connection;
import android.telecom.ConnectionService;
import android.telecom.DisconnectCause;
import android.telecom.IConferenceable;

import java.util.ArrayList;
import java.util.Collections;
import java.util.Iterator;
import java.util.List;

/**
 * Manages conferences for IMS connections.
 */
public class ImsConferenceController {

    /**
     * Conference listener; used to receive notification when a conference has been disconnected.
     */
    private final Conference.Listener mConferenceListener = new Conference.Listener() {
        @Override
        public void onDestroyed(Conference conference) {
            if (Log.VERBOSE) {
                Log.v(ImsConferenceController.class, "onDestroyed: %s", conference);
            }

            mImsConferences.remove(conference);
        }

        @Override
        public void onStateChanged(Conference c, int oldState, int newState) {
            Log.v(ImsConferenceController.class, "onStateChanged: conf");
            recalculate();
        }
    };

    /**
     * Ims conference controller connection listener.  Used to respond to changes in state of the
     * Telephony connections the controller is aware of.
     */
    private final Connection.Listener mConnectionListener = new Connection.Listener() {
        @Override
        public void onStateChanged(Connection c, int state) {
            Log.v(this, "onStateChanged: %s", Log.pii(c.getAddress()));
            recalculate();
        }

        @Override
        public void onDisconnected(Connection c, DisconnectCause disconnectCause) {
            Log.v(this, "onDisconnected: %s", Log.pii(c.getAddress()));
            recalculate();
        }

        @Override
<<<<<<< HEAD
        public void onCallCapabilitiesChanged(Connection c, int callCapabilities) {
            Log.v(this, "onCallCapabilitiesChanged: %s", Log.pii(c.getAddress()));
            recalculate();
=======
        public void onConnectionCapabilitiesChanged(Connection c, int callCapabilities) {
            Log.v(this, "onConnectionCapabilitiesChanged: %s", Log.pii(c.getAddress()));
            recalculateConference();
>>>>>>> e8dc8490
        }

        @Override
        public void onDestroyed(Connection connection) {
            remove(connection);
        }
    };

    /**
     * The current {@link ConnectionService}.
     */
    private final TelephonyConnectionService mConnectionService;

    /**
     * List of known {@link TelephonyConnection}s.
     */
    private final ArrayList<TelephonyConnection> mTelephonyConnections = new ArrayList<>();

    /**
     * List of known {@link ImsConference}s.  Realistically there will only ever be a single
     * concurrent IMS conference.
     */
    private final ArrayList<ImsConference> mImsConferences = new ArrayList<>(1);

    /**
     * Creates a new instance of the Ims conference controller.
     *
     * @param connectionService The current connection service.
     */
    public ImsConferenceController(TelephonyConnectionService connectionService) {
        mConnectionService = connectionService;
    }

    /**
     * Adds a new connection to the IMS conference controller.
     *
     * @param connection
     */
    void add(TelephonyConnection connection) {
        // Note: Wrap in Log.VERBOSE to avoid calling connection.toString if we are not going to be
        // outputting the value.
        if (Log.VERBOSE) {
            Log.v(this, "add connection %s", connection);
        }

        mTelephonyConnections.add(connection);
        connection.addConnectionListener(mConnectionListener);
        recalculate();
    }

    /**
     * Removes a connection from the IMS conference controller.
     *
     * @param connection
     */
    void remove(Connection connection) {
        if (Log.VERBOSE) {
            Log.v(this, "remove connection: %s", connection);
        }

        mTelephonyConnections.remove(connection);
        recalculate();
    }

    /**
     * Triggers both a re-check of conferenceable connections, as well as checking for new
     * conferences.
     */
    private void recalculate() {
        recalculateConferenceable();
        recalculateConference();
    }

    /**
     * Calculates the conference-capable state of all GSM connections in this connection service.
     */
    private void recalculateConferenceable() {
        Log.v(this, "recalculateConferenceable : %d", mTelephonyConnections.size());
        List<IConferenceable> activeConnections = new ArrayList<>(mTelephonyConnections.size());
        List<IConferenceable> backgroundConnections = new ArrayList<>(mTelephonyConnections.size());

        // Loop through and collect all calls which are active or holding
        for (Connection connection : mTelephonyConnections) {
            if (Log.DEBUG) {
                Log.d(this, "recalc - %s %s", connection.getState(), connection);
            }

            switch (connection.getState()) {
                case Connection.STATE_ACTIVE:
                    activeConnections.add(connection);
                    continue;
                case Connection.STATE_HOLDING:
                    backgroundConnections.add(connection);
                    continue;
                default:
                    break;
            }
            connection.setConferenceableConnections(Collections.<Connection>emptyList());
        }

        for (Conference conference : mImsConferences) {
            if (Log.DEBUG) {
                Log.d(this, "recalc - %s %s", conference.getState(), conference);
            }

            switch (conference.getState()) {
                case Connection.STATE_ACTIVE:
                    activeConnections.add(conference);
                    continue;
                case Connection.STATE_HOLDING:
                    backgroundConnections.add(conference);
                    continue;
                default:
                    break;
            }
        }

        Log.v(this, "active: %d, holding: %d", activeConnections.size(),
                backgroundConnections.size());

        // Go through all the active connections and set the background connections as
        // conferenceable.
        for (IConferenceable conferenceable : activeConnections) {
            if (conferenceable instanceof Connection) {
                Connection connection = (Connection) conferenceable;
                connection.setConferenceables(backgroundConnections);
            }
        }

        // Go through all the background connections and set the active connections as
        // conferenceable.
        for (IConferenceable conferenceable : backgroundConnections) {
            if (conferenceable instanceof Connection) {
                Connection connection = (Connection) conferenceable;
                connection.setConferenceables(activeConnections);
            }

        }

        // Set the conference as conferenceable with all the connections
        for (ImsConference conference : mImsConferences) {
            List<Connection> nonConferencedConnections =
                new ArrayList<>(mTelephonyConnections.size());
            for (Connection c : mTelephonyConnections) {
                if (c.getConference() == null) {
                    nonConferencedConnections.add(c);
                }
            }
            if (Log.VERBOSE) {
                Log.v(this, "conference conferenceable: %s", nonConferencedConnections);
            }
            conference.setConferenceableConnections(nonConferencedConnections);
        }
    }

    /**
     * Starts a new ImsConference for a connection which just entered a multiparty state.
     */
    private void recalculateConference() {
        Log.v(this, "recalculateConference");

        Iterator<TelephonyConnection> it = mTelephonyConnections.iterator();
        while (it.hasNext()) {
            TelephonyConnection connection = it.next();

            if (connection.isImsConnection() && connection.getOriginalConnection() != null &&
                    connection.getOriginalConnection().isMultiparty()) {

                startConference(connection);
                it.remove();
            }
        }
    }

    /**
     * Starts a new {@link ImsConference} for the given IMS connection.
     * <p>
     * Creates a new IMS Conference to manage the conference represented by the connection.
     * Internally the ImsConference wraps the radio connection with a new TelephonyConnection
     * which is NOT reported to the connection service and Telecom.
     * <p>
     * Once the new IMS Conference has been created, the connection passed in is held and removed
     * from the connection service (removing it from Telecom).  The connection is put into a held
     * state to ensure that telecom removes the connection without putting it into a disconnected
     * state first.
     *
     * @param connection The connection to the Ims server.
     */
    private void startConference(TelephonyConnection connection) {
        if (Log.VERBOSE) {
            Log.v(this, "Start new ImsConference - connection: %s", connection);
        }

        // Make a clone of the connection which will become the Ims conference host connection.
        // This is necessary since the Connection Service does not support removing a connection
        // from Telecom.  Instead we create a new instance and remove the old one from telecom.
        TelephonyConnection conferenceHostConnection = connection.cloneConnection();

        // Create conference and add to telecom
        ImsConference conference = new ImsConference(mConnectionService, conferenceHostConnection);
        conference.setState(connection.getState());
        conference.addListener(mConferenceListener);
        conference.updateConferenceStateAfterCreation();
        mConnectionService.addConference(conference);

        // Cleanup TelephonyConnection which backed the original connection and remove from telecom.
        // Use the "Other" disconnect cause to ensure the call is logged to the call log but the
        // disconnect tone is not played.
        connection.removeConnectionListener(mConnectionListener);
        connection.clearOriginalConnection();
        connection.setDisconnected(new DisconnectCause(DisconnectCause.OTHER));
        connection.destroy();
        //TODO: Do this before or right after clone!!! mConnectionService.removeConnection(connection);
        mImsConferences.add(conference);
    }

    public ArrayList<ImsConference> getImsConferences() {
            return mImsConferences;
    }

}<|MERGE_RESOLUTION|>--- conflicted
+++ resolved
@@ -71,15 +71,9 @@
         }
 
         @Override
-<<<<<<< HEAD
-        public void onCallCapabilitiesChanged(Connection c, int callCapabilities) {
-            Log.v(this, "onCallCapabilitiesChanged: %s", Log.pii(c.getAddress()));
-            recalculate();
-=======
         public void onConnectionCapabilitiesChanged(Connection c, int callCapabilities) {
             Log.v(this, "onConnectionCapabilitiesChanged: %s", Log.pii(c.getAddress()));
             recalculateConference();
->>>>>>> e8dc8490
         }
 
         @Override
