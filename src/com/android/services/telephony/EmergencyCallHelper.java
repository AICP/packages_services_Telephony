/*
 * Copyright (C) 2014 The Android Open Source Project
 *
 * Licensed under the Apache License, Version 2.0 (the "License");
 * you may not use this file except in compliance with the License.
 * You may obtain a copy of the License at
 *
 *      http://www.apache.org/licenses/LICENSE-2.0
 *
 * Unless required by applicable law or agreed to in writing, software
 * distributed under the License is distributed on an "AS IS" BASIS,
 * WITHOUT WARRANTIES OR CONDITIONS OF ANY KIND, either express or implied.
 * See the License for the specific language governing permissions and
 * limitations under the License.
 */

package com.android.services.telephony;

import android.content.Context;
import android.content.Intent;
import android.os.UserHandle;
import android.provider.Settings;
<<<<<<< HEAD
import android.telephony.PhoneNumberUtils;
import android.telephony.ServiceState;
=======
>>>>>>> 840be809
import android.telephony.TelephonyManager;

import com.android.internal.telephony.Phone;
<<<<<<< HEAD
import com.android.internal.telephony.PhoneConstants;
import com.android.internal.telephony.PhoneFactory;
import com.android.phone.PhoneUtils;
import com.android.internal.telephony.Call;

=======
import com.android.internal.telephony.PhoneFactory;

import java.util.ArrayList;
import java.util.HashSet;
import java.util.List;
>>>>>>> 840be809

/**
 * Helper class that implements special behavior related to emergency calls. Specifically, this
 * class handles the case of the user trying to dial an emergency number while the radio is off
 * (i.e. the device is in airplane mode), by forcibly turning the radio back on, waiting for it to
 * come up, and then retrying the emergency call.
 */
<<<<<<< HEAD
public class EmergencyCallHelper {

    /**
     * Receives the result of the EmergencyCallHelper's attempt to turn on the radio.
     */
    interface Callback {
        void onComplete(Phone phone, boolean isRadioReady);
    }

    // Number of times to retry the call, and time between retry attempts.
    public static final int MAX_NUM_RETRIES = 5;
    public static final long TIME_BETWEEN_RETRIES_MILLIS = 5000;  // msec

    // Handler message codes; see handleMessage()
    private static final int MSG_START_SEQUENCE = 1;
    private static final int MSG_SERVICE_STATE_CHANGED = 2;
    private static final int MSG_RETRY_TIMEOUT = 3;

    private final Context mContext;
    private static String mEmergencyNum;

    private final Handler mHandler = new Handler() {
        @Override
        public void handleMessage(Message msg) {
            switch (msg.what) {
                case MSG_START_SEQUENCE:
                    SomeArgs args = (SomeArgs) msg.obj;
                    EmergencyCallHelper.Callback callback =
                            (EmergencyCallHelper.Callback) args.arg1;
                    args.recycle();

                    startSequenceInternal(callback);
                    break;
                case MSG_SERVICE_STATE_CHANGED:
                    AsyncResult ar = (AsyncResult) msg.obj;
                    onServiceStateChanged((ServiceState)ar.result, (int)ar.userObj);
                    break;
                case MSG_RETRY_TIMEOUT:
                    onRetryTimeout();
                    break;
                default:
                    Log.wtf(this, "handleMessage: unexpected message: %d.", msg.what);
                    break;
            }
        }
    };


    private Callback mCallback;  // The callback to notify upon completion.
    private int mNumRetriesSoFar;
    private static int mPhoneCount;
=======
public class EmergencyCallHelper implements EmergencyCallStateListener.Callback {

    private final Context mContext;
    private EmergencyCallStateListener.Callback mCallback;
    private List<EmergencyCallStateListener> mListeners;
    private List<EmergencyCallStateListener> mInProgressListeners;
    private boolean mIsEmergencyCallingEnabled;

>>>>>>> 840be809

    public EmergencyCallHelper(Context context) {
        mContext = context;
        mInProgressListeners = new ArrayList<>(2);
    }

    private void setupListeners() {
        if (mListeners != null) {
            return;
        }
        mListeners = new ArrayList<>(2);
        for (int i = 0; i < TelephonyManager.getDefault().getPhoneCount(); i++) {
            mListeners.add(new EmergencyCallStateListener());
        }
    }
    /**
     * Starts the "turn on radio" sequence. This is the (single) external API of the
     * EmergencyCallHelper class.
     *
     * This method kicks off the following sequence:
     * - Power on the radio for each Phone
     * - Listen for the service state change event telling us the radio has come up.
     * - Retry if we've gone a significant amount of time without any response from the radio.
     * - Finally, clean up any leftover state.
     *
     * This method is safe to call from any thread, since it simply posts a message to the
     * EmergencyCallHelper's handler (thus ensuring that the rest of the sequence is entirely
<<<<<<< HEAD
     * serialized, and runs only on the handler thread.)
     */
    public void startTurnOnRadioSequence(String emergencyNumber, Callback callback) {
        Log.d(this, "startTurnOnRadioSequence");

        SomeArgs args = SomeArgs.obtain();
        args.arg1 = callback;
        mEmergencyNum = emergencyNumber;
        mPhoneCount = TelephonyManager.getDefault().getPhoneCount();
        mHandler.obtainMessage(MSG_START_SEQUENCE, args).sendToTarget();
    }

    /**
     * Actual implementation of startTurnOnRadioSequence(), guaranteed to run on the handler thread.
     * @see #startTurnOnRadioSequence
     */
    private void startSequenceInternal(Callback callback) {
        Log.d(this, "startSequenceInternal()");
        // First of all, clean up any state left over from a prior emergency call sequence. This
        // ensures that we'll behave sanely if another startTurnOnRadioSequence() comes in while
        // we're already in the middle of the sequence.
        cleanup();
        mCallback = callback;


        // No need to check the current service state here, since the only reason to invoke this
        // method in the first place is if the radio is powered-off. So just go ahead and turn the
        // radio on.

        powerOnRadio();  // We'll get an onServiceStateChanged() callback
                         // when the radio successfully comes up.

        // Next step: when the SERVICE_STATE_CHANGED event comes in, we'll retry the call; see
        // onServiceStateChanged(). But also, just in case, start a timer to make sure we'll retry
        // the call even if the SERVICE_STATE_CHANGED event never comes in for some reason.
        startRetryTimer();
    }

    /**
     * Handles the SERVICE_STATE_CHANGED event. Normally this event tells us that the radio has
     * finally come up. In that case, it's now safe to actually place the emergency call.
     */
    private void onServiceStateChanged(ServiceState state, int phoneId) {
        Log.d(this, "onServiceStateChanged(), new state = %s phoneId = %d.", state, phoneId);

        // Possible service states:
        // - STATE_IN_SERVICE        // Normal operation
        // - STATE_OUT_OF_SERVICE    // Still searching for an operator to register to,
        //                           // or no radio signal
        // - STATE_EMERGENCY_ONLY    // Phone is locked; only emergency numbers are allowed
        // - STATE_POWER_OFF         // Radio is explicitly powered off (airplane mode)
        Phone phone =  PhoneFactory.getPhone(phoneId);
        if (isOkToCall(state.getState(), phone)) {
            // Woo hoo!  It's OK to actually place the call.

            Log.d(this, "onServiceStateChanged: ok to call! PhoneId:" + phoneId );
            boolean isEmergencyNum = isEmergencyNumber(phone, mEmergencyNum);

            if (!isEmergencyNum)
                Log.d(this, "" + mEmergencyNum + " not a emergency number in phoneId: " + phoneId);

            if (PhoneUtils.isDeviceInSingleStandBy() || isEmergencyNum) {
                onComplete(phone, true);
                cleanup();
            } else {
                Log.d(this, "wait for other Phone to be in service");
            }

        } else {
            // The service state changed, but we're still not ready to call yet. (This probably was
            // the transition from STATE_POWER_OFF to STATE_OUT_OF_SERVICE, which happens
            // immediately after powering-on the radio.)
            //
            // So just keep waiting; we'll probably get to either STATE_IN_SERVICE or
            // STATE_EMERGENCY_ONLY very shortly. (Or even if that doesn't happen, we'll at least do
            // another retry when the RETRY_TIMEOUT event fires.)
            Log.d(this, "onServiceStateChanged: not ready to call yet, keep waiting.");
        }
    }

    private boolean isOkToCall(int serviceState, Phone phone) {
        // Once we reach either STATE_IN_SERVICE or STATE_EMERGENCY_ONLY, it's finally OK to place
        // the emergency call.

        Call.State callState = phone.getForegroundCall().getState();
        return ((phone.getState() == PhoneConstants.State.OFFHOOK
                && callState != Call.State.DIALING)
                || (serviceState == ServiceState.STATE_IN_SERVICE)
                || (serviceState == ServiceState.STATE_EMERGENCY_ONLY)
                || phone.getServiceState().isEmergencyOnly());
    }

    /**
     * Handles the retry timer expiring.
     */
    private void onRetryTimeout() {
        Log.d(this, "onRetryTimeout(): retries = %d.", mNumRetriesSoFar);

        // - If we're actually in a call, we've succeeded.
        // - Otherwise, if the radio is now on, that means we successfully got out of airplane mode
        //   but somehow didn't get the service state change event.  In that case, try to place the
        //   call.
        // - If the radio is still powered off, try powering it on again.
        int radioPoweredOnCount = 0;
        for (int phoneId =0; phoneId < mPhoneCount; phoneId++) {
            Phone phone = PhoneFactory.getPhone(phoneId);
            if (phone != null) {
                Log.d(this, " phoneid " + phoneId +
                    " state = %s, service state = %d",
                    phone.getState() , phone.getServiceState().getState());
                 if ((phone.getServiceState().getState() != ServiceState.STATE_OUT_OF_SERVICE)
                    && isOkToCall(phone.getServiceState().getState(), phone)) {
                      Log.d(this, "onRetryTimeout: Phoneid " + phoneId + " Radio is on.");
                      // Since radio is on, call onServiceStateChanged which will take care
                      // of placing the call
                      onServiceStateChanged(phone.getServiceState(), phoneId);
                      radioPoweredOnCount++;
                 }
            }
        }

        if (radioPoweredOnCount < mPhoneCount) {
            // Uh oh; we've waited the full TIME_BETWEEN_RETRIES_MILLIS and
            // the radio is still not powered-on.  Try again.

            mNumRetriesSoFar++;
            Log.d(this, "mNumRetriesSoFar is now " + mNumRetriesSoFar);

            if (mNumRetriesSoFar > MAX_NUM_RETRIES) {
                Log.w(this, "Hit MAX_NUM_RETRIES; giving up.");
                Log.i(this, "get Primary Stack id related phone");
                onComplete(getPrimaryStackIdPhone(), true);
                cleanup();
            } else {
                Log.d(this, "Trying (again) to turn on the radio.");
                powerOnRadio();  // Again, we'll (hopefully) get an
                                 // onServiceStateChanged() callback
                                 // when the radio successfully comes up.
                startRetryTimer();
            }
        }
=======
     * serialized, and runs on the main looper.)
     */
    public void enableEmergencyCalling(EmergencyCallStateListener.Callback callback) {
        setupListeners();
        mCallback = callback;
        mInProgressListeners.clear();
        mIsEmergencyCallingEnabled = false;
        for (int i = 0; i < TelephonyManager.getDefault().getPhoneCount(); i++) {
            Phone phone = PhoneFactory.getPhone(i);
            if (phone == null)
                continue;

            mInProgressListeners.add(mListeners.get(i));
            mListeners.get(i).waitForRadioOn(phone, this);
        }

        powerOnRadio();
>>>>>>> 840be809
    }
    /**
     * Attempt to power on the radio (i.e. take the device out of airplane mode). We'll eventually
     * get an onServiceStateChanged() callback when the radio successfully comes up.
     */
    private void powerOnRadio() {
        Log.d(this, "powerOnRadio().");

        // If airplane mode is on, we turn it off the same way that the Settings activity turns it
        // off.
        if (Settings.Global.getInt(mContext.getContentResolver(),
                Settings.Global.AIRPLANE_MODE_ON, 0) > 0) {
            Log.d(this, "==> Turning off airplane mode.");

            // Change the system setting
            Settings.Global.putInt(mContext.getContentResolver(),
                    Settings.Global.AIRPLANE_MODE_ON, 0);

            // Post the broadcast intend for change in airplane mode
            // TODO: We really should not be in charge of sending this broadcast.
            //     If changing the setting is sufficent to trigger all of the rest of the logic,
            //     then that should also trigger the broadcast intent.
            Intent intent = new Intent(Intent.ACTION_AIRPLANE_MODE_CHANGED);
            intent.putExtra("state", false);
            mContext.sendBroadcastAsUser(intent, UserHandle.ALL);
<<<<<<< HEAD
        } else {
            // Otherwise, for some strange reason the radio is off (even though the Settings
            // database doesn't think we're in airplane mode.)  In this case just turn the radio
            // back on.
            Log.d(this, "==> (Apparently) not in airplane mode; manually powering radio on.");
            for (int phoneId =0; phoneId < mPhoneCount; phoneId++) {
                 Phone phone = PhoneFactory.getPhone(phoneId);
                 if (phone != null && !phone.isRadioOn()) {
                     phone.setRadioPower(true);
                 }
            }
=======
>>>>>>> 840be809
        }
    }

    /**
     * This method is called from multiple Listeners on the Main Looper.
     * Synchronization is not necessary.
     */
<<<<<<< HEAD
    private void cleanup() {
        Log.d(this, "cleanup()");

        unregisterForServiceStateChanged();
        cancelRetryTimer();

        mNumRetriesSoFar = 0;
    }

    private void startRetryTimer() {
        cancelRetryTimer();
        mHandler.sendEmptyMessageDelayed(MSG_RETRY_TIMEOUT, TIME_BETWEEN_RETRIES_MILLIS);
    }

    private void cancelRetryTimer() {
        mHandler.removeMessages(MSG_RETRY_TIMEOUT);
    }

    private void registerForServiceStateChanged() {
        // Unregister first, just to make sure we never register ourselves twice.  (We need this
        // because Phone.registerForServiceStateChanged() does not prevent multiple registration of
        // the same handler.)
        unregisterForServiceStateChanged();
        for (int phoneId =0; phoneId < mPhoneCount; phoneId++) {
            Phone phone = PhoneFactory.getPhone(phoneId);
            if (phone != null) {
                phone.registerForServiceStateChanged(mHandler,
                        MSG_SERVICE_STATE_CHANGED, phoneId);
            }
        }
    }

    private void unregisterForServiceStateChanged() {
        // This method is safe to call even if we haven't set phone yet
        for (int phoneId =0; phoneId < mPhoneCount; phoneId++) {
            Phone phone = PhoneFactory.getPhone(phoneId);
            if (phone != null) {
                phone.unregisterForServiceStateChanged(mHandler);
            }
            mHandler.removeMessages(MSG_SERVICE_STATE_CHANGED);
        }
    }

    private void onComplete(Phone phone, boolean isRadioReady) {
        if (mCallback != null) {
            Callback tempCallback = mCallback;
            mCallback = null;
            tempCallback.onComplete(phone, isRadioReady);
=======
    @Override
    public void onComplete(EmergencyCallStateListener listener, boolean isRadioReady) {
        mIsEmergencyCallingEnabled |= isRadioReady;
        mInProgressListeners.remove(listener);
        if (mCallback != null && mInProgressListeners.isEmpty()) {
            mCallback.onComplete(null, mIsEmergencyCallingEnabled);
>>>>>>> 840be809
        }
    }

    private Phone getPrimaryStackIdPhone() {
        return PhoneFactory.getPhone(PhoneUtils.getPhoneIdForECall());
    }

    private boolean isEmergencyNumber(Phone phone, String number) {
        return PhoneNumberUtils.isLocalEmergencyNumber(mContext, phone.getSubId(), number);
    }
}<|MERGE_RESOLUTION|>--- conflicted
+++ resolved
@@ -20,27 +20,14 @@
 import android.content.Intent;
 import android.os.UserHandle;
 import android.provider.Settings;
-<<<<<<< HEAD
-import android.telephony.PhoneNumberUtils;
-import android.telephony.ServiceState;
-=======
->>>>>>> 840be809
 import android.telephony.TelephonyManager;
 
 import com.android.internal.telephony.Phone;
-<<<<<<< HEAD
-import com.android.internal.telephony.PhoneConstants;
-import com.android.internal.telephony.PhoneFactory;
-import com.android.phone.PhoneUtils;
-import com.android.internal.telephony.Call;
-
-=======
 import com.android.internal.telephony.PhoneFactory;
 
 import java.util.ArrayList;
 import java.util.HashSet;
 import java.util.List;
->>>>>>> 840be809
 
 /**
  * Helper class that implements special behavior related to emergency calls. Specifically, this
@@ -48,59 +35,6 @@
  * (i.e. the device is in airplane mode), by forcibly turning the radio back on, waiting for it to
  * come up, and then retrying the emergency call.
  */
-<<<<<<< HEAD
-public class EmergencyCallHelper {
-
-    /**
-     * Receives the result of the EmergencyCallHelper's attempt to turn on the radio.
-     */
-    interface Callback {
-        void onComplete(Phone phone, boolean isRadioReady);
-    }
-
-    // Number of times to retry the call, and time between retry attempts.
-    public static final int MAX_NUM_RETRIES = 5;
-    public static final long TIME_BETWEEN_RETRIES_MILLIS = 5000;  // msec
-
-    // Handler message codes; see handleMessage()
-    private static final int MSG_START_SEQUENCE = 1;
-    private static final int MSG_SERVICE_STATE_CHANGED = 2;
-    private static final int MSG_RETRY_TIMEOUT = 3;
-
-    private final Context mContext;
-    private static String mEmergencyNum;
-
-    private final Handler mHandler = new Handler() {
-        @Override
-        public void handleMessage(Message msg) {
-            switch (msg.what) {
-                case MSG_START_SEQUENCE:
-                    SomeArgs args = (SomeArgs) msg.obj;
-                    EmergencyCallHelper.Callback callback =
-                            (EmergencyCallHelper.Callback) args.arg1;
-                    args.recycle();
-
-                    startSequenceInternal(callback);
-                    break;
-                case MSG_SERVICE_STATE_CHANGED:
-                    AsyncResult ar = (AsyncResult) msg.obj;
-                    onServiceStateChanged((ServiceState)ar.result, (int)ar.userObj);
-                    break;
-                case MSG_RETRY_TIMEOUT:
-                    onRetryTimeout();
-                    break;
-                default:
-                    Log.wtf(this, "handleMessage: unexpected message: %d.", msg.what);
-                    break;
-            }
-        }
-    };
-
-
-    private Callback mCallback;  // The callback to notify upon completion.
-    private int mNumRetriesSoFar;
-    private static int mPhoneCount;
-=======
 public class EmergencyCallHelper implements EmergencyCallStateListener.Callback {
 
     private final Context mContext;
@@ -109,7 +43,6 @@
     private List<EmergencyCallStateListener> mInProgressListeners;
     private boolean mIsEmergencyCallingEnabled;
 
->>>>>>> 840be809
 
     public EmergencyCallHelper(Context context) {
         mContext = context;
@@ -137,149 +70,6 @@
      *
      * This method is safe to call from any thread, since it simply posts a message to the
      * EmergencyCallHelper's handler (thus ensuring that the rest of the sequence is entirely
-<<<<<<< HEAD
-     * serialized, and runs only on the handler thread.)
-     */
-    public void startTurnOnRadioSequence(String emergencyNumber, Callback callback) {
-        Log.d(this, "startTurnOnRadioSequence");
-
-        SomeArgs args = SomeArgs.obtain();
-        args.arg1 = callback;
-        mEmergencyNum = emergencyNumber;
-        mPhoneCount = TelephonyManager.getDefault().getPhoneCount();
-        mHandler.obtainMessage(MSG_START_SEQUENCE, args).sendToTarget();
-    }
-
-    /**
-     * Actual implementation of startTurnOnRadioSequence(), guaranteed to run on the handler thread.
-     * @see #startTurnOnRadioSequence
-     */
-    private void startSequenceInternal(Callback callback) {
-        Log.d(this, "startSequenceInternal()");
-        // First of all, clean up any state left over from a prior emergency call sequence. This
-        // ensures that we'll behave sanely if another startTurnOnRadioSequence() comes in while
-        // we're already in the middle of the sequence.
-        cleanup();
-        mCallback = callback;
-
-
-        // No need to check the current service state here, since the only reason to invoke this
-        // method in the first place is if the radio is powered-off. So just go ahead and turn the
-        // radio on.
-
-        powerOnRadio();  // We'll get an onServiceStateChanged() callback
-                         // when the radio successfully comes up.
-
-        // Next step: when the SERVICE_STATE_CHANGED event comes in, we'll retry the call; see
-        // onServiceStateChanged(). But also, just in case, start a timer to make sure we'll retry
-        // the call even if the SERVICE_STATE_CHANGED event never comes in for some reason.
-        startRetryTimer();
-    }
-
-    /**
-     * Handles the SERVICE_STATE_CHANGED event. Normally this event tells us that the radio has
-     * finally come up. In that case, it's now safe to actually place the emergency call.
-     */
-    private void onServiceStateChanged(ServiceState state, int phoneId) {
-        Log.d(this, "onServiceStateChanged(), new state = %s phoneId = %d.", state, phoneId);
-
-        // Possible service states:
-        // - STATE_IN_SERVICE        // Normal operation
-        // - STATE_OUT_OF_SERVICE    // Still searching for an operator to register to,
-        //                           // or no radio signal
-        // - STATE_EMERGENCY_ONLY    // Phone is locked; only emergency numbers are allowed
-        // - STATE_POWER_OFF         // Radio is explicitly powered off (airplane mode)
-        Phone phone =  PhoneFactory.getPhone(phoneId);
-        if (isOkToCall(state.getState(), phone)) {
-            // Woo hoo!  It's OK to actually place the call.
-
-            Log.d(this, "onServiceStateChanged: ok to call! PhoneId:" + phoneId );
-            boolean isEmergencyNum = isEmergencyNumber(phone, mEmergencyNum);
-
-            if (!isEmergencyNum)
-                Log.d(this, "" + mEmergencyNum + " not a emergency number in phoneId: " + phoneId);
-
-            if (PhoneUtils.isDeviceInSingleStandBy() || isEmergencyNum) {
-                onComplete(phone, true);
-                cleanup();
-            } else {
-                Log.d(this, "wait for other Phone to be in service");
-            }
-
-        } else {
-            // The service state changed, but we're still not ready to call yet. (This probably was
-            // the transition from STATE_POWER_OFF to STATE_OUT_OF_SERVICE, which happens
-            // immediately after powering-on the radio.)
-            //
-            // So just keep waiting; we'll probably get to either STATE_IN_SERVICE or
-            // STATE_EMERGENCY_ONLY very shortly. (Or even if that doesn't happen, we'll at least do
-            // another retry when the RETRY_TIMEOUT event fires.)
-            Log.d(this, "onServiceStateChanged: not ready to call yet, keep waiting.");
-        }
-    }
-
-    private boolean isOkToCall(int serviceState, Phone phone) {
-        // Once we reach either STATE_IN_SERVICE or STATE_EMERGENCY_ONLY, it's finally OK to place
-        // the emergency call.
-
-        Call.State callState = phone.getForegroundCall().getState();
-        return ((phone.getState() == PhoneConstants.State.OFFHOOK
-                && callState != Call.State.DIALING)
-                || (serviceState == ServiceState.STATE_IN_SERVICE)
-                || (serviceState == ServiceState.STATE_EMERGENCY_ONLY)
-                || phone.getServiceState().isEmergencyOnly());
-    }
-
-    /**
-     * Handles the retry timer expiring.
-     */
-    private void onRetryTimeout() {
-        Log.d(this, "onRetryTimeout(): retries = %d.", mNumRetriesSoFar);
-
-        // - If we're actually in a call, we've succeeded.
-        // - Otherwise, if the radio is now on, that means we successfully got out of airplane mode
-        //   but somehow didn't get the service state change event.  In that case, try to place the
-        //   call.
-        // - If the radio is still powered off, try powering it on again.
-        int radioPoweredOnCount = 0;
-        for (int phoneId =0; phoneId < mPhoneCount; phoneId++) {
-            Phone phone = PhoneFactory.getPhone(phoneId);
-            if (phone != null) {
-                Log.d(this, " phoneid " + phoneId +
-                    " state = %s, service state = %d",
-                    phone.getState() , phone.getServiceState().getState());
-                 if ((phone.getServiceState().getState() != ServiceState.STATE_OUT_OF_SERVICE)
-                    && isOkToCall(phone.getServiceState().getState(), phone)) {
-                      Log.d(this, "onRetryTimeout: Phoneid " + phoneId + " Radio is on.");
-                      // Since radio is on, call onServiceStateChanged which will take care
-                      // of placing the call
-                      onServiceStateChanged(phone.getServiceState(), phoneId);
-                      radioPoweredOnCount++;
-                 }
-            }
-        }
-
-        if (radioPoweredOnCount < mPhoneCount) {
-            // Uh oh; we've waited the full TIME_BETWEEN_RETRIES_MILLIS and
-            // the radio is still not powered-on.  Try again.
-
-            mNumRetriesSoFar++;
-            Log.d(this, "mNumRetriesSoFar is now " + mNumRetriesSoFar);
-
-            if (mNumRetriesSoFar > MAX_NUM_RETRIES) {
-                Log.w(this, "Hit MAX_NUM_RETRIES; giving up.");
-                Log.i(this, "get Primary Stack id related phone");
-                onComplete(getPrimaryStackIdPhone(), true);
-                cleanup();
-            } else {
-                Log.d(this, "Trying (again) to turn on the radio.");
-                powerOnRadio();  // Again, we'll (hopefully) get an
-                                 // onServiceStateChanged() callback
-                                 // when the radio successfully comes up.
-                startRetryTimer();
-            }
-        }
-=======
      * serialized, and runs on the main looper.)
      */
     public void enableEmergencyCalling(EmergencyCallStateListener.Callback callback) {
@@ -297,7 +87,6 @@
         }
 
         powerOnRadio();
->>>>>>> 840be809
     }
     /**
      * Attempt to power on the radio (i.e. take the device out of airplane mode). We'll eventually
@@ -323,20 +112,6 @@
             Intent intent = new Intent(Intent.ACTION_AIRPLANE_MODE_CHANGED);
             intent.putExtra("state", false);
             mContext.sendBroadcastAsUser(intent, UserHandle.ALL);
-<<<<<<< HEAD
-        } else {
-            // Otherwise, for some strange reason the radio is off (even though the Settings
-            // database doesn't think we're in airplane mode.)  In this case just turn the radio
-            // back on.
-            Log.d(this, "==> (Apparently) not in airplane mode; manually powering radio on.");
-            for (int phoneId =0; phoneId < mPhoneCount; phoneId++) {
-                 Phone phone = PhoneFactory.getPhone(phoneId);
-                 if (phone != null && !phone.isRadioOn()) {
-                     phone.setRadioPower(true);
-                 }
-            }
-=======
->>>>>>> 840be809
         }
     }
 
@@ -344,71 +119,12 @@
      * This method is called from multiple Listeners on the Main Looper.
      * Synchronization is not necessary.
      */
-<<<<<<< HEAD
-    private void cleanup() {
-        Log.d(this, "cleanup()");
-
-        unregisterForServiceStateChanged();
-        cancelRetryTimer();
-
-        mNumRetriesSoFar = 0;
-    }
-
-    private void startRetryTimer() {
-        cancelRetryTimer();
-        mHandler.sendEmptyMessageDelayed(MSG_RETRY_TIMEOUT, TIME_BETWEEN_RETRIES_MILLIS);
-    }
-
-    private void cancelRetryTimer() {
-        mHandler.removeMessages(MSG_RETRY_TIMEOUT);
-    }
-
-    private void registerForServiceStateChanged() {
-        // Unregister first, just to make sure we never register ourselves twice.  (We need this
-        // because Phone.registerForServiceStateChanged() does not prevent multiple registration of
-        // the same handler.)
-        unregisterForServiceStateChanged();
-        for (int phoneId =0; phoneId < mPhoneCount; phoneId++) {
-            Phone phone = PhoneFactory.getPhone(phoneId);
-            if (phone != null) {
-                phone.registerForServiceStateChanged(mHandler,
-                        MSG_SERVICE_STATE_CHANGED, phoneId);
-            }
-        }
-    }
-
-    private void unregisterForServiceStateChanged() {
-        // This method is safe to call even if we haven't set phone yet
-        for (int phoneId =0; phoneId < mPhoneCount; phoneId++) {
-            Phone phone = PhoneFactory.getPhone(phoneId);
-            if (phone != null) {
-                phone.unregisterForServiceStateChanged(mHandler);
-            }
-            mHandler.removeMessages(MSG_SERVICE_STATE_CHANGED);
-        }
-    }
-
-    private void onComplete(Phone phone, boolean isRadioReady) {
-        if (mCallback != null) {
-            Callback tempCallback = mCallback;
-            mCallback = null;
-            tempCallback.onComplete(phone, isRadioReady);
-=======
     @Override
     public void onComplete(EmergencyCallStateListener listener, boolean isRadioReady) {
         mIsEmergencyCallingEnabled |= isRadioReady;
         mInProgressListeners.remove(listener);
         if (mCallback != null && mInProgressListeners.isEmpty()) {
             mCallback.onComplete(null, mIsEmergencyCallingEnabled);
->>>>>>> 840be809
         }
     }
-
-    private Phone getPrimaryStackIdPhone() {
-        return PhoneFactory.getPhone(PhoneUtils.getPhoneIdForECall());
-    }
-
-    private boolean isEmergencyNumber(Phone phone, String number) {
-        return PhoneNumberUtils.isLocalEmergencyNumber(mContext, phone.getSubId(), number);
-    }
 }