--- conflicted
+++ resolved
@@ -79,13 +79,6 @@
                             ((connection.getAddress() != null &&
                             mOriginalConnection.getAddress() != null &&
                             mOriginalConnection.getAddress().contains(connection.getAddress())) ||
-<<<<<<< HEAD
-                            mOriginalConnection.getStateBeforeHandover() == connection.getState()) {
-                        Log.d(TelephonyConnection.this, "SettingOriginalConnection " +
-                                mOriginalConnection.toString() + " with " + connection.toString());
-                        setOriginalConnection(connection);
-                        mWasImsConnection = false;
-=======
                             connection.getStateBeforeHandover() == mOriginalConnection.getState())) {
                             Log.d(TelephonyConnection.this,
                                     "SettingOriginalConnection " + mOriginalConnection.toString()
@@ -96,7 +89,6 @@
                     } else {
                         Log.w(TelephonyConnection.this,
                                 "MSG_HANDOVER_STATE_CHANGED: mOriginalConnection==null - invalid state (not cleaned up)");
->>>>>>> dc563ddb
                     }
                     break;
                 case MSG_RINGBACK_TONE:
