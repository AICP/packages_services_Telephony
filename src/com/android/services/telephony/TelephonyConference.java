/*
 * Copyright (C) 2014 The Android Open Source Project
 *
 * Licensed under the Apache License, Version 2.0 (the "License");
 * you may not use this file except in compliance with the License.
 * You may obtain a copy of the License at
 *
 *      http://www.apache.org/licenses/LICENSE-2.0
 *
 * Unless required by applicable law or agreed to in writing, software
 * distributed under the License is distributed on an "AS IS" BASIS,
 * WITHOUT WARRANTIES OR CONDITIONS OF ANY KIND, either express or implied.
 * See the License for the specific language governing permissions and
 * limitations under the License.
 */

package com.android.services.telephony;

import android.telecom.Conference;
import android.telecom.Connection;
import android.telecom.PhoneAccountHandle;

import com.android.internal.telephony.Call;
import com.android.internal.telephony.CallStateException;
import com.android.internal.telephony.Phone;

import java.util.List;

/**
 * TelephonyConnection-based conference call for GSM conferences and IMS conferences (which may
 * be either GSM-based or CDMA-based).
 */
public class TelephonyConference extends Conference {

    public TelephonyConference(PhoneAccountHandle phoneAccount) {
        super(phoneAccount);
<<<<<<< HEAD
        setCapabilities(
                PhoneCapabilities.SUPPORT_HOLD |
                PhoneCapabilities.HOLD |
                PhoneCapabilities.MUTE |
                PhoneCapabilities.MANAGE_CONFERENCE|
                PhoneCapabilities.MERGE_CONFERENCE);
=======
        setConnectionCapabilities(
                Connection.CAPABILITY_SUPPORT_HOLD |
                Connection.CAPABILITY_HOLD |
                Connection.CAPABILITY_MUTE |
                Connection.CAPABILITY_MANAGE_CONFERENCE);
>>>>>>> e8dc8490
        setActive();
    }

    /**
     * Invoked when the Conference and all it's {@link Connection}s should be disconnected.
     */
    @Override
    public void onDisconnect() {
        for (Connection connection : getConnections()) {
            if (disconnectCall(connection)) {
                break;
            }
        }
    }

    /**
     * Disconnect the underlying Telephony Call for a connection.
     *
     * @param connection The connection.
     * @return {@code True} if the call was disconnected.
     */
    private boolean disconnectCall(Connection connection) {
        Call call = getMultipartyCallForConnection(connection, "onDisconnect");
        if (call != null) {
            Log.d(this, "Found multiparty call to hangup for conference.");
            try {
                call.hangup();
                return true;
            } catch (CallStateException e) {
                Log.e(this, e, "Exception thrown trying to hangup conference");
            }
        }
        return false;
    }

    /**
     * Invoked when the specified {@link Connection} should be separated from the conference call.
     *
     * @param connection The connection to separate.
     */
    @Override
    public void onSeparate(Connection connection) {
        com.android.internal.telephony.Connection radioConnection =
                getOriginalConnection(connection);
        try {
            radioConnection.separate();
        } catch (CallStateException e) {
            Log.e(this, e, "Exception thrown trying to separate a conference call");
        }
    }

    @Override
    public void onAddParticipant(String participant) {
        Log.e(this, new Exception(), "Add participant not supported for GSM conference call.");
    }

    @Override
    public void onMerge(Connection connection) {
        try {
            Phone phone = ((TelephonyConnection) connection).getPhone();
            if (phone != null) {
                phone.conference();
            }
        } catch (CallStateException e) {
            Log.e(this, e, "Exception thrown trying to merge call into a conference");
        }
    }

    /**
     * Invoked when the conference should be put on hold.
     */
    @Override
    public void onHold() {
        final TelephonyConnection connection = getFirstConnection();
        if (connection != null) {
            connection.performHold();
        }
    }

    /**
     * Invoked when the conference should be moved from hold to active.
     */
    @Override
    public void onUnhold() {
        final TelephonyConnection connection = getFirstConnection();
        if (connection != null) {
            connection.performUnhold();
        }
    }

    @Override
    public void onPlayDtmfTone(char c) {
        final TelephonyConnection connection = getFirstConnection();
        if (connection != null) {
            connection.onPlayDtmfTone(c);
        }
    }

    @Override
    public void onStopDtmfTone() {
        final TelephonyConnection connection = getFirstConnection();
        if (connection != null) {
            connection.onStopDtmfTone();
        }
    }

    @Override
    public void onConnectionAdded(Connection connection) {
        // If the conference was an IMS connection currently or before, disable MANAGE_CONFERENCE
        // as the default behavior. If there is a conference event package, this may be overridden.
        // If a conference event package was received, do not attempt to remove manage conference.
        if (connection instanceof TelephonyConnection &&
                ((TelephonyConnection) connection).wasImsConnection()) {
            removeCapability(Connection.CAPABILITY_MANAGE_CONFERENCE);
        }
    }

    @Override
    public Connection getPrimaryConnection() {

        List<Connection> connections = getConnections();
        if (connections == null || connections.isEmpty()) {
            return null;
        }

        // Default to the first connection.
        Connection primaryConnection = connections.get(0);

        // Otherwise look for a connection where the radio connection states it is multiparty.
        for (Connection connection : connections) {
            com.android.internal.telephony.Connection radioConnection =
                    getOriginalConnection(connection);

            if (radioConnection != null && radioConnection.isMultiparty()) {
                primaryConnection = connection;
                break;
            }
        }

        return primaryConnection;
    }

    private Call getMultipartyCallForConnection(Connection connection, String tag) {
        com.android.internal.telephony.Connection radioConnection =
                getOriginalConnection(connection);
        if (radioConnection != null) {
            Call call = radioConnection.getCall();
            if (call != null && call.isMultiparty()) {
                return call;
            }
        }
        return null;
    }

    protected com.android.internal.telephony.Connection getOriginalConnection(
            Connection connection) {

        if (connection instanceof TelephonyConnection) {
            return ((TelephonyConnection) connection).getOriginalConnection();
        } else {
            return null;
        }
    }

    private TelephonyConnection getFirstConnection() {
        final List<Connection> connections = getConnections();
        if (connections.isEmpty()) {
            return null;
        }
        return (TelephonyConnection) connections.get(0);
    }
}<|MERGE_RESOLUTION|>--- conflicted
+++ resolved
@@ -34,20 +34,11 @@
 
     public TelephonyConference(PhoneAccountHandle phoneAccount) {
         super(phoneAccount);
-<<<<<<< HEAD
-        setCapabilities(
-                PhoneCapabilities.SUPPORT_HOLD |
-                PhoneCapabilities.HOLD |
-                PhoneCapabilities.MUTE |
-                PhoneCapabilities.MANAGE_CONFERENCE|
-                PhoneCapabilities.MERGE_CONFERENCE);
-=======
         setConnectionCapabilities(
                 Connection.CAPABILITY_SUPPORT_HOLD |
                 Connection.CAPABILITY_HOLD |
                 Connection.CAPABILITY_MUTE |
                 Connection.CAPABILITY_MANAGE_CONFERENCE);
->>>>>>> e8dc8490
         setActive();
     }
 
