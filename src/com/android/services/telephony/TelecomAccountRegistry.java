--- conflicted
+++ resolved
@@ -30,13 +30,10 @@
 import android.net.Uri;
 import android.os.Bundle;
 import android.os.PersistableBundle;
-<<<<<<< HEAD
 import android.os.ServiceManager;
 import android.os.RemoteException;
-=======
 import android.os.UserHandle;
 import android.os.UserManager;
->>>>>>> 840be809
 import android.telecom.PhoneAccount;
 import android.telecom.PhoneAccountHandle;
 import android.telecom.TelecomManager;
@@ -59,11 +56,10 @@
 import java.util.Iterator;
 import java.util.LinkedList;
 import java.util.List;
-<<<<<<< HEAD
+import java.util.Optional;
+
 import org.codeaurora.internal.IExtTelephony;
-=======
-import java.util.Optional;
->>>>>>> 840be809
+
 
 /**
  * Owns all data we have registered with Telecom including handling dynamic addition and
@@ -696,55 +692,45 @@
         int activeCount = 0;
         int activeSubscriptionId = SubscriptionManager.INVALID_SUBSCRIPTION_ID;
 
-<<<<<<< HEAD
-        if (phoneAccountsEnabled) {
-            // states we are interested in from what
-            // IExtTelephony.getCurrentUiccCardProvisioningStatus()can return
-            final int PROVISIONED = 1;
-            final int INVALID_STATE = -1;
-
-            for (Phone phone : phones) {
-                int provisionStatus = PROVISIONED;
-                int subscriptionId = phone.getSubId();
-                int slotId = phone.getPhoneId();
-
-                if (mTelephonyManager.getPhoneCount() > 1) {
-                    IExtTelephony mExtTelephony =
-                            IExtTelephony.Stub.asInterface(ServiceManager.getService("extphone"));
-
-                    try {
-                        //get current provision state of the SIM.
-                       provisionStatus =
-                                mExtTelephony.getCurrentUiccCardProvisioningStatus(slotId);
-                    } catch (RemoteException ex) {
-                        provisionStatus = INVALID_STATE;
-                        Log.w(this, "Failed to get status , slotId: "+ slotId +" Exception: " + ex);
-                    } catch (NullPointerException ex) {
-                        provisionStatus = INVALID_STATE;
-                        Log.w(this, "Failed to get status , slotId: "+ slotId +" Exception: " + ex);
-                    }
-                }
-                Log.d(this, "Phone with subscription id: " + subscriptionId +
-                        " slotId: " + slotId + " provisionStatus: " + provisionStatus);
-                if ((subscriptionId >= 0) && (provisionStatus == PROVISIONED) &&
-                        (mSubscriptionManager.isActiveSubId(subscriptionId))) {
-                    activeCount++;
-                    activeSubscriptionId = subscriptionId;
-                    mAccounts.add(new AccountEntry(phone,
-                             false /* emergency */, false /* isDummy */));
-=======
         synchronized (mAccountsLock) {
             if (phoneAccountsEnabled) {
+                // states we are interested in from what
+                // IExtTelephony.getCurrentUiccCardProvisioningStatus()can return
+                final int PROVISIONED = 1;
+                final int INVALID_STATE = -1;
+
                 for (Phone phone : phones) {
+                    int provisionStatus = PROVISIONED;
                     int subscriptionId = phone.getSubId();
-                    Log.d(this, "Phone with subscription id %d", subscriptionId);
-                    // setupAccounts can be called multiple times during service changes. Don't add an
-                    // account if the Icc has not been set yet.
-                    if (subscriptionId >= 0 && phone.getFullIccSerialNumber() != null) {
-                        mAccounts.add(new AccountEntry(phone, false /* emergency */,
-                                false /* isDummy */));
+                    int slotId = phone.getPhoneId();
+
+                    if (mTelephonyManager.getPhoneCount() > 1) {
+                        IExtTelephony mExtTelephony = IExtTelephony.Stub
+                                .asInterface(ServiceManager.getService("extphone"));
+
+                        try {
+                            //get current provision state of the SIM.
+                            provisionStatus =
+                                    mExtTelephony.getCurrentUiccCardProvisioningStatus(slotId);
+                        } catch (RemoteException ex) {
+                            provisionStatus = INVALID_STATE;
+                            Log.w(this, "Failed to get status , slotId: "+ slotId +" Exception: "
+                                    + ex);
+                        } catch (NullPointerException ex) {
+                            provisionStatus = INVALID_STATE;
+                            Log.w(this, "Failed to get status , slotId: "+ slotId +" Exception: "
+                                    + ex);
+                        }
+                        Log.d(this, "Phone with subscription id: " + subscriptionId +
+                                " slotId: " + slotId + " provisionStatus: " + provisionStatus);
+                        if ((subscriptionId >= 0) && (provisionStatus == PROVISIONED) &&
+                                (mSubscriptionManager.isActiveSubId(subscriptionId))) {
+                            activeCount++;
+                            activeSubscriptionId = subscriptionId;
+                            mAccounts.add(new AccountEntry(phone,
+                                     false /* emergency */, false /* isDummy */));
+                        }
                     }
->>>>>>> 840be809
                 }
             }
 
