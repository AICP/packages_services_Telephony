--- conflicted
+++ resolved
@@ -30,6 +30,7 @@
 import android.view.View;
 import android.widget.FrameLayout;
 import android.widget.ImageView;
+import android.widget.LinearLayout;
 import android.widget.TextView;
 
 import androidx.core.graphics.drawable.RoundedBitmapDrawable;
@@ -46,10 +47,7 @@
 public class EmergencyInfoGroup extends FrameLayout {
     private ImageView mEmergencyInfoImage;
     private TextView mEmergencyInfoName;
-<<<<<<< HEAD
-=======
     private TextView mEmergencyInfoHint;
->>>>>>> 696ce1c4
     private View mEmergencyInfoButton;
 
     public EmergencyInfoGroup(Context context, @Nullable AttributeSet attrs) {
@@ -107,46 +105,19 @@
     /**
      * Get user icon.
      *
-<<<<<<< HEAD
-     * @return user icon, or anonymous avatar if user do not set photo.
-=======
      * @return user icon, or default user icon if user do not set photo.
->>>>>>> 696ce1c4
      */
     private Drawable getCircularUserIcon() {
-        final int userId = UserHandle.getCallingUserId();
-
         final UserManager userManager = (UserManager) getContext().getSystemService(
                 Context.USER_SERVICE);
-
-        // get user icon.
-        Bitmap bitmapUserIcon = userManager.getUserIcon(userId);
+        Bitmap bitmapUserIcon = userManager.getUserIcon(UserHandle.getCallingUserId());
 
         if (bitmapUserIcon == null) {
-<<<<<<< HEAD
-            // use anonymous avatar.
-            return getContext().getDrawable(R.drawable.logo_avatar_anonymous_120);
-        }
-
-        // get default user icon.
-        Drawable drawableDefaultUserIcon = UserIcons.getDefaultUserIcon(
-                getContext().getResources(), userId, false);
-        Bitmap bitmapDefaultUserIcon = UserIcons.convertToBitmap(drawableDefaultUserIcon);
-
-        // User icon is default icon that means user do not set photo, replacing default icon
-        // with anonymous avatar on emergency info button.
-        if (bitmapUserIcon.sameAs(bitmapDefaultUserIcon)) {
-            return getContext().getDrawable(R.drawable.logo_avatar_anonymous_120);
-        }
-
-        // set user icon circular.
-=======
             // get default user icon.
             final Drawable defaultUserIcon = UserIcons.getDefaultUserIcon(
                     getContext().getResources(), UserHandle.myUserId(), false);
             bitmapUserIcon = UserIcons.convertToBitmap(defaultUserIcon);
         }
->>>>>>> 696ce1c4
         RoundedBitmapDrawable drawableUserIcon = RoundedBitmapDrawableFactory.create(
                 getContext().getResources(), bitmapUserIcon);
         drawableUserIcon.setCircular(true);
@@ -154,17 +125,6 @@
         return drawableUserIcon;
     }
 
-<<<<<<< HEAD
-    void updateEmergencyInfo(String emergencyInfoName) {
-        if (TextUtils.isEmpty(emergencyInfoName)) {
-            emergencyInfoName = getContext().getString(R.string.emergency_information_owner_hint);
-        }
-        mEmergencyInfoName.setText(emergencyInfoName);
-
-        final String infoNameDescription = getContext().getString(
-                R.string.emergency_information_owner_content_description, emergencyInfoName);
-        mEmergencyInfoName.setContentDescription(infoNameDescription);
-=======
     private CharSequence getUserName() {
         final UserManager userManager = (UserManager) getContext().getSystemService(
                 Context.USER_SERVICE);
@@ -184,6 +144,5 @@
                         : getResources().getDimensionPixelSize(
                                 R.dimen.emergency_info_button_singleline_height);
         setLayoutParams(params);
->>>>>>> 696ce1c4
     }
 }