--- conflicted
+++ resolved
@@ -257,11 +257,8 @@
         } else if (preference == mButtonDataRoam) {
             // Do not disable the preference screen if the user clicks Data roaming.
             return true;
-<<<<<<< HEAD
         } else if (preference == mButtonNationalDataRoam) {
             return true;
-=======
->>>>>>> 82b47caa
         } else if (preference == mButtonCOLP) {
             // Do not disable the preference screen if the user clicks COLP
             return true;
@@ -623,10 +620,7 @@
             prefSet.addPreference(mButtonPreferredNetworkMode);
             prefSet.addPreference(mButtonEnabledNetworks);
             prefSet.addPreference(mButton4glte);
-<<<<<<< HEAD
             prefSet.addPreference(mButtonNationalDataRoam);
-=======
->>>>>>> 82b47caa
             prefSet.addPreference(mButtonCOLP);
         }
 
@@ -1038,14 +1032,11 @@
                 mPhone.setDataRoamingEnabled(false);
             }
             return true;
-<<<<<<< HEAD
         } else if (preference == mButtonNationalDataRoam) {
             boolean value = (Boolean) objValue;
             android.provider.Settings.System.putInt(mPhone.getContext().getContentResolver(),
                     android.provider.Settings.System.MVNO_ROAMING, value ? 1 : 0);
             return true;
-=======
->>>>>>> 82b47caa
         } else if (preference == mButtonCOLP) {
             Settings.Global.putInt(getContentResolver(),
                     Settings.Global.CONNECTED_LINE_IDENTIFICATION,
