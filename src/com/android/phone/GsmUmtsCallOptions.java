--- conflicted
+++ resolved
@@ -93,12 +93,8 @@
             if (b != null && b.getBoolean(
                     CarrierConfigManager.KEY_CALL_FORWARDING_VISIBILITY_BOOL)) {
                 callForwardingPref.setIntent(
-<<<<<<< HEAD
                         subInfoHelper.getIntent(CallForwardType.class));
-=======
-                        subInfoHelper.getIntent(GsmUmtsCallForwardOptions.class));
                 callForwardingPref.setEnabled(isAirplaneModeOff);
->>>>>>> 41d8ab77
             } else {
                 prefScreen.removePreference(callForwardingPref);
             }
