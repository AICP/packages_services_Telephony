--- conflicted
+++ resolved
@@ -314,12 +314,7 @@
             // connected after this activity is moved to background.
             loge("Fail to dismiss network load list dialog " + e);
         }
-<<<<<<< HEAD
-
-        setEnabled(true);
-=======
         mNetworkOperators.getNetworkSelectionMode();
->>>>>>> 9365e0ea
         if (mCellInfoList != null) {
             // create a preference for each item in the list.
             // just use the operator name instead of the mildly
