--- conflicted
+++ resolved
@@ -493,21 +493,7 @@
                 if (!mUserManager.hasUserRestriction(
                         UserManager.DISALLOW_OUTGOING_CALLS, userHandle)
                         && !user.isManagedProfile()) {
-<<<<<<< HEAD
                     configureLedNotification(mContext, notification);
-                    mNotificationManager.notifyAsUser(
-                            Integer.toString(subId) /* tag */,
-                            notificationId,
-                            notification,
-                            userHandle);
-                }
-            }
-        } else {
-            mNotificationManager.cancelAsUser(
-                    Integer.toString(subId) /* tag */,
-                    notificationId,
-                    UserHandle.ALL);
-=======
                     if (!sendNotificationCustomComponent(vmCount, vmNumber, pendingIntent,
                             isSettingsIntent)) {
                         mNotificationManager.notifyAsUser(
@@ -525,7 +511,6 @@
                         VOICEMAIL_NOTIFICATION,
                         UserHandle.ALL);
             }
->>>>>>> 06067b94
         }
     }
 
