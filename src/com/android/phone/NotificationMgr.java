--- conflicted
+++ resolved
@@ -388,7 +388,6 @@
                 return;
             }
 
-<<<<<<< HEAD
             int resId;
             if (Settings.System.getInt(mContext.getContentResolver(),
                 Settings.System.KEY_VOICEMAIL_BREATH, 0) == 1) {
@@ -397,9 +396,6 @@
                 resId = android.R.drawable.stat_notify_voicemail;
             }
 
-=======
-            int resId = android.R.drawable.stat_notify_voicemail;
->>>>>>> 36944379
             if (showSimSlotIcon()) {
                 resId = mwiIcon[phoneId];
             }
@@ -529,7 +525,6 @@
                 SubscriptionManager.from(mContext).getActiveSubscriptionInfoList();
         if (subInfoList == null) {
             return false;
-<<<<<<< HEAD
         }
         return subInfoList.size() > 1;
     }
@@ -578,56 +573,6 @@
             mContext.sendBroadcast(intent);
             return true;
         }
-=======
-        }
-        return subInfoList.size() > 1;
-    }
-
-    /**
-     * Sends a broadcast with the voicemail notification information to a custom component to
-     * handle. This method is also used to indicate to the custom component when to clear the
-     * notification. A pending intent can be passed to the custom component to indicate an action to
-     * be taken as it would by a notification produced in this class.
-     * @param count The number of pending voicemail messages to indicate on the notification. A
-     *              Value of 0 is passed here to indicate that the notification should be cleared.
-     * @param number The voicemail phone number if specified.
-     * @param pendingIntent The intent that should be passed as the action to be taken.
-     * @param isSettingsIntent {@code true} to indicate the pending intent is to launch settings.
-     *                         otherwise, {@code false} to indicate the intent launches voicemail.
-     * @return {@code true} if a custom component was notified of the notification.
-     */
-    private boolean sendNotificationCustomComponent(Integer count, String number,
-            PendingIntent pendingIntent, boolean isSettingsIntent) {
-        if (mNotificationComponent != null) {
-            Intent intent = new Intent();
-            intent.setFlags(Intent.FLAG_RECEIVER_FOREGROUND);
-            intent.setComponent(mNotificationComponent);
-            intent.setAction(TelephonyManager.ACTION_SHOW_VOICEMAIL_NOTIFICATION);
-
-            if (count != null) {
-                intent.putExtra(TelephonyManager.EXTRA_NOTIFICATION_COUNT, count);
-            }
-
-            // Additional information about the voicemail notification beyond the count is only
-            // present when the count not specified or greater than 0. The value of 0 represents
-            // clearing the notification, which does not require additional information.
-            if (count == null || count > 0) {
-                if (!TextUtils.isEmpty(number)) {
-                    intent.putExtra(TelephonyManager.EXTRA_VOICEMAIL_NUMBER, number);
-                }
-
-                if (pendingIntent != null) {
-                    intent.putExtra(isSettingsIntent
-                            ? TelephonyManager.EXTRA_LAUNCH_VOICEMAIL_SETTINGS_INTENT
-                            : TelephonyManager.EXTRA_CALL_VOICEMAIL_INTENT,
-                            pendingIntent);
-                }
-            }
-
-            mContext.sendBroadcast(intent);
-            return true;
-        }
->>>>>>> 36944379
 
         return false;
     }
