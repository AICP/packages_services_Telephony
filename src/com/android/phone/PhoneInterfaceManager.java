/*
 * Copyright (C) 2006 The Android Open Source Project
 *
 * Licensed under the Apache License, Version 2.0 (the "License");
 * you may not use this file except in compliance with the License.
 * You may obtain a copy of the License at
 *
 *      http://www.apache.org/licenses/LICENSE-2.0
 *
 * Unless required by applicable law or agreed to in writing, software
 * distributed under the License is distributed on an "AS IS" BASIS,
 * WITHOUT WARRANTIES OR CONDITIONS OF ANY KIND, either express or implied.
 * See the License for the specific language governing permissions and
 * limitations under the License.
 */

package com.android.phone;

import static android.content.pm.PackageManager.PERMISSION_GRANTED;

import static com.android.internal.telephony.PhoneConstants.PHONE_TYPE_IMS;
import static com.android.internal.telephony.PhoneConstants.SUBSCRIPTION_KEY;

import android.Manifest.permission;
import android.annotation.NonNull;
import android.annotation.Nullable;
import android.app.AppOpsManager;
import android.app.PendingIntent;
import android.content.ComponentName;
import android.content.ContentResolver;
import android.content.Context;
import android.content.Intent;
import android.content.SharedPreferences;
import android.content.pm.ApplicationInfo;
import android.content.pm.ComponentInfo;
import android.content.pm.PackageInfo;
import android.content.pm.PackageManager;
import android.net.Uri;
import android.os.AsyncResult;
import android.os.Binder;
import android.os.Build;
import android.os.Bundle;
import android.os.Handler;
import android.os.IBinder;
import android.os.Looper;
import android.os.Message;
import android.os.Messenger;
import android.os.ParcelFileDescriptor;
import android.os.ParcelUuid;
import android.os.PersistableBundle;
import android.os.Process;
import android.os.RemoteException;
import android.os.ResultReceiver;
import android.os.ServiceSpecificException;
import android.os.UserHandle;
import android.os.UserManager;
import android.os.WorkSource;
import android.preference.PreferenceManager;
import android.provider.DeviceConfig;
import android.provider.Settings;
import android.provider.Telephony;
import android.sysprop.TelephonyProperties;
import android.telecom.PhoneAccount;
import android.telecom.PhoneAccountHandle;
import android.telecom.TelecomManager;
import android.telephony.Annotation.ApnType;
import android.telephony.CallForwardingInfo;
import android.telephony.CarrierConfigManager;
import android.telephony.CarrierRestrictionRules;
import android.telephony.CellIdentity;
import android.telephony.CellIdentityCdma;
import android.telephony.CellIdentityGsm;
import android.telephony.CellInfo;
import android.telephony.CellInfoGsm;
import android.telephony.CellInfoWcdma;
import android.telephony.ClientRequestStats;
import android.telephony.ICellInfoCallback;
import android.telephony.IccOpenLogicalChannelResponse;
import android.telephony.LocationAccessPolicy;
import android.telephony.ModemActivityInfo;
import android.telephony.NeighboringCellInfo;
import android.telephony.NetworkScanRequest;
import android.telephony.PhoneCapability;
import android.telephony.PhoneNumberRange;
import android.telephony.RadioAccessFamily;
import android.telephony.RadioAccessSpecifier;
import android.telephony.ServiceState;
import android.telephony.SignalStrength;
import android.telephony.SubscriptionInfo;
import android.telephony.SubscriptionManager;
import android.telephony.TelephonyFrameworkInitializer;
import android.telephony.TelephonyHistogram;
import android.telephony.TelephonyManager;
import android.telephony.TelephonyScanManager;
import android.telephony.UiccCardInfo;
import android.telephony.UiccSlotInfo;
import android.telephony.UssdResponse;
import android.telephony.VisualVoicemailSmsFilterSettings;
import android.telephony.data.ApnSetting;
import android.telephony.emergency.EmergencyNumber;
import android.telephony.ims.ImsException;
import android.telephony.ims.ProvisioningManager;
import android.telephony.ims.RegistrationManager;
import android.telephony.ims.aidl.IImsCapabilityCallback;
import android.telephony.ims.aidl.IImsConfig;
import android.telephony.ims.aidl.IImsConfigCallback;
import android.telephony.ims.aidl.IImsRegistration;
import android.telephony.ims.aidl.IImsRegistrationCallback;
import android.telephony.ims.feature.ImsFeature;
import android.telephony.ims.feature.MmTelFeature;
import android.telephony.ims.feature.RcsFeature;
import android.telephony.ims.stub.ImsConfigImplBase;
import android.telephony.ims.stub.ImsRegistrationImplBase;
import android.text.TextUtils;
import android.util.ArraySet;
import android.util.EventLog;
import android.util.Log;
import android.util.Pair;

import com.android.ims.ImsManager;
import com.android.ims.internal.IImsServiceFeatureCallback;
import com.android.internal.telephony.CallForwardInfo;
import com.android.internal.telephony.CallManager;
import com.android.internal.telephony.CallStateException;
import com.android.internal.telephony.CarrierInfoManager;
import com.android.internal.telephony.CarrierResolver;
import com.android.internal.telephony.CellNetworkScanResult;
import com.android.internal.telephony.CommandException;
import com.android.internal.telephony.CommandsInterface;
import com.android.internal.telephony.DefaultPhoneNotifier;
import com.android.internal.telephony.HalVersion;
import com.android.internal.telephony.IBooleanConsumer;
import com.android.internal.telephony.IIntegerConsumer;
import com.android.internal.telephony.INumberVerificationCallback;
import com.android.internal.telephony.ITelephony;
import com.android.internal.telephony.IccCard;
import com.android.internal.telephony.LocaleTracker;
import com.android.internal.telephony.NetworkScanRequestTracker;
import com.android.internal.telephony.OperatorInfo;
import com.android.internal.telephony.Phone;
import com.android.internal.telephony.PhoneConfigurationManager;
import com.android.internal.telephony.PhoneConstantConversions;
import com.android.internal.telephony.PhoneConstants;
import com.android.internal.telephony.PhoneFactory;
import com.android.internal.telephony.ProxyController;
import com.android.internal.telephony.RIL;
import com.android.internal.telephony.RILConstants;
import com.android.internal.telephony.ServiceStateTracker;
import com.android.internal.telephony.SmsController;
import com.android.internal.telephony.SmsPermissions;
import com.android.internal.telephony.SubscriptionController;
import com.android.internal.telephony.TelephonyIntents;
import com.android.internal.telephony.TelephonyPermissions;
import com.android.internal.telephony.dataconnection.ApnSettingUtils;
import com.android.internal.telephony.emergency.EmergencyNumberTracker;
import com.android.internal.telephony.euicc.EuiccConnector;
import com.android.internal.telephony.ims.ImsResolver;
import com.android.internal.telephony.imsphone.ImsPhone;
import com.android.internal.telephony.imsphone.ImsPhoneCallTracker;
import com.android.internal.telephony.metrics.TelephonyMetrics;
import com.android.internal.telephony.uicc.IccCardApplicationStatus.AppType;
import com.android.internal.telephony.uicc.IccIoResult;
import com.android.internal.telephony.uicc.IccRecords;
import com.android.internal.telephony.uicc.IccUtils;
import com.android.internal.telephony.uicc.SIMRecords;
import com.android.internal.telephony.uicc.UiccCard;
import com.android.internal.telephony.uicc.UiccCardApplication;
import com.android.internal.telephony.uicc.UiccController;
import com.android.internal.telephony.uicc.UiccProfile;
import com.android.internal.telephony.uicc.UiccSlot;
import com.android.internal.telephony.util.LocaleUtils;
import com.android.internal.telephony.util.VoicemailNotificationSettingsUtil;
import com.android.internal.util.HexDump;
import com.android.phone.settings.PickSmsSubscriptionActivity;
import com.android.phone.vvm.PhoneAccountHandleConverter;
import com.android.phone.vvm.RemoteVvmTaskManager;
import com.android.phone.vvm.VisualVoicemailSettingsUtil;
import com.android.phone.vvm.VisualVoicemailSmsFilterConfig;
import com.android.telephony.Rlog;

import java.io.FileDescriptor;
import java.io.PrintWriter;
import java.util.ArrayList;
import java.util.Arrays;
import java.util.HashMap;
import java.util.HashSet;
import java.util.List;
import java.util.Locale;
import java.util.Map;
import java.util.NoSuchElementException;
import java.util.Set;
import java.util.concurrent.atomic.AtomicBoolean;
import java.util.function.Consumer;

/**
 * Implementation of the ITelephony interface.
 */
public class PhoneInterfaceManager extends ITelephony.Stub {
    private static final String LOG_TAG = "PhoneInterfaceManager";
    private static final boolean DBG = (PhoneGlobals.DBG_LEVEL >= 2);
    private static final boolean DBG_LOC = false;
    private static final boolean DBG_MERGE = false;

    // Message codes used with mMainThreadHandler
    private static final int CMD_HANDLE_PIN_MMI = 1;
    private static final int CMD_TRANSMIT_APDU_LOGICAL_CHANNEL = 7;
    private static final int EVENT_TRANSMIT_APDU_LOGICAL_CHANNEL_DONE = 8;
    private static final int CMD_OPEN_CHANNEL = 9;
    private static final int EVENT_OPEN_CHANNEL_DONE = 10;
    private static final int CMD_CLOSE_CHANNEL = 11;
    private static final int EVENT_CLOSE_CHANNEL_DONE = 12;
    private static final int CMD_NV_READ_ITEM = 13;
    private static final int EVENT_NV_READ_ITEM_DONE = 14;
    private static final int CMD_NV_WRITE_ITEM = 15;
    private static final int EVENT_NV_WRITE_ITEM_DONE = 16;
    private static final int CMD_NV_WRITE_CDMA_PRL = 17;
    private static final int EVENT_NV_WRITE_CDMA_PRL_DONE = 18;
    private static final int CMD_RESET_MODEM_CONFIG = 19;
    private static final int EVENT_RESET_MODEM_CONFIG_DONE = 20;
    private static final int CMD_GET_PREFERRED_NETWORK_TYPE = 21;
    private static final int EVENT_GET_PREFERRED_NETWORK_TYPE_DONE = 22;
    private static final int CMD_SET_PREFERRED_NETWORK_TYPE = 23;
    private static final int EVENT_SET_PREFERRED_NETWORK_TYPE_DONE = 24;
    private static final int CMD_SEND_ENVELOPE = 25;
    private static final int EVENT_SEND_ENVELOPE_DONE = 26;
    private static final int CMD_INVOKE_OEM_RIL_REQUEST_RAW = 27;
    private static final int EVENT_INVOKE_OEM_RIL_REQUEST_RAW_DONE = 28;
    private static final int CMD_TRANSMIT_APDU_BASIC_CHANNEL = 29;
    private static final int EVENT_TRANSMIT_APDU_BASIC_CHANNEL_DONE = 30;
    private static final int CMD_EXCHANGE_SIM_IO = 31;
    private static final int EVENT_EXCHANGE_SIM_IO_DONE = 32;
    private static final int CMD_SET_VOICEMAIL_NUMBER = 33;
    private static final int EVENT_SET_VOICEMAIL_NUMBER_DONE = 34;
    private static final int CMD_SET_NETWORK_SELECTION_MODE_AUTOMATIC = 35;
    private static final int EVENT_SET_NETWORK_SELECTION_MODE_AUTOMATIC_DONE = 36;
    private static final int CMD_GET_MODEM_ACTIVITY_INFO = 37;
    private static final int EVENT_GET_MODEM_ACTIVITY_INFO_DONE = 38;
    private static final int CMD_PERFORM_NETWORK_SCAN = 39;
    private static final int EVENT_PERFORM_NETWORK_SCAN_DONE = 40;
    private static final int CMD_SET_NETWORK_SELECTION_MODE_MANUAL = 41;
    private static final int EVENT_SET_NETWORK_SELECTION_MODE_MANUAL_DONE = 42;
    private static final int CMD_SET_ALLOWED_CARRIERS = 43;
    private static final int EVENT_SET_ALLOWED_CARRIERS_DONE = 44;
    private static final int CMD_GET_ALLOWED_CARRIERS = 45;
    private static final int EVENT_GET_ALLOWED_CARRIERS_DONE = 46;
    private static final int CMD_HANDLE_USSD_REQUEST = 47;
    private static final int CMD_GET_FORBIDDEN_PLMNS = 48;
    private static final int EVENT_GET_FORBIDDEN_PLMNS_DONE = 49;
    private static final int CMD_SWITCH_SLOTS = 50;
    private static final int EVENT_SWITCH_SLOTS_DONE = 51;
    private static final int CMD_GET_NETWORK_SELECTION_MODE = 52;
    private static final int EVENT_GET_NETWORK_SELECTION_MODE_DONE = 53;
    private static final int CMD_GET_CDMA_ROAMING_MODE = 54;
    private static final int EVENT_GET_CDMA_ROAMING_MODE_DONE = 55;
    private static final int CMD_SET_CDMA_ROAMING_MODE = 56;
    private static final int EVENT_SET_CDMA_ROAMING_MODE_DONE = 57;
    private static final int CMD_SET_CDMA_SUBSCRIPTION_MODE = 58;
    private static final int EVENT_SET_CDMA_SUBSCRIPTION_MODE_DONE = 59;
    private static final int CMD_GET_ALL_CELL_INFO = 60;
    private static final int EVENT_GET_ALL_CELL_INFO_DONE = 61;
    private static final int CMD_GET_CELL_LOCATION = 62;
    private static final int EVENT_GET_CELL_LOCATION_DONE = 63;
    private static final int CMD_MODEM_REBOOT = 64;
    private static final int EVENT_CMD_MODEM_REBOOT_DONE = 65;
    private static final int CMD_REQUEST_CELL_INFO_UPDATE = 66;
    private static final int EVENT_REQUEST_CELL_INFO_UPDATE_DONE = 67;
    private static final int CMD_REQUEST_ENABLE_MODEM = 68;
    private static final int EVENT_ENABLE_MODEM_DONE = 69;
    private static final int CMD_GET_MODEM_STATUS = 70;
    private static final int EVENT_GET_MODEM_STATUS_DONE = 71;
    private static final int CMD_SET_FORBIDDEN_PLMNS = 72;
    private static final int EVENT_SET_FORBIDDEN_PLMNS_DONE = 73;
    private static final int CMD_ERASE_MODEM_CONFIG = 74;
    private static final int EVENT_ERASE_MODEM_CONFIG_DONE = 75;
    private static final int CMD_CHANGE_ICC_LOCK_PASSWORD = 76;
    private static final int EVENT_CHANGE_ICC_LOCK_PASSWORD_DONE = 77;
    private static final int CMD_SET_ICC_LOCK_ENABLED = 78;
    private static final int EVENT_SET_ICC_LOCK_ENABLED_DONE = 79;
    private static final int CMD_SET_SYSTEM_SELECTION_CHANNELS = 80;
    private static final int EVENT_SET_SYSTEM_SELECTION_CHANNELS_DONE = 81;
    private static final int MSG_NOTIFY_USER_ACTIVITY = 82;
    private static final int CMD_GET_CALL_FORWARDING = 83;
    private static final int EVENT_GET_CALL_FORWARDING_DONE = 84;
    private static final int CMD_SET_CALL_FORWARDING = 85;
    private static final int EVENT_SET_CALL_FORWARDING_DONE = 86;
    private static final int CMD_GET_CALL_WAITING = 87;
    private static final int EVENT_GET_CALL_WAITING_DONE = 88;
    private static final int CMD_SET_CALL_WAITING = 89;
    private static final int EVENT_SET_CALL_WAITING_DONE = 90;

    // Parameters of select command.
    private static final int SELECT_COMMAND = 0xA4;
    private static final int SELECT_P1 = 0x04;
    private static final int SELECT_P2 = 0;
    private static final int SELECT_P3 = 0x10;

    /** The singleton instance. */
    private static PhoneInterfaceManager sInstance;

    private PhoneGlobals mApp;
    private CallManager mCM;
    private ImsResolver mImsResolver;
    private UserManager mUserManager;
    private AppOpsManager mAppOps;
    private MainThreadHandler mMainThreadHandler;
    private SubscriptionController mSubscriptionController;
    private SharedPreferences mTelephonySharedPreferences;
    private PhoneConfigurationManager mPhoneConfigurationManager;

    /** User Activity */
    private AtomicBoolean mNotifyUserActivity;
    private static final int USER_ACTIVITY_NOTIFICATION_DELAY = 200;

    private Set<Integer> mCarrierPrivilegeTestOverrideSubIds = new ArraySet<>();

    private static final String PREF_CARRIERS_ALPHATAG_PREFIX = "carrier_alphtag_";
    private static final String PREF_CARRIERS_NUMBER_PREFIX = "carrier_number_";
    private static final String PREF_CARRIERS_SUBSCRIBER_PREFIX = "carrier_subscriber_";
    private static final String PREF_PROVISION_IMS_MMTEL_PREFIX = "provision_ims_mmtel_";

    // String to store multi SIM allowed
    private static final String PREF_MULTI_SIM_RESTRICTED = "multisim_restricted";

    // The AID of ISD-R.
    private static final String ISDR_AID = "A0000005591010FFFFFFFF8900000100";

    private NetworkScanRequestTracker mNetworkScanRequestTracker;

    private static final int TYPE_ALLOCATION_CODE_LENGTH = 8;
    private static final int MANUFACTURER_CODE_LENGTH = 8;

    /**
     * Experiment flag to enable erase modem config on reset network, default value is false
     */
    public static final String RESET_NETWORK_ERASE_MODEM_CONFIG_ENABLED =
            "reset_network_erase_modem_config_enabled";

    /**
     * A request object to use for transmitting data to an ICC.
     */
    private static final class IccAPDUArgument {
        public int channel, cla, command, p1, p2, p3;
        public String data;

        public IccAPDUArgument(int channel, int cla, int command,
                int p1, int p2, int p3, String data) {
            this.channel = channel;
            this.cla = cla;
            this.command = command;
            this.p1 = p1;
            this.p2 = p2;
            this.p3 = p3;
            this.data = data;
        }
    }

    /**
     * A request object to use for transmitting data to an ICC.
     */
    private static final class ManualNetworkSelectionArgument {
        public OperatorInfo operatorInfo;
        public boolean persistSelection;

        public ManualNetworkSelectionArgument(OperatorInfo operatorInfo, boolean persistSelection) {
            this.operatorInfo = operatorInfo;
            this.persistSelection = persistSelection;
        }
    }

    /**
     * A request object for use with {@link MainThreadHandler}. Requesters should wait() on the
     * request after sending. The main thread will notify the request when it is complete.
     */
    private static final class MainThreadRequest {
        /** The argument to use for the request */
        public Object argument;
        /** The result of the request that is run on the main thread */
        public Object result;
        // The subscriber id that this request applies to. Defaults to
        // SubscriptionManager.INVALID_SUBSCRIPTION_ID
        public Integer subId = SubscriptionManager.INVALID_SUBSCRIPTION_ID;

        // In cases where subId is unavailable, the caller needs to specify the phone.
        public Phone phone;

        public WorkSource workSource;

        public MainThreadRequest(Object argument) {
            this.argument = argument;
        }

        MainThreadRequest(Object argument, Phone phone, WorkSource workSource) {
            this.argument = argument;
            if (phone != null) {
                this.phone = phone;
            }
            this.workSource = workSource;
        }

        MainThreadRequest(Object argument, Integer subId, WorkSource workSource) {
            this.argument = argument;
            if (subId != null) {
                this.subId = subId;
            }
            this.workSource = workSource;
        }
    }

    private static final class IncomingThirdPartyCallArgs {
        public final ComponentName component;
        public final String callId;
        public final String callerDisplayName;

        public IncomingThirdPartyCallArgs(ComponentName component, String callId,
                String callerDisplayName) {
            this.component = component;
            this.callId = callId;
            this.callerDisplayName = callerDisplayName;
        }
    }

    /**
     * A handler that processes messages on the main thread in the phone process. Since many
     * of the Phone calls are not thread safe this is needed to shuttle the requests from the
     * inbound binder threads to the main thread in the phone process.  The Binder thread
     * may provide a {@link MainThreadRequest} object in the msg.obj field that they are waiting
     * on, which will be notified when the operation completes and will contain the result of the
     * request.
     *
     * <p>If a MainThreadRequest object is provided in the msg.obj field,
     * note that request.result must be set to something non-null for the calling thread to
     * unblock.
     */
    private final class MainThreadHandler extends Handler {
        @Override
        public void handleMessage(Message msg) {
            MainThreadRequest request;
            Message onCompleted;
            AsyncResult ar;
            UiccCard uiccCard;
            IccAPDUArgument iccArgument;
            final Phone defaultPhone = getDefaultPhone();

            switch (msg.what) {
                case CMD_HANDLE_USSD_REQUEST: {
                    request = (MainThreadRequest) msg.obj;
                    final Phone phone = getPhoneFromRequest(request);
                    Pair<String, ResultReceiver> ussdObject = (Pair) request.argument;
                    String ussdRequest =  ussdObject.first;
                    ResultReceiver wrappedCallback = ussdObject.second;

                    if (!isUssdApiAllowed(request.subId)) {
                        // Carrier does not support use of this API, return failure.
                        Rlog.w(LOG_TAG, "handleUssdRequest: carrier does not support USSD apis.");
                        UssdResponse response = new UssdResponse(ussdRequest, null);
                        Bundle returnData = new Bundle();
                        returnData.putParcelable(TelephonyManager.USSD_RESPONSE, response);
                        wrappedCallback.send(TelephonyManager.USSD_RETURN_FAILURE, returnData);

                        request.result = true;
                        notifyRequester(request);
                        return;
                    }

                    try {
                        request.result = phone != null
                                ? phone.handleUssdRequest(ussdRequest, wrappedCallback) : false;
                    } catch (CallStateException cse) {
                        request.result = false;
                    }
                    // Wake up the requesting thread
                    notifyRequester(request);
                    break;
                }

                case CMD_HANDLE_PIN_MMI: {
                    request = (MainThreadRequest) msg.obj;
                    final Phone phone = getPhoneFromRequest(request);
                    request.result = phone != null ?
                            getPhoneFromRequest(request).handlePinMmi((String) request.argument)
                            : false;
                    // Wake up the requesting thread
                    notifyRequester(request);
                    break;
                }

                case CMD_TRANSMIT_APDU_LOGICAL_CHANNEL:
                    request = (MainThreadRequest) msg.obj;
                    iccArgument = (IccAPDUArgument) request.argument;
                    uiccCard = getUiccCardFromRequest(request);
                    if (uiccCard == null) {
                        loge("iccTransmitApduLogicalChannel: No UICC");
                        request.result = new IccIoResult(0x6F, 0, (byte[])null);
                        notifyRequester(request);
                    } else {
                        onCompleted = obtainMessage(EVENT_TRANSMIT_APDU_LOGICAL_CHANNEL_DONE,
                            request);
                        uiccCard.iccTransmitApduLogicalChannel(
                            iccArgument.channel, iccArgument.cla, iccArgument.command,
                            iccArgument.p1, iccArgument.p2, iccArgument.p3, iccArgument.data,
                            onCompleted);
                    }
                    break;

                case EVENT_TRANSMIT_APDU_LOGICAL_CHANNEL_DONE:
                    ar = (AsyncResult) msg.obj;
                    request = (MainThreadRequest) ar.userObj;
                    if (ar.exception == null && ar.result != null) {
                        request.result = ar.result;
                    } else {
                        request.result = new IccIoResult(0x6F, 0, (byte[])null);
                        if (ar.result == null) {
                            loge("iccTransmitApduLogicalChannel: Empty response");
                        } else if (ar.exception instanceof CommandException) {
                            loge("iccTransmitApduLogicalChannel: CommandException: " +
                                    ar.exception);
                        } else {
                            loge("iccTransmitApduLogicalChannel: Unknown exception");
                        }
                    }
                    notifyRequester(request);
                    break;

                case CMD_TRANSMIT_APDU_BASIC_CHANNEL:
                    request = (MainThreadRequest) msg.obj;
                    iccArgument = (IccAPDUArgument) request.argument;
                    uiccCard = getUiccCardFromRequest(request);
                    if (uiccCard == null) {
                        loge("iccTransmitApduBasicChannel: No UICC");
                        request.result = new IccIoResult(0x6F, 0, (byte[])null);
                        notifyRequester(request);
                    } else {
                        onCompleted = obtainMessage(EVENT_TRANSMIT_APDU_BASIC_CHANNEL_DONE,
                            request);
                        uiccCard.iccTransmitApduBasicChannel(
                            iccArgument.cla, iccArgument.command, iccArgument.p1, iccArgument.p2,
                            iccArgument.p3, iccArgument.data, onCompleted);
                    }
                    break;

                case EVENT_TRANSMIT_APDU_BASIC_CHANNEL_DONE:
                    ar = (AsyncResult) msg.obj;
                    request = (MainThreadRequest) ar.userObj;
                    if (ar.exception == null && ar.result != null) {
                        request.result = ar.result;
                    } else {
                        request.result = new IccIoResult(0x6F, 0, (byte[])null);
                        if (ar.result == null) {
                            loge("iccTransmitApduBasicChannel: Empty response");
                        } else if (ar.exception instanceof CommandException) {
                            loge("iccTransmitApduBasicChannel: CommandException: " +
                                    ar.exception);
                        } else {
                            loge("iccTransmitApduBasicChannel: Unknown exception");
                        }
                    }
                    notifyRequester(request);
                    break;

                case CMD_EXCHANGE_SIM_IO:
                    request = (MainThreadRequest) msg.obj;
                    iccArgument = (IccAPDUArgument) request.argument;
                    uiccCard = getUiccCardFromRequest(request);
                    if (uiccCard == null) {
                        loge("iccExchangeSimIO: No UICC");
                        request.result = new IccIoResult(0x6F, 0, (byte[])null);
                        notifyRequester(request);
                    } else {
                        onCompleted = obtainMessage(EVENT_EXCHANGE_SIM_IO_DONE,
                                request);
                        uiccCard.iccExchangeSimIO(iccArgument.cla, /* fileID */
                                iccArgument.command, iccArgument.p1, iccArgument.p2, iccArgument.p3,
                                iccArgument.data, onCompleted);
                    }
                    break;

                case EVENT_EXCHANGE_SIM_IO_DONE:
                    ar = (AsyncResult) msg.obj;
                    request = (MainThreadRequest) ar.userObj;
                    if (ar.exception == null && ar.result != null) {
                        request.result = ar.result;
                    } else {
                        request.result = new IccIoResult(0x6f, 0, (byte[])null);
                    }
                    notifyRequester(request);
                    break;

                case CMD_SEND_ENVELOPE:
                    request = (MainThreadRequest) msg.obj;
                    uiccCard = getUiccCardFromRequest(request);
                    if (uiccCard == null) {
                        loge("sendEnvelopeWithStatus: No UICC");
                        request.result = new IccIoResult(0x6F, 0, (byte[])null);
                        notifyRequester(request);
                    } else {
                        onCompleted = obtainMessage(EVENT_SEND_ENVELOPE_DONE, request);
                        uiccCard.sendEnvelopeWithStatus((String)request.argument, onCompleted);
                    }
                    break;

                case EVENT_SEND_ENVELOPE_DONE:
                    ar = (AsyncResult) msg.obj;
                    request = (MainThreadRequest) ar.userObj;
                    if (ar.exception == null && ar.result != null) {
                        request.result = ar.result;
                    } else {
                        request.result = new IccIoResult(0x6F, 0, (byte[])null);
                        if (ar.result == null) {
                            loge("sendEnvelopeWithStatus: Empty response");
                        } else if (ar.exception instanceof CommandException) {
                            loge("sendEnvelopeWithStatus: CommandException: " +
                                    ar.exception);
                        } else {
                            loge("sendEnvelopeWithStatus: exception:" + ar.exception);
                        }
                    }
                    notifyRequester(request);
                    break;

                case CMD_OPEN_CHANNEL:
                    request = (MainThreadRequest) msg.obj;
                    uiccCard = getUiccCardFromRequest(request);
                    Pair<String, Integer> openChannelArgs = (Pair<String, Integer>) request.argument;
                    if (uiccCard == null) {
                        loge("iccOpenLogicalChannel: No UICC");
                        request.result = new IccOpenLogicalChannelResponse(-1,
                            IccOpenLogicalChannelResponse.STATUS_MISSING_RESOURCE, null);
                        notifyRequester(request);
                    } else {
                        onCompleted = obtainMessage(EVENT_OPEN_CHANNEL_DONE, request);
                        uiccCard.iccOpenLogicalChannel(openChannelArgs.first,
                                openChannelArgs.second, onCompleted);
                    }
                    break;

                case EVENT_OPEN_CHANNEL_DONE:
                    ar = (AsyncResult) msg.obj;
                    request = (MainThreadRequest) ar.userObj;
                    IccOpenLogicalChannelResponse openChannelResp;
                    if (ar.exception == null && ar.result != null) {
                        int[] result = (int[]) ar.result;
                        int channelId = result[0];
                        byte[] selectResponse = null;
                        if (result.length > 1) {
                            selectResponse = new byte[result.length - 1];
                            for (int i = 1; i < result.length; ++i) {
                                selectResponse[i - 1] = (byte) result[i];
                            }
                        }
                        openChannelResp = new IccOpenLogicalChannelResponse(channelId,
                            IccOpenLogicalChannelResponse.STATUS_NO_ERROR, selectResponse);
                    } else {
                        if (ar.result == null) {
                            loge("iccOpenLogicalChannel: Empty response");
                        }
                        if (ar.exception != null) {
                            loge("iccOpenLogicalChannel: Exception: " + ar.exception);
                        }

                        int errorCode = IccOpenLogicalChannelResponse.STATUS_UNKNOWN_ERROR;
                        if (ar.exception instanceof CommandException) {
                            CommandException.Error error =
                                ((CommandException) (ar.exception)).getCommandError();
                            if (error == CommandException.Error.MISSING_RESOURCE) {
                                errorCode = IccOpenLogicalChannelResponse.STATUS_MISSING_RESOURCE;
                            } else if (error == CommandException.Error.NO_SUCH_ELEMENT) {
                                errorCode = IccOpenLogicalChannelResponse.STATUS_NO_SUCH_ELEMENT;
                            }
                        }
                        openChannelResp = new IccOpenLogicalChannelResponse(
                            IccOpenLogicalChannelResponse.INVALID_CHANNEL, errorCode, null);
                    }
                    request.result = openChannelResp;
                    notifyRequester(request);
                    break;

                case CMD_CLOSE_CHANNEL:
                    request = (MainThreadRequest) msg.obj;
                    uiccCard = getUiccCardFromRequest(request);
                    if (uiccCard == null) {
                        loge("iccCloseLogicalChannel: No UICC");
                        request.result = false;
                        notifyRequester(request);
                    } else {
                        onCompleted = obtainMessage(EVENT_CLOSE_CHANNEL_DONE, request);
                        uiccCard.iccCloseLogicalChannel((Integer) request.argument, onCompleted);
                    }
                    break;

                case EVENT_CLOSE_CHANNEL_DONE:
                    handleNullReturnEvent(msg, "iccCloseLogicalChannel");
                    break;

                case CMD_NV_READ_ITEM:
                    request = (MainThreadRequest) msg.obj;
                    onCompleted = obtainMessage(EVENT_NV_READ_ITEM_DONE, request);
                    defaultPhone.nvReadItem((Integer) request.argument, onCompleted,
                            request.workSource);
                    break;

                case EVENT_NV_READ_ITEM_DONE:
                    ar = (AsyncResult) msg.obj;
                    request = (MainThreadRequest) ar.userObj;
                    if (ar.exception == null && ar.result != null) {
                        request.result = ar.result;     // String
                    } else {
                        request.result = "";
                        if (ar.result == null) {
                            loge("nvReadItem: Empty response");
                        } else if (ar.exception instanceof CommandException) {
                            loge("nvReadItem: CommandException: " +
                                    ar.exception);
                        } else {
                            loge("nvReadItem: Unknown exception");
                        }
                    }
                    notifyRequester(request);
                    break;

                case CMD_NV_WRITE_ITEM:
                    request = (MainThreadRequest) msg.obj;
                    onCompleted = obtainMessage(EVENT_NV_WRITE_ITEM_DONE, request);
                    Pair<Integer, String> idValue = (Pair<Integer, String>) request.argument;
                    defaultPhone.nvWriteItem(idValue.first, idValue.second, onCompleted,
                            request.workSource);
                    break;

                case EVENT_NV_WRITE_ITEM_DONE:
                    handleNullReturnEvent(msg, "nvWriteItem");
                    break;

                case CMD_NV_WRITE_CDMA_PRL:
                    request = (MainThreadRequest) msg.obj;
                    onCompleted = obtainMessage(EVENT_NV_WRITE_CDMA_PRL_DONE, request);
                    defaultPhone.nvWriteCdmaPrl((byte[]) request.argument, onCompleted);
                    break;

                case EVENT_NV_WRITE_CDMA_PRL_DONE:
                    handleNullReturnEvent(msg, "nvWriteCdmaPrl");
                    break;

                case CMD_RESET_MODEM_CONFIG:
                    request = (MainThreadRequest) msg.obj;
                    onCompleted = obtainMessage(EVENT_RESET_MODEM_CONFIG_DONE, request);
                    defaultPhone.resetModemConfig(onCompleted);
                    break;

                case EVENT_RESET_MODEM_CONFIG_DONE:
                    handleNullReturnEvent(msg, "resetModemConfig");
                    break;

                case CMD_GET_PREFERRED_NETWORK_TYPE:
                    request = (MainThreadRequest) msg.obj;
                    onCompleted = obtainMessage(EVENT_GET_PREFERRED_NETWORK_TYPE_DONE, request);
                    getPhoneFromRequest(request).getPreferredNetworkType(onCompleted);
                    break;

                case EVENT_GET_PREFERRED_NETWORK_TYPE_DONE:
                    ar = (AsyncResult) msg.obj;
                    request = (MainThreadRequest) ar.userObj;
                    if (ar.exception == null && ar.result != null) {
                        request.result = ar.result;     // Integer
                    } else {
                        // request.result must be set to something non-null
                        // for the calling thread to unblock
                        request.result = new int[]{-1};
                        if (ar.result == null) {
                            loge("getPreferredNetworkType: Empty response");
                        } else if (ar.exception instanceof CommandException) {
                            loge("getPreferredNetworkType: CommandException: " +
                                    ar.exception);
                        } else {
                            loge("getPreferredNetworkType: Unknown exception");
                        }
                    }
                    notifyRequester(request);
                    break;

                case CMD_SET_PREFERRED_NETWORK_TYPE:
                    request = (MainThreadRequest) msg.obj;
                    onCompleted = obtainMessage(EVENT_SET_PREFERRED_NETWORK_TYPE_DONE, request);
                    int networkType = (Integer) request.argument;
                    getPhoneFromRequest(request).setPreferredNetworkType(networkType, onCompleted);
                    break;

                case EVENT_SET_PREFERRED_NETWORK_TYPE_DONE:
                    handleNullReturnEvent(msg, "setPreferredNetworkType");
                    break;

                case CMD_INVOKE_OEM_RIL_REQUEST_RAW:
                    request = (MainThreadRequest)msg.obj;
                    onCompleted = obtainMessage(EVENT_INVOKE_OEM_RIL_REQUEST_RAW_DONE, request);
                    defaultPhone.invokeOemRilRequestRaw((byte[]) request.argument, onCompleted);
                    break;

                case EVENT_INVOKE_OEM_RIL_REQUEST_RAW_DONE:
                    ar = (AsyncResult)msg.obj;
                    request = (MainThreadRequest)ar.userObj;
                    request.result = ar;
                    notifyRequester(request);
                    break;

                case CMD_SET_VOICEMAIL_NUMBER:
                    request = (MainThreadRequest) msg.obj;
                    onCompleted = obtainMessage(EVENT_SET_VOICEMAIL_NUMBER_DONE, request);
                    Pair<String, String> tagNum = (Pair<String, String>) request.argument;
                    getPhoneFromRequest(request).setVoiceMailNumber(tagNum.first, tagNum.second,
                            onCompleted);
                    break;

                case EVENT_SET_VOICEMAIL_NUMBER_DONE:
                    handleNullReturnEvent(msg, "setVoicemailNumber");
                    break;

                case CMD_SET_NETWORK_SELECTION_MODE_AUTOMATIC:
                    request = (MainThreadRequest) msg.obj;
                    onCompleted = obtainMessage(EVENT_SET_NETWORK_SELECTION_MODE_AUTOMATIC_DONE,
                            request);
                    getPhoneFromRequest(request).setNetworkSelectionModeAutomatic(onCompleted);
                    break;

                case EVENT_SET_NETWORK_SELECTION_MODE_AUTOMATIC_DONE:
                    handleNullReturnEvent(msg, "setNetworkSelectionModeAutomatic");
                    break;

                case CMD_PERFORM_NETWORK_SCAN:
                    request = (MainThreadRequest) msg.obj;
                    onCompleted = obtainMessage(EVENT_PERFORM_NETWORK_SCAN_DONE, request);
                    getPhoneFromRequest(request).getAvailableNetworks(onCompleted);
                    break;

                case CMD_GET_CALL_FORWARDING:
                    request = (MainThreadRequest) msg.obj;
                    onCompleted = obtainMessage(EVENT_GET_CALL_FORWARDING_DONE, request);
                    int callForwardingReason = (Integer) request.argument;
                    getPhoneFromRequest(request).getCallForwardingOption(
                            callForwardingReason, onCompleted);
                    break;

                case EVENT_GET_CALL_FORWARDING_DONE:
                    ar = (AsyncResult) msg.obj;
                    request = (MainThreadRequest) ar.userObj;
                    CallForwardingInfo callForwardingInfo = null;
                    if (ar.exception == null && ar.result != null) {
                        CallForwardInfo[] callForwardInfos = (CallForwardInfo[]) ar.result;
                        for (CallForwardInfo callForwardInfo : callForwardInfos) {
                            // Service Class is a bit mask per 3gpp 27.007. Search for
                            // any service for voice call.
                            if ((callForwardInfo.serviceClass
                                    & CommandsInterface.SERVICE_CLASS_VOICE) > 0) {
                                callForwardingInfo = new CallForwardingInfo(
                                        callForwardInfo.serviceClass, callForwardInfo.reason,
                                                callForwardInfo.number,
                                                        callForwardInfo.timeSeconds);
                                break;
                            }
                        }
                        // Didn't find a call forward info for voice call.
                        if (callForwardingInfo == null) {
                            callForwardingInfo = new CallForwardingInfo(
                                    CallForwardingInfo.STATUS_UNKNOWN_ERROR,
                                            0 /* reason */, null /* number */, 0 /* timeout */);
                        }
                    } else {
                        if (ar.result == null) {
                            loge("EVENT_GET_CALL_FORWARDING_DONE: Empty response");
                        }
                        if (ar.exception != null) {
                            loge("EVENT_GET_CALL_FORWARDING_DONE: Exception: " + ar.exception);
                        }
                        int errorCode = CallForwardingInfo.STATUS_UNKNOWN_ERROR;
                        if (ar.exception instanceof CommandException) {
                            CommandException.Error error =
                                    ((CommandException) (ar.exception)).getCommandError();
                            if (error == CommandException.Error.FDN_CHECK_FAILURE) {
                                errorCode = CallForwardingInfo.STATUS_FDN_CHECK_FAILURE;
                            } else if (error == CommandException.Error.REQUEST_NOT_SUPPORTED) {
                                errorCode = CallForwardingInfo.STATUS_NOT_SUPPORTED;
                            }
                        }
                        callForwardingInfo = new CallForwardingInfo(
                                errorCode, 0 /* reason */, null /* number */, 0 /* timeout */);
                    }
                    request.result = callForwardingInfo;
                    notifyRequester(request);
                    break;

                case CMD_SET_CALL_FORWARDING:
                    request = (MainThreadRequest) msg.obj;
                    onCompleted = obtainMessage(EVENT_SET_CALL_FORWARDING_DONE, request);
                    CallForwardingInfo callForwardingInfoToSet =
                            (CallForwardingInfo) request.argument;
                    getPhoneFromRequest(request).setCallForwardingOption(
                            callForwardingInfoToSet.getStatus(),
                            callForwardingInfoToSet.getReason(),
                            callForwardingInfoToSet.getNumber(),
                            callForwardingInfoToSet.getTimeoutSeconds(), onCompleted);
                    break;

                case EVENT_SET_CALL_FORWARDING_DONE:
                    ar = (AsyncResult) msg.obj;
                    request = (MainThreadRequest) ar.userObj;
                    if (ar.exception == null) {
                        request.result = true;
                    } else {
                        request.result = false;
                        loge("setCallForwarding exception: " + ar.exception);
                    }
                    notifyRequester(request);
                    break;

                case CMD_GET_CALL_WAITING:
                    request = (MainThreadRequest) msg.obj;
                    onCompleted = obtainMessage(EVENT_GET_CALL_WAITING_DONE, request);
                    getPhoneFromRequest(request).getCallWaiting(onCompleted);
                    break;

                case EVENT_GET_CALL_WAITING_DONE:
                    ar = (AsyncResult) msg.obj;
                    request = (MainThreadRequest) ar.userObj;
                    int callForwardingStatus = TelephonyManager.CALL_WAITING_STATUS_UNKNOWN_ERROR;
                    if (ar.exception == null && ar.result != null) {
                        int[] callForwardResults = (int[]) ar.result;
                        // Service Class is a bit mask per 3gpp 27.007.
                        // Search for any service for voice call.
                        if (callForwardResults.length > 1
                                && ((callForwardResults[1]
                                        & CommandsInterface.SERVICE_CLASS_VOICE) > 0)) {
                            callForwardingStatus = callForwardResults[0] == 0
                                    ? TelephonyManager.CALL_WAITING_STATUS_INACTIVE
                                            : TelephonyManager.CALL_WAITING_STATUS_ACTIVE;
                        } else {
                            callForwardingStatus = TelephonyManager.CALL_WAITING_STATUS_INACTIVE;
                        }
                    } else {
                        if (ar.result == null) {
                            loge("EVENT_GET_CALL_WAITING_DONE: Empty response");
                        }
                        if (ar.exception != null) {
                            loge("EVENT_GET_CALL_WAITING_DONE: Exception: " + ar.exception);
                        }
                        if (ar.exception instanceof CommandException) {
                            CommandException.Error error =
                                    ((CommandException) (ar.exception)).getCommandError();
                            if (error == CommandException.Error.REQUEST_NOT_SUPPORTED) {
                                callForwardingStatus =
                                        TelephonyManager.CALL_WAITING_STATUS_NOT_SUPPORTED;
                            }
                        }
                    }
                    request.result = callForwardingStatus;
                    notifyRequester(request);
                    break;

                case CMD_SET_CALL_WAITING:
                    request = (MainThreadRequest) msg.obj;
                    onCompleted = obtainMessage(EVENT_SET_CALL_WAITING_DONE, request);
                    boolean isEnable = (Boolean) request.argument;
                    getPhoneFromRequest(request).setCallWaiting(isEnable, onCompleted);
                    break;

                case EVENT_SET_CALL_WAITING_DONE:
                    ar = (AsyncResult) msg.obj;
                    request = (MainThreadRequest) ar.userObj;
                    if (ar.exception == null) {
                        request.result = true;
                    } else {
                        request.result = false;
                        loge("setCallWaiting exception: " + ar.exception);
                    }
                    notifyRequester(request);
                    break;

                case EVENT_PERFORM_NETWORK_SCAN_DONE:
                    ar = (AsyncResult) msg.obj;
                    request = (MainThreadRequest) ar.userObj;
                    CellNetworkScanResult cellScanResult;
                    if (ar.exception == null && ar.result != null) {
                        cellScanResult = new CellNetworkScanResult(
                                CellNetworkScanResult.STATUS_SUCCESS,
                                (List<OperatorInfo>) ar.result);
                    } else {
                        if (ar.result == null) {
                            loge("getCellNetworkScanResults: Empty response");
                        }
                        if (ar.exception != null) {
                            loge("getCellNetworkScanResults: Exception: " + ar.exception);
                        }
                        int errorCode = CellNetworkScanResult.STATUS_UNKNOWN_ERROR;
                        if (ar.exception instanceof CommandException) {
                            CommandException.Error error =
                                ((CommandException) (ar.exception)).getCommandError();
                            if (error == CommandException.Error.RADIO_NOT_AVAILABLE) {
                                errorCode = CellNetworkScanResult.STATUS_RADIO_NOT_AVAILABLE;
                            } else if (error == CommandException.Error.GENERIC_FAILURE) {
                                errorCode = CellNetworkScanResult.STATUS_RADIO_GENERIC_FAILURE;
                            }
                        }
                        cellScanResult = new CellNetworkScanResult(errorCode, null);
                    }
                    request.result = cellScanResult;
                    notifyRequester(request);
                    break;

                case CMD_SET_NETWORK_SELECTION_MODE_MANUAL:
                    request = (MainThreadRequest) msg.obj;
                    ManualNetworkSelectionArgument selArg =
                            (ManualNetworkSelectionArgument) request.argument;
                    onCompleted = obtainMessage(EVENT_SET_NETWORK_SELECTION_MODE_MANUAL_DONE,
                            request);
                    getPhoneFromRequest(request).selectNetworkManually(selArg.operatorInfo,
                            selArg.persistSelection, onCompleted);
                    break;

                case EVENT_SET_NETWORK_SELECTION_MODE_MANUAL_DONE:
                    ar = (AsyncResult) msg.obj;
                    request = (MainThreadRequest) ar.userObj;
                    if (ar.exception == null) {
                        request.result = true;
                    } else {
                        request.result = false;
                        loge("setNetworkSelectionModeManual " + ar.exception);
                    }
                    notifyRequester(request);
                    mApp.onNetworkSelectionChanged(request.subId);
                    break;

                case CMD_GET_MODEM_ACTIVITY_INFO:
                    request = (MainThreadRequest) msg.obj;
                    onCompleted = obtainMessage(EVENT_GET_MODEM_ACTIVITY_INFO_DONE, request);
                    if (defaultPhone != null) {
                        defaultPhone.getModemActivityInfo(onCompleted, request.workSource);
                    } else {
                        ResultReceiver result = (ResultReceiver) request.argument;
                        Bundle bundle = new Bundle();
                        bundle.putParcelable(TelephonyManager.MODEM_ACTIVITY_RESULT_KEY,
                                new ModemActivityInfo(0, 0, 0, new int[0], 0));
                        result.send(0, bundle);
                    }
                    break;

                case EVENT_GET_MODEM_ACTIVITY_INFO_DONE:
                    ar = (AsyncResult) msg.obj;
                    request = (MainThreadRequest) ar.userObj;
                    ResultReceiver result = (ResultReceiver) request.argument;

                    ModemActivityInfo ret = new ModemActivityInfo(0, 0, 0, new int[0], 0);
                    if (ar.exception == null && ar.result != null) {
                        // Update the last modem activity info and the result of the request.
                        ModemActivityInfo info = (ModemActivityInfo) ar.result;
                        if (isModemActivityInfoValid(info)) {
                            int[] mergedTxTimeMs = new int[ModemActivityInfo.TX_POWER_LEVELS];
                            int[] txTimeMs = info.getTransmitTimeMillis();
                            int[] lastModemTxTimeMs = mLastModemActivityInfo
                                    .getTransmitTimeMillis();
                            for (int i = 0; i < mergedTxTimeMs.length; i++) {
                                mergedTxTimeMs[i] = txTimeMs[i] + lastModemTxTimeMs[i];
                            }
                            mLastModemActivityInfo.setTimestamp(info.getTimestamp());
                            mLastModemActivityInfo.setSleepTimeMillis(info.getSleepTimeMillis()
                                    + mLastModemActivityInfo.getSleepTimeMillis());
                            mLastModemActivityInfo.setIdleTimeMillis(info.getIdleTimeMillis()
                                    + mLastModemActivityInfo.getIdleTimeMillis());
                            mLastModemActivityInfo.setTransmitTimeMillis(mergedTxTimeMs);
                            mLastModemActivityInfo.setReceiveTimeMillis(
                                    info.getReceiveTimeMillis()
                                            + mLastModemActivityInfo.getReceiveTimeMillis());
                        }
                        ret = new ModemActivityInfo(mLastModemActivityInfo.getTimestamp(),
                                mLastModemActivityInfo.getSleepTimeMillis(),
                                mLastModemActivityInfo.getIdleTimeMillis(),
                                mLastModemActivityInfo.getTransmitTimeMillis(),
                                mLastModemActivityInfo.getReceiveTimeMillis());
                    } else {
                        if (ar.result == null) {
                            loge("queryModemActivityInfo: Empty response");
                        } else if (ar.exception instanceof CommandException) {
                            loge("queryModemActivityInfo: CommandException: " +
                                    ar.exception);
                        } else {
                            loge("queryModemActivityInfo: Unknown exception");
                        }
                    }
                    Bundle bundle = new Bundle();
                    bundle.putParcelable(TelephonyManager.MODEM_ACTIVITY_RESULT_KEY, ret);
                    result.send(0, bundle);
                    notifyRequester(request);
                    break;

                case CMD_SET_ALLOWED_CARRIERS:
                    request = (MainThreadRequest) msg.obj;
                    CarrierRestrictionRules argument =
                            (CarrierRestrictionRules) request.argument;
                    onCompleted = obtainMessage(EVENT_SET_ALLOWED_CARRIERS_DONE, request);
                    defaultPhone.setAllowedCarriers(argument, onCompleted, request.workSource);
                    break;

                case EVENT_SET_ALLOWED_CARRIERS_DONE:
                    ar = (AsyncResult) msg.obj;
                    request = (MainThreadRequest) ar.userObj;
                    if (ar.exception == null && ar.result != null) {
                        request.result = ar.result;
                    } else {
                        request.result = TelephonyManager.SET_CARRIER_RESTRICTION_ERROR;
                        if (ar.exception instanceof CommandException) {
                            loge("setAllowedCarriers: CommandException: " + ar.exception);
                            CommandException.Error error =
                                    ((CommandException) (ar.exception)).getCommandError();
                            if (error == CommandException.Error.REQUEST_NOT_SUPPORTED) {
                                request.result =
                                        TelephonyManager.SET_CARRIER_RESTRICTION_NOT_SUPPORTED;
                            }
                        } else {
                            loge("setAllowedCarriers: Unknown exception");
                        }
                    }
                    notifyRequester(request);
                    break;

                case CMD_GET_ALLOWED_CARRIERS:
                    request = (MainThreadRequest) msg.obj;
                    onCompleted = obtainMessage(EVENT_GET_ALLOWED_CARRIERS_DONE, request);
                    defaultPhone.getAllowedCarriers(onCompleted, request.workSource);
                    break;

                case EVENT_GET_ALLOWED_CARRIERS_DONE:
                    ar = (AsyncResult) msg.obj;
                    request = (MainThreadRequest) ar.userObj;
                    if (ar.exception == null && ar.result != null) {
                        request.result = ar.result;
                    } else {
                        request.result = new IllegalStateException(
                            "Failed to get carrier restrictions");
                        if (ar.result == null) {
                            loge("getAllowedCarriers: Empty response");
                        } else if (ar.exception instanceof CommandException) {
                            loge("getAllowedCarriers: CommandException: " +
                                    ar.exception);
                        } else {
                            loge("getAllowedCarriers: Unknown exception");
                        }
                    }
                    notifyRequester(request);
                    break;

                case EVENT_GET_FORBIDDEN_PLMNS_DONE:
                    ar = (AsyncResult) msg.obj;
                    request = (MainThreadRequest) ar.userObj;
                    if (ar.exception == null && ar.result != null) {
                        request.result = ar.result;
                    } else {
                        request.result = new IllegalArgumentException(
                                "Failed to retrieve Forbidden Plmns");
                        if (ar.result == null) {
                            loge("getForbiddenPlmns: Empty response");
                        } else {
                            loge("getForbiddenPlmns: Unknown exception");
                        }
                    }
                    notifyRequester(request);
                    break;

                case CMD_GET_FORBIDDEN_PLMNS:
                    request = (MainThreadRequest) msg.obj;
                    uiccCard = getUiccCardFromRequest(request);
                    if (uiccCard == null) {
                        loge("getForbiddenPlmns() UiccCard is null");
                        request.result = new IllegalArgumentException(
                                "getForbiddenPlmns() UiccCard is null");
                        notifyRequester(request);
                        break;
                    }
                    Integer appType = (Integer) request.argument;
                    UiccCardApplication uiccApp = uiccCard.getApplicationByType(appType);
                    if (uiccApp == null) {
                        loge("getForbiddenPlmns() no app with specified type -- "
                                + appType);
                        request.result = new IllegalArgumentException("Failed to get UICC App");
                        notifyRequester(request);
                        break;
                    } else {
                        if (DBG) logv("getForbiddenPlmns() found app " + uiccApp.getAid()
                                + " specified type -- " + appType);
                    }
                    onCompleted = obtainMessage(EVENT_GET_FORBIDDEN_PLMNS_DONE, request);
                    ((SIMRecords) uiccApp.getIccRecords()).getForbiddenPlmns(
                              onCompleted);
                    break;

                case CMD_SWITCH_SLOTS:
                    request = (MainThreadRequest) msg.obj;
                    int[] physicalSlots = (int[]) request.argument;
                    onCompleted = obtainMessage(EVENT_SWITCH_SLOTS_DONE, request);
                    UiccController.getInstance().switchSlots(physicalSlots, onCompleted);
                    break;

                case EVENT_SWITCH_SLOTS_DONE:
                    ar = (AsyncResult) msg.obj;
                    request = (MainThreadRequest) ar.userObj;
                    request.result = (ar.exception == null);
                    notifyRequester(request);
                    break;
                case CMD_GET_NETWORK_SELECTION_MODE:
                    request = (MainThreadRequest) msg.obj;
                    onCompleted = obtainMessage(EVENT_GET_NETWORK_SELECTION_MODE_DONE, request);
                    getPhoneFromRequest(request).getNetworkSelectionMode(onCompleted);
                    break;

                case EVENT_GET_NETWORK_SELECTION_MODE_DONE:
                    ar = (AsyncResult) msg.obj;
                    request = (MainThreadRequest) ar.userObj;
                    if (ar.exception != null) {
                        request.result = TelephonyManager.NETWORK_SELECTION_MODE_UNKNOWN;
                    } else {
                        int mode = ((int[]) ar.result)[0];
                        if (mode == 0) {
                            request.result = TelephonyManager.NETWORK_SELECTION_MODE_AUTO;
                        } else {
                            request.result = TelephonyManager.NETWORK_SELECTION_MODE_MANUAL;
                        }
                    }
                    notifyRequester(request);
                    break;
                case CMD_GET_CDMA_ROAMING_MODE:
                    request = (MainThreadRequest) msg.obj;
                    onCompleted = obtainMessage(EVENT_GET_CDMA_ROAMING_MODE_DONE, request);
                    getPhoneFromRequest(request).queryCdmaRoamingPreference(onCompleted);
                    break;
                case EVENT_GET_CDMA_ROAMING_MODE_DONE:
                    ar = (AsyncResult) msg.obj;
                    request = (MainThreadRequest) ar.userObj;
                    if (ar.exception != null) {
                        request.result = TelephonyManager.CDMA_ROAMING_MODE_RADIO_DEFAULT;
                    } else {
                        request.result = ((int[]) ar.result)[0];
                    }
                    notifyRequester(request);
                    break;
                case CMD_SET_CDMA_ROAMING_MODE:
                    request = (MainThreadRequest) msg.obj;
                    onCompleted = obtainMessage(EVENT_SET_CDMA_ROAMING_MODE_DONE, request);
                    int mode = (int) request.argument;
                    getPhoneFromRequest(request).setCdmaRoamingPreference(mode, onCompleted);
                    break;
                case EVENT_SET_CDMA_ROAMING_MODE_DONE:
                    ar = (AsyncResult) msg.obj;
                    request = (MainThreadRequest) ar.userObj;
                    request.result = ar.exception == null;
                    notifyRequester(request);
                    break;
                case CMD_SET_CDMA_SUBSCRIPTION_MODE:
                    request = (MainThreadRequest) msg.obj;
                    onCompleted = obtainMessage(EVENT_SET_CDMA_SUBSCRIPTION_MODE_DONE, request);
                    int subscriptionMode = (int) request.argument;
                    getPhoneFromRequest(request).setCdmaSubscription(subscriptionMode, onCompleted);
                    break;
                case EVENT_SET_CDMA_SUBSCRIPTION_MODE_DONE:
                    ar = (AsyncResult) msg.obj;
                    request = (MainThreadRequest) ar.userObj;
                    request.result = ar.exception == null;
                    notifyRequester(request);
                    break;
                case CMD_GET_ALL_CELL_INFO:
                    request = (MainThreadRequest) msg.obj;
                    onCompleted = obtainMessage(EVENT_GET_ALL_CELL_INFO_DONE, request);
                    request.phone.requestCellInfoUpdate(request.workSource, onCompleted);
                    break;
                case EVENT_GET_ALL_CELL_INFO_DONE:
                    ar = (AsyncResult) msg.obj;
                    request = (MainThreadRequest) ar.userObj;
                    // If a timeout occurs, the response will be null
                    request.result = (ar.exception == null && ar.result != null)
                            ? ar.result : new ArrayList<CellInfo>();
                    synchronized (request) {
                        request.notifyAll();
                    }
                    break;
                case CMD_REQUEST_CELL_INFO_UPDATE:
                    request = (MainThreadRequest) msg.obj;
                    request.phone.requestCellInfoUpdate(request.workSource,
                            obtainMessage(EVENT_REQUEST_CELL_INFO_UPDATE_DONE, request));
                    break;
                case EVENT_REQUEST_CELL_INFO_UPDATE_DONE:
                    ar = (AsyncResult) msg.obj;
                    request = (MainThreadRequest) ar.userObj;
                    ICellInfoCallback cb = (ICellInfoCallback) request.argument;
                    try {
                        if (ar.exception != null) {
                            Log.e(LOG_TAG, "Exception retrieving CellInfo=" + ar.exception);
                            cb.onError(
                                    TelephonyManager.CellInfoCallback.ERROR_MODEM_ERROR,
                                    ar.exception.getClass().getName(),
                                    ar.exception.toString());
                        } else if (ar.result == null) {
                            Log.w(LOG_TAG, "Timeout Waiting for CellInfo!");
                            cb.onError(TelephonyManager.CellInfoCallback.ERROR_TIMEOUT, null, null);
                        } else {
                            // use the result as returned
                            cb.onCellInfo((List<CellInfo>) ar.result);
                        }
                    } catch (RemoteException re) {
                        Log.w(LOG_TAG, "Discarded CellInfo due to Callback RemoteException");
                    }
                    break;
                case CMD_GET_CELL_LOCATION:
                    request = (MainThreadRequest) msg.obj;
                    WorkSource ws = (WorkSource) request.argument;
                    Phone phone = getPhoneFromRequest(request);
                    phone.getCellIdentity(ws, obtainMessage(EVENT_GET_CELL_LOCATION_DONE, request));
                    break;
                case EVENT_GET_CELL_LOCATION_DONE:
                    ar = (AsyncResult) msg.obj;
                    request = (MainThreadRequest) ar.userObj;
                    if (ar.exception == null) {
                        request.result = ar.result;
                    } else {
                        phone = getPhoneFromRequest(request);
                        request.result = (phone.getPhoneType() == PhoneConstants.PHONE_TYPE_CDMA)
                                ? new CellIdentityCdma() : new CellIdentityGsm();
                    }

                    synchronized (request) {
                        request.notifyAll();
                    }
                    break;
                case CMD_MODEM_REBOOT:
                    request = (MainThreadRequest) msg.obj;
                    onCompleted = obtainMessage(EVENT_RESET_MODEM_CONFIG_DONE, request);
                    defaultPhone.rebootModem(onCompleted);
                    break;
                case EVENT_CMD_MODEM_REBOOT_DONE:
                    handleNullReturnEvent(msg, "rebootModem");
                    break;
                case CMD_REQUEST_ENABLE_MODEM:
                    request = (MainThreadRequest) msg.obj;
                    boolean enable = (boolean) request.argument;
                    onCompleted = obtainMessage(EVENT_ENABLE_MODEM_DONE, request);
                    onCompleted.arg1 = enable ? 1 : 0;
                    PhoneConfigurationManager.getInstance()
                            .enablePhone(request.phone, enable, onCompleted);
                    break;
                case EVENT_ENABLE_MODEM_DONE:
                    ar = (AsyncResult) msg.obj;
                    request = (MainThreadRequest) ar.userObj;
                    request.result = (ar.exception == null);
                    int phoneId = request.phone.getPhoneId();
                    //update the cache as modem status has changed
                    if ((boolean) request.result) {
                        mPhoneConfigurationManager.addToPhoneStatusCache(phoneId, msg.arg1 == 1);
                        updateModemStateMetrics();
                    } else {
                        Log.e(LOG_TAG, msg.what + " failure. Not updating modem status."
                                + ar.exception);
                    }
                    notifyRequester(request);
                    break;
                case CMD_GET_MODEM_STATUS:
                    request = (MainThreadRequest) msg.obj;
                    onCompleted = obtainMessage(EVENT_GET_MODEM_STATUS_DONE, request);
                    PhoneConfigurationManager.getInstance()
                            .getPhoneStatusFromModem(request.phone, onCompleted);
                    break;
                case EVENT_GET_MODEM_STATUS_DONE:
                    ar = (AsyncResult) msg.obj;
                    request = (MainThreadRequest) ar.userObj;
                    int id = request.phone.getPhoneId();
                    if (ar.exception == null && ar.result != null) {
                        request.result = ar.result;
                        //update the cache as modem status has changed
                        mPhoneConfigurationManager.addToPhoneStatusCache(id,
                                (boolean) request.result);
                    } else {
                        // Return true if modem status cannot be retrieved. For most cases,
                        // modem status is on. And for older version modems, GET_MODEM_STATUS
                        // and disable modem are not supported. Modem is always on.
                        // TODO: this should be fixed in R to support a third
                        // status UNKNOWN b/131631629
                        request.result = true;
                        Log.e(LOG_TAG, msg.what + " failure. Not updating modem status."
                                + ar.exception);
                    }
                    notifyRequester(request);
                    break;
                case CMD_SET_SYSTEM_SELECTION_CHANNELS: {
                    request = (MainThreadRequest) msg.obj;
                    onCompleted = obtainMessage(EVENT_SET_SYSTEM_SELECTION_CHANNELS_DONE, request);
                    Pair<List<RadioAccessSpecifier>, Consumer<Boolean>> args =
                            (Pair<List<RadioAccessSpecifier>, Consumer<Boolean>>) request.argument;
                    request.phone.setSystemSelectionChannels(args.first, onCompleted);
                    break;
                }
                case EVENT_SET_SYSTEM_SELECTION_CHANNELS_DONE: {
                    ar = (AsyncResult) msg.obj;
                    request = (MainThreadRequest) ar.userObj;
                    Pair<List<RadioAccessSpecifier>, Consumer<Boolean>> args =
                            (Pair<List<RadioAccessSpecifier>, Consumer<Boolean>>) request.argument;
                    args.second.accept(ar.exception == null);
                    notifyRequester(request);
                    break;
                }
                case EVENT_SET_FORBIDDEN_PLMNS_DONE:
                    ar = (AsyncResult) msg.obj;
                    request = (MainThreadRequest) ar.userObj;
                    if (ar.exception == null && ar.result != null) {
                        request.result = ar.result;
                    } else {
                        request.result = -1;
                        loge("Failed to set Forbidden Plmns");
                        if (ar.result == null) {
                            loge("setForbidenPlmns: Empty response");
                        } else if (ar.exception != null) {
                            loge("setForbiddenPlmns: Exception: " + ar.exception);
                            request.result = -1;
                        } else {
                            loge("setForbiddenPlmns: Unknown exception");
                        }
                    }
                    notifyRequester(request);
                    break;
                case CMD_SET_FORBIDDEN_PLMNS:
                    request = (MainThreadRequest) msg.obj;
                    uiccCard = getUiccCardFromRequest(request);
                    if (uiccCard == null) {
                        loge("setForbiddenPlmns: UiccCard is null");
                        request.result = -1;
                        notifyRequester(request);
                        break;
                    }
                    Pair<Integer, List<String>> setFplmnsArgs =
                            (Pair<Integer, List<String>>) request.argument;
                    appType = setFplmnsArgs.first;
                    List<String> fplmns = setFplmnsArgs.second;
                    uiccApp = uiccCard.getApplicationByType(appType);
                    if (uiccApp == null) {
                        loge("setForbiddenPlmns: no app with specified type -- " + appType);
                        request.result = -1;
                        loge("Failed to get UICC App");
                        notifyRequester(request);
                    } else {
                        onCompleted = obtainMessage(EVENT_SET_FORBIDDEN_PLMNS_DONE, request);
                        ((SIMRecords) uiccApp.getIccRecords())
                                .setForbiddenPlmns(onCompleted, fplmns);
                    }
                    break;
                case CMD_ERASE_MODEM_CONFIG:
                    request = (MainThreadRequest) msg.obj;
                    onCompleted = obtainMessage(EVENT_ERASE_MODEM_CONFIG_DONE, request);
                    defaultPhone.eraseModemConfig(onCompleted);
                    break;
                case EVENT_ERASE_MODEM_CONFIG_DONE:
                    handleNullReturnEvent(msg, "eraseModemConfig");
                    break;

                case CMD_CHANGE_ICC_LOCK_PASSWORD:
                    request = (MainThreadRequest) msg.obj;
                    onCompleted = obtainMessage(EVENT_CHANGE_ICC_LOCK_PASSWORD_DONE, request);
                    Pair<String, String> changed = (Pair<String, String>) request.argument;
                    getPhoneFromRequest(request).getIccCard().changeIccLockPassword(
                            changed.first, changed.second, onCompleted);
                    break;
                case EVENT_CHANGE_ICC_LOCK_PASSWORD_DONE:
                    ar = (AsyncResult) msg.obj;
                    request = (MainThreadRequest) ar.userObj;
                    if (ar.exception == null) {
                        request.result = TelephonyManager.CHANGE_ICC_LOCK_SUCCESS;
                    } else {
                        request.result = msg.arg1;
                    }
                    notifyRequester(request);
                    break;

                case CMD_SET_ICC_LOCK_ENABLED:
                    request = (MainThreadRequest) msg.obj;
                    onCompleted = obtainMessage(EVENT_SET_ICC_LOCK_ENABLED_DONE, request);
                    Pair<Boolean, String> enabled = (Pair<Boolean, String>) request.argument;
                    getPhoneFromRequest(request).getIccCard().setIccLockEnabled(
                            enabled.first, enabled.second, onCompleted);
                    break;
                case EVENT_SET_ICC_LOCK_ENABLED_DONE:
                    ar = (AsyncResult) msg.obj;
                    request = (MainThreadRequest) ar.userObj;
                    if (ar.exception == null) {
                        request.result = TelephonyManager.CHANGE_ICC_LOCK_SUCCESS;
                    } else {
                        request.result = msg.arg1;
                    }
                    notifyRequester(request);
                    break;

                case MSG_NOTIFY_USER_ACTIVITY:
                    removeMessages(MSG_NOTIFY_USER_ACTIVITY);
                    Intent intent = new Intent(TelephonyIntents.ACTION_USER_ACTIVITY_NOTIFICATION);
                    intent.addFlags(Intent.FLAG_RECEIVER_REGISTERED_ONLY);
                    getDefaultPhone().getContext().sendBroadcastAsUser(
                            intent, UserHandle.ALL, permission.USER_ACTIVITY);
                    break;
                default:
                    Log.w(LOG_TAG, "MainThreadHandler: unexpected message code: " + msg.what);
                    break;
            }
        }

        private void notifyRequester(MainThreadRequest request) {
            synchronized (request) {
                request.notifyAll();
            }
        }

        private void handleNullReturnEvent(Message msg, String command) {
            AsyncResult ar = (AsyncResult) msg.obj;
            MainThreadRequest request = (MainThreadRequest) ar.userObj;
            if (ar.exception == null) {
                request.result = true;
            } else {
                request.result = false;
                if (ar.exception instanceof CommandException) {
                    loge(command + ": CommandException: " + ar.exception);
                } else {
                    loge(command + ": Unknown exception");
                }
            }
            notifyRequester(request);
        }
    }

    /**
     * Posts the specified command to be executed on the main thread,
     * waits for the request to complete, and returns the result.
     * @see #sendRequestAsync
     */
    private Object sendRequest(int command, Object argument) {
        return sendRequest(
                command, argument, SubscriptionManager.INVALID_SUBSCRIPTION_ID, null, null);
    }

    /**
     * Posts the specified command to be executed on the main thread,
     * waits for the request to complete, and returns the result.
     * @see #sendRequestAsync
     */
    private Object sendRequest(int command, Object argument, WorkSource workSource) {
        return sendRequest(command, argument,  SubscriptionManager.INVALID_SUBSCRIPTION_ID,
                null, workSource);
    }

    /**
     * Posts the specified command to be executed on the main thread,
     * waits for the request to complete, and returns the result.
     * @see #sendRequestAsync
     */
    private Object sendRequest(int command, Object argument, Integer subId) {
        return sendRequest(command, argument, subId, null, null);
    }

    /**
     * Posts the specified command to be executed on the main thread,
     * waits for the request to complete, and returns the result.
     * @see #sendRequestAsync
     */
    private Object sendRequest(int command, Object argument, int subId, WorkSource workSource) {
        return sendRequest(command, argument, subId, null, workSource);
    }

    /**
     * Posts the specified command to be executed on the main thread,
     * waits for the request to complete, and returns the result.
     * @see #sendRequestAsync
     */
    private Object sendRequest(int command, Object argument, Phone phone, WorkSource workSource) {
        return sendRequest(
                command, argument, SubscriptionManager.INVALID_SUBSCRIPTION_ID, phone, workSource);
    }

    /**
     * Posts the specified command to be executed on the main thread,
     * waits for the request to complete, and returns the result.
     * @see #sendRequestAsync
     */
    private Object sendRequest(
            int command, Object argument, Integer subId, Phone phone, WorkSource workSource) {
        if (Looper.myLooper() == mMainThreadHandler.getLooper()) {
            throw new RuntimeException("This method will deadlock if called from the main thread.");
        }

        MainThreadRequest request = null;
        if (subId != SubscriptionManager.INVALID_SUBSCRIPTION_ID && phone != null) {
            throw new IllegalArgumentException("subId and phone cannot both be specified!");
        } else if (phone != null) {
            request = new MainThreadRequest(argument, phone, workSource);
        } else {
            request = new MainThreadRequest(argument, subId, workSource);
        }

        Message msg = mMainThreadHandler.obtainMessage(command, request);
        msg.sendToTarget();

        // Wait for the request to complete
        synchronized (request) {
            while (request.result == null) {
                try {
                    request.wait();
                } catch (InterruptedException e) {
                    // Do nothing, go back and wait until the request is complete
                }
            }
        }
        return request.result;
    }

    /**
     * Asynchronous ("fire and forget") version of sendRequest():
     * Posts the specified command to be executed on the main thread, and
     * returns immediately.
     * @see #sendRequest
     */
    private void sendRequestAsync(int command) {
        mMainThreadHandler.sendEmptyMessage(command);
    }

    /**
     * Same as {@link #sendRequestAsync(int)} except it takes an argument.
     * @see {@link #sendRequest(int)}
     */
    private void sendRequestAsync(int command, Object argument) {
        sendRequestAsync(command, argument, null, null);
    }

    /**
     * Same as {@link #sendRequestAsync(int,Object)} except it takes a Phone and WorkSource.
     * @see {@link #sendRequest(int,Object)}
     */
    private void sendRequestAsync(
            int command, Object argument, Phone phone, WorkSource workSource) {
        MainThreadRequest request = new MainThreadRequest(argument, phone, workSource);
        Message msg = mMainThreadHandler.obtainMessage(command, request);
        msg.sendToTarget();
    }

    /**
     * Initialize the singleton PhoneInterfaceManager instance.
     * This is only done once, at startup, from PhoneApp.onCreate().
     */
    /* package */ static PhoneInterfaceManager init(PhoneGlobals app) {
        synchronized (PhoneInterfaceManager.class) {
            if (sInstance == null) {
                sInstance = new PhoneInterfaceManager(app);
            } else {
                Log.wtf(LOG_TAG, "init() called multiple times!  sInstance = " + sInstance);
            }
            return sInstance;
        }
    }

    /** Private constructor; @see init() */
    private PhoneInterfaceManager(PhoneGlobals app) {
        mApp = app;
        mCM = PhoneGlobals.getInstance().mCM;
        mImsResolver = PhoneGlobals.getInstance().getImsResolver();
        mUserManager = (UserManager) app.getSystemService(Context.USER_SERVICE);
        mAppOps = (AppOpsManager)app.getSystemService(Context.APP_OPS_SERVICE);
        mMainThreadHandler = new MainThreadHandler();
        mSubscriptionController = SubscriptionController.getInstance();
        mTelephonySharedPreferences =
                PreferenceManager.getDefaultSharedPreferences(mApp);
        mNetworkScanRequestTracker = new NetworkScanRequestTracker();
        mPhoneConfigurationManager = PhoneConfigurationManager.getInstance();
        mNotifyUserActivity = new AtomicBoolean(false);

        publish();
    }

    private Phone getDefaultPhone() {
        Phone thePhone = getPhone(getDefaultSubscription());
        return (thePhone != null) ? thePhone : PhoneFactory.getDefaultPhone();
    }

    private void publish() {
        if (DBG) log("publish: " + this);

        TelephonyFrameworkInitializer
                .getTelephonyServiceManager()
                .getTelephonyServiceRegisterer()
                .register(this);
    }

    private Phone getPhoneFromRequest(MainThreadRequest request) {
        if (request.phone != null) {
            return request.phone;
        } else {
            return getPhoneFromSubId(request.subId);
        }
    }

    private Phone getPhoneFromSubId(int subId) {
        return (subId == SubscriptionManager.INVALID_SUBSCRIPTION_ID)
                ? getDefaultPhone() : getPhone(subId);
    }

    private UiccCard getUiccCardFromRequest(MainThreadRequest request) {
        Phone phone = getPhoneFromRequest(request);
        return phone == null ? null :
                UiccController.getInstance().getUiccCard(phone.getPhoneId());
    }

    // returns phone associated with the subId.
    private Phone getPhone(int subId) {
        return PhoneFactory.getPhone(mSubscriptionController.getPhoneId(subId));
    }

    private void sendEraseModemConfig(Phone phone) {
        if (phone != null) {
            TelephonyPermissions.enforceCallingOrSelfModifyPermissionOrCarrierPrivilege(
                  mApp, phone.getSubId(), "eraseModemConfig");
            final long identity = Binder.clearCallingIdentity();
            try {
                Boolean success = (Boolean) sendRequest(CMD_ERASE_MODEM_CONFIG, null);
                if (DBG) log("eraseModemConfig:" + ' ' + (success ? "ok" : "fail"));
            } finally {
                Binder.restoreCallingIdentity(identity);
            }
        }
    }

    private boolean isImsAvailableOnDevice() {
        PackageManager pm = getDefaultPhone().getContext().getPackageManager();
        if (pm == null) {
            // For some reason package manger is not available.. This will fail internally anyway,
            // so do not throw error and allow.
            return true;
        }
        return pm.hasSystemFeature(PackageManager.FEATURE_TELEPHONY_IMS, 0);
    }

    public void dial(String number) {
        dialForSubscriber(getPreferredVoiceSubscription(), number);
    }

    public void dialForSubscriber(int subId, String number) {
        if (DBG) log("dial: " + number);
        // No permission check needed here: This is just a wrapper around the
        // ACTION_DIAL intent, which is available to any app since it puts up
        // the UI before it does anything.

        final long identity = Binder.clearCallingIdentity();
        try {
            String url = createTelUrl(number);
            if (url == null) {
                return;
            }

            // PENDING: should we just silently fail if phone is offhook or ringing?
            PhoneConstants.State state = mCM.getState(subId);
            if (state != PhoneConstants.State.OFFHOOK && state != PhoneConstants.State.RINGING) {
                Intent intent = new Intent(Intent.ACTION_DIAL, Uri.parse(url));
                intent.addFlags(Intent.FLAG_ACTIVITY_NEW_TASK);
                mApp.startActivity(intent);
            }
        } finally {
            Binder.restoreCallingIdentity(identity);
        }
    }

    public void call(String callingPackage, String number) {
        callForSubscriber(getPreferredVoiceSubscription(), callingPackage, number);
    }

    public void callForSubscriber(int subId, String callingPackage, String number) {
        if (DBG) log("call: " + number);

        // This is just a wrapper around the ACTION_CALL intent, but we still
        // need to do a permission check since we're calling startActivity()
        // from the context of the phone app.
        enforceCallPermission();

        if (mAppOps.noteOp(AppOpsManager.OPSTR_CALL_PHONE, Binder.getCallingUid(), callingPackage)
                != AppOpsManager.MODE_ALLOWED) {
            return;
        }

        final long identity = Binder.clearCallingIdentity();
        try {
            String url = createTelUrl(number);
            if (url == null) {
                return;
            }

            boolean isValid = false;
            final List<SubscriptionInfo> slist = getActiveSubscriptionInfoListPrivileged();
            if (slist != null) {
                for (SubscriptionInfo subInfoRecord : slist) {
                    if (subInfoRecord.getSubscriptionId() == subId) {
                        isValid = true;
                        break;
                    }
                }
            }
            if (!isValid) {
                return;
            }

            Intent intent = new Intent(Intent.ACTION_CALL, Uri.parse(url));
            intent.putExtra(SUBSCRIPTION_KEY, subId);
            intent.addFlags(Intent.FLAG_ACTIVITY_NEW_TASK);
            mApp.startActivity(intent);
        } finally {
            Binder.restoreCallingIdentity(identity);
        }
    }

    public boolean supplyPinForSubscriber(int subId, String pin) {
        int [] resultArray = supplyPinReportResultForSubscriber(subId, pin);
        return (resultArray[0] == PhoneConstants.PIN_RESULT_SUCCESS) ? true : false;
    }

    public boolean supplyPukForSubscriber(int subId, String puk, String pin) {
        int [] resultArray = supplyPukReportResultForSubscriber(subId, puk, pin);
        return (resultArray[0] == PhoneConstants.PIN_RESULT_SUCCESS) ? true : false;
    }

    public int[] supplyPinReportResultForSubscriber(int subId, String pin) {
        enforceModifyPermission();

        final long identity = Binder.clearCallingIdentity();
        try {
            final UnlockSim checkSimPin = new UnlockSim(getPhone(subId).getIccCard());
            checkSimPin.start();
            return checkSimPin.unlockSim(null, pin);
        } finally {
            Binder.restoreCallingIdentity(identity);
        }
    }

    public int[] supplyPukReportResultForSubscriber(int subId, String puk, String pin) {
        enforceModifyPermission();

        final long identity = Binder.clearCallingIdentity();
        try {
            final UnlockSim checkSimPuk = new UnlockSim(getPhone(subId).getIccCard());
            checkSimPuk.start();
            return checkSimPuk.unlockSim(puk, pin);
        } finally {
            Binder.restoreCallingIdentity(identity);
        }
    }

    /**
     * Helper thread to turn async call to SimCard#supplyPin into
     * a synchronous one.
     */
    private static class UnlockSim extends Thread {

        private final IccCard mSimCard;

        private boolean mDone = false;
        private int mResult = PhoneConstants.PIN_GENERAL_FAILURE;
        private int mRetryCount = -1;

        // For replies from SimCard interface
        private Handler mHandler;

        // For async handler to identify request type
        private static final int SUPPLY_PIN_COMPLETE = 100;

        public UnlockSim(IccCard simCard) {
            mSimCard = simCard;
        }

        @Override
        public void run() {
            Looper.prepare();
            synchronized (UnlockSim.this) {
                mHandler = new Handler() {
                    @Override
                    public void handleMessage(Message msg) {
                        AsyncResult ar = (AsyncResult) msg.obj;
                        switch (msg.what) {
                            case SUPPLY_PIN_COMPLETE:
                                Log.d(LOG_TAG, "SUPPLY_PIN_COMPLETE");
                                synchronized (UnlockSim.this) {
                                    mRetryCount = msg.arg1;
                                    if (ar.exception != null) {
                                        if (ar.exception instanceof CommandException &&
                                                ((CommandException)(ar.exception)).getCommandError()
                                                == CommandException.Error.PASSWORD_INCORRECT) {
                                            mResult = PhoneConstants.PIN_PASSWORD_INCORRECT;
                                        } //When UiccCardApp dispose,handle message and return exception
                                          else if (ar.exception instanceof CommandException &&
                                                ((CommandException) (ar.exception)).getCommandError()
                                                        == CommandException.Error.ABORTED) {
                                            mResult = PhoneConstants.PIN_OPERATION_ABORTED;
                                        } else {
                                            mResult = PhoneConstants.PIN_GENERAL_FAILURE;
                                        }
                                    } else {
                                        mResult = PhoneConstants.PIN_RESULT_SUCCESS;
                                    }
                                    mDone = true;
                                    UnlockSim.this.notifyAll();
                                }
                                break;
                        }
                    }
                };
                UnlockSim.this.notifyAll();
            }
            Looper.loop();
        }

        /*
         * Use PIN or PUK to unlock SIM card
         *
         * If PUK is null, unlock SIM card with PIN
         *
         * If PUK is not null, unlock SIM card with PUK and set PIN code
         */
        synchronized int[] unlockSim(String puk, String pin) {

            while (mHandler == null) {
                try {
                    wait();
                } catch (InterruptedException e) {
                    Thread.currentThread().interrupt();
                }
            }
            Message callback = Message.obtain(mHandler, SUPPLY_PIN_COMPLETE);

            if (puk == null) {
                mSimCard.supplyPin(pin, callback);
            } else {
                mSimCard.supplyPuk(puk, pin, callback);
            }

            while (!mDone) {
                try {
                    Log.d(LOG_TAG, "wait for done");
                    wait();
                } catch (InterruptedException e) {
                    // Restore the interrupted status
                    Thread.currentThread().interrupt();
                }
            }
            Log.d(LOG_TAG, "done");
            int[] resultArray = new int[2];
            resultArray[0] = mResult;
            resultArray[1] = mRetryCount;
            return resultArray;
        }
    }

    /**
     * This method has been removed due to privacy and stability concerns.
     */
    @Override
    public void updateServiceLocation() {
        Log.e(LOG_TAG, "Call to unsupported method updateServiceLocation()");
        return;
    }

    @Override
    public void updateServiceLocationWithPackageName(String callingPackage) {
        mApp.getSystemService(AppOpsManager.class)
                .checkPackage(Binder.getCallingUid(), callingPackage);

        final int targetSdk = getTargetSdk(callingPackage);
        if (targetSdk > android.os.Build.VERSION_CODES.R) {
            // Callers targeting S have no business invoking this method.
            return;
        }

        LocationAccessPolicy.LocationPermissionResult locationResult =
                LocationAccessPolicy.checkLocationPermission(mApp,
                        new LocationAccessPolicy.LocationPermissionQuery.Builder()
                                .setCallingPackage(callingPackage)
                                .setCallingFeatureId(null)
                                .setCallingPid(Binder.getCallingPid())
                                .setCallingUid(Binder.getCallingUid())
                                .setMethod("updateServiceLocation")
                                .setMinSdkVersionForCoarse(Build.VERSION_CODES.BASE)
                                .setMinSdkVersionForFine(Build.VERSION_CODES.Q)
                                .build());
        // Apps that lack location permission have no business calling this method;
        // however, because no permission was declared in the public API, denials must
        // all be "soft".
        switch (locationResult) {
            case DENIED_HARD: /* fall through */
            case DENIED_SOFT:
                return;
        }

        WorkSource workSource = getWorkSource(Binder.getCallingUid());
        final long identity = Binder.clearCallingIdentity();
        try {
            final Phone phone = getPhone(getDefaultSubscription());
            if (phone != null) {
                phone.updateServiceLocation(workSource);
            }
        } finally {
            Binder.restoreCallingIdentity(identity);
        }
    }

    @Deprecated
    @Override
    public boolean isRadioOn(String callingPackage) {
        return isRadioOnWithFeature(callingPackage, null);
    }


    @Override
    public boolean isRadioOnWithFeature(String callingPackage, String callingFeatureId) {
        return isRadioOnForSubscriberWithFeature(getDefaultSubscription(), callingPackage,
                callingFeatureId);
    }

    @Deprecated
    @Override
    public boolean isRadioOnForSubscriber(int subId, String callingPackage) {
        return isRadioOnForSubscriberWithFeature(subId, callingPackage, null);
    }

    @Override
    public boolean isRadioOnForSubscriberWithFeature(int subId, String callingPackage,
            String callingFeatureId) {
        if (!TelephonyPermissions.checkCallingOrSelfReadPhoneState(
                mApp, subId, callingPackage, callingFeatureId, "isRadioOnForSubscriber")) {
            return false;
        }

        final long identity = Binder.clearCallingIdentity();
        try {
            return isRadioOnForSubscriber(subId);
        } finally {
            Binder.restoreCallingIdentity(identity);
        }
    }

    private boolean isRadioOnForSubscriber(int subId) {
        final long identity = Binder.clearCallingIdentity();
        try {
            final Phone phone = getPhone(subId);
            if (phone != null) {
                return phone.getServiceState().getState() != ServiceState.STATE_POWER_OFF;
            } else {
                return false;
            }
        } finally {
            Binder.restoreCallingIdentity(identity);
        }
    }

    public void toggleRadioOnOff() {
        toggleRadioOnOffForSubscriber(getDefaultSubscription());
    }

    public void toggleRadioOnOffForSubscriber(int subId) {
        enforceModifyPermission();

        final long identity = Binder.clearCallingIdentity();
        try {
            final Phone phone = getPhone(subId);
            if (phone != null) {
                phone.setRadioPower(!isRadioOnForSubscriber(subId));
            }
        } finally {
            Binder.restoreCallingIdentity(identity);
        }
    }

    public boolean setRadio(boolean turnOn) {
        return setRadioForSubscriber(getDefaultSubscription(), turnOn);
    }

    public boolean setRadioForSubscriber(int subId, boolean turnOn) {
        enforceModifyPermission();

        final long identity = Binder.clearCallingIdentity();
        try {
            final Phone phone = getPhone(subId);
            if (phone == null) {
                return false;
            }
            if ((phone.getServiceState().getState() != ServiceState.STATE_POWER_OFF) != turnOn) {
                toggleRadioOnOffForSubscriber(subId);
            }
            return true;
        } finally {
            Binder.restoreCallingIdentity(identity);
        }
    }

    public boolean needMobileRadioShutdown() {
        enforceReadPrivilegedPermission("needMobileRadioShutdown");
        /*
         * If any of the Radios are available, it will need to be
         * shutdown. So return true if any Radio is available.
         */
        final long identity = Binder.clearCallingIdentity();
        try {
            for (int i = 0; i < TelephonyManager.getDefault().getPhoneCount(); i++) {
                Phone phone = PhoneFactory.getPhone(i);
                if (phone != null && phone.isRadioAvailable()) return true;
            }
            logv(TelephonyManager.getDefault().getPhoneCount() + " Phones are shutdown.");
            return false;
        } finally {
            Binder.restoreCallingIdentity(identity);
        }
    }

    @Override
    public void shutdownMobileRadios() {
        enforceModifyPermission();

        final long identity = Binder.clearCallingIdentity();
        try {
            for (int i = 0; i < TelephonyManager.getDefault().getPhoneCount(); i++) {
                logv("Shutting down Phone " + i);
                shutdownRadioUsingPhoneId(i);
            }
        } finally {
            Binder.restoreCallingIdentity(identity);
        }
    }

    private void shutdownRadioUsingPhoneId(int phoneId) {
        Phone phone = PhoneFactory.getPhone(phoneId);
        if (phone != null && phone.isRadioAvailable()) {
            phone.shutdownRadio();
        }
    }

    public boolean setRadioPower(boolean turnOn) {
        enforceModifyPermission();

        final long identity = Binder.clearCallingIdentity();
        try {
            final Phone defaultPhone = PhoneFactory.getDefaultPhone();
            if (defaultPhone != null) {
                defaultPhone.setRadioPower(turnOn);
                return true;
            } else {
                loge("There's no default phone.");
                return false;
            }
        } finally {
            Binder.restoreCallingIdentity(identity);
        }
    }

    public boolean setRadioPowerForSubscriber(int subId, boolean turnOn) {
        enforceModifyPermission();

        final long identity = Binder.clearCallingIdentity();
        try {
            final Phone phone = getPhone(subId);
            if (phone != null) {
                phone.setRadioPower(turnOn);
                return true;
            } else {
                return false;
            }
        } finally {
            Binder.restoreCallingIdentity(identity);
        }
    }

    // FIXME: subId version needed
    @Override
    public boolean enableDataConnectivity() {
        enforceModifyPermission();

        final long identity = Binder.clearCallingIdentity();
        try {
            int subId = mSubscriptionController.getDefaultDataSubId();
            final Phone phone = getPhone(subId);
            if (phone != null) {
                phone.getDataEnabledSettings().setUserDataEnabled(true);
                return true;
            } else {
                return false;
            }
        } finally {
            Binder.restoreCallingIdentity(identity);
        }
    }

    // FIXME: subId version needed
    @Override
    public boolean disableDataConnectivity() {
        enforceModifyPermission();

        final long identity = Binder.clearCallingIdentity();
        try {
            int subId = mSubscriptionController.getDefaultDataSubId();
            final Phone phone = getPhone(subId);
            if (phone != null) {
                phone.getDataEnabledSettings().setUserDataEnabled(false);
                return true;
            } else {
                return false;
            }
        } finally {
            Binder.restoreCallingIdentity(identity);
        }
    }

    @Override
    public boolean isDataConnectivityPossible(int subId) {
        final long identity = Binder.clearCallingIdentity();
        try {
            final Phone phone = getPhone(subId);
            if (phone != null) {
                return phone.isDataAllowed(ApnSetting.TYPE_DEFAULT);
            } else {
                return false;
            }
        } finally {
            Binder.restoreCallingIdentity(identity);
        }
    }

    public boolean handlePinMmi(String dialString) {
        return handlePinMmiForSubscriber(getDefaultSubscription(), dialString);
    }

    public void handleUssdRequest(int subId, String ussdRequest, ResultReceiver wrappedCallback) {
        enforceCallPermission();

        final long identity = Binder.clearCallingIdentity();
        try {
            if (!SubscriptionManager.isValidSubscriptionId(subId)) {
                return;
            }
            Pair<String, ResultReceiver> ussdObject = new Pair(ussdRequest, wrappedCallback);
            sendRequest(CMD_HANDLE_USSD_REQUEST, ussdObject, subId);
        } finally {
            Binder.restoreCallingIdentity(identity);
        }
    };

    public boolean handlePinMmiForSubscriber(int subId, String dialString) {
        enforceModifyPermission();

        final long identity = Binder.clearCallingIdentity();
        try {
            if (!SubscriptionManager.isValidSubscriptionId(subId)) {
                return false;
            }
            return (Boolean) sendRequest(CMD_HANDLE_PIN_MMI, dialString, subId);
        } finally {
            Binder.restoreCallingIdentity(identity);
        }
    }

    public int getCallState() {
        return getCallStateForSlot(getSlotForDefaultSubscription());
    }

    public int getCallStateForSlot(int slotIndex) {
        final long identity = Binder.clearCallingIdentity();
        try {
            Phone phone = PhoneFactory.getPhone(slotIndex);
            return phone == null ? TelephonyManager.CALL_STATE_IDLE :
                    PhoneConstantConversions.convertCallState(phone.getState());
        } finally {
            Binder.restoreCallingIdentity(identity);
        }
    }

    @Override
    public int getDataState() {
        return getDataStateForSubId(mSubscriptionController.getDefaultDataSubId());
    }

    @Override
    public int getDataStateForSubId(int subId) {
        final long identity = Binder.clearCallingIdentity();
        try {
            final Phone phone = getPhone(subId);
            if (phone != null) {
                return PhoneConstantConversions.convertDataState(phone.getDataConnectionState());
            } else {
                return PhoneConstantConversions.convertDataState(
                        PhoneConstants.DataState.DISCONNECTED);
            }
        } finally {
            Binder.restoreCallingIdentity(identity);
        }
    }

    @Override
    public int getDataActivity() {
        return getDataActivityForSubId(mSubscriptionController.getDefaultDataSubId());
    }

    @Override
    public int getDataActivityForSubId(int subId) {
        final long identity = Binder.clearCallingIdentity();
        try {
            final Phone phone = getPhone(subId);
            if (phone != null) {
                return DefaultPhoneNotifier.convertDataActivityState(phone.getDataActivityState());
            } else {
                return TelephonyManager.DATA_ACTIVITY_NONE;
            }
        } finally {
            Binder.restoreCallingIdentity(identity);
        }
    }

    @Override
    public CellIdentity getCellLocation(String callingPackage, String callingFeatureId) {
        mApp.getSystemService(AppOpsManager.class)
                .checkPackage(Binder.getCallingUid(), callingPackage);

        LocationAccessPolicy.LocationPermissionResult locationResult =
                LocationAccessPolicy.checkLocationPermission(mApp,
                        new LocationAccessPolicy.LocationPermissionQuery.Builder()
                                .setCallingPackage(callingPackage)
                                .setCallingFeatureId(callingFeatureId)
                                .setCallingPid(Binder.getCallingPid())
                                .setCallingUid(Binder.getCallingUid())
                                .setMethod("getCellLocation")
                                .setMinSdkVersionForCoarse(Build.VERSION_CODES.BASE)
                                .setMinSdkVersionForFine(Build.VERSION_CODES.Q)
                                .build());
        switch (locationResult) {
            case DENIED_HARD:
                throw new SecurityException("Not allowed to access cell location");
            case DENIED_SOFT:
                return (getDefaultPhone().getPhoneType() == PhoneConstants.PHONE_TYPE_CDMA)
                        ? new CellIdentityCdma() : new CellIdentityGsm();
        }

        WorkSource workSource = getWorkSource(Binder.getCallingUid());
        final long identity = Binder.clearCallingIdentity();
        try {
            if (DBG_LOC) log("getCellLocation: is active user");
            int subId = mSubscriptionController.getDefaultDataSubId();
            return (CellIdentity) sendRequest(CMD_GET_CELL_LOCATION, workSource, subId);
        } finally {
            Binder.restoreCallingIdentity(identity);
        }
    }

    @Override
    public String getNetworkCountryIsoForPhone(int phoneId) {
        // Reporting the correct network country is ambiguous when IWLAN could conflict with
        // registered cell info, so return a NULL country instead.
        final long identity = Binder.clearCallingIdentity();
        try {
            if (phoneId == SubscriptionManager.INVALID_PHONE_INDEX) {
                // Get default phone in this case.
                phoneId = SubscriptionManager.DEFAULT_PHONE_INDEX;
            }
            final int subId = mSubscriptionController.getSubIdUsingPhoneId(phoneId);
            Phone phone = PhoneFactory.getPhone(phoneId);
            if (phone == null) return "";
            ServiceStateTracker sst = phone.getServiceStateTracker();
            if (sst == null) return "";
            LocaleTracker lt = sst.getLocaleTracker();
            if (lt == null) return "";
            if (!TextUtils.isEmpty(lt.getCurrentCountry())) return lt.getCurrentCountry();
            EmergencyNumberTracker ent = phone.getEmergencyNumberTracker();
            return (ent == null) ? "" : ent.getEmergencyCountryIso();
        } finally {
            Binder.restoreCallingIdentity(identity);
        }
    }

    /**
     * This method was removed due to potential issues caused by performing partial
     * updates of service state, and lack of a credible use case.
     *
     * This has the ability to break the telephony implementation by disabling notification of
     * changes in device connectivity. DO NOT USE THIS!
     */
    @Override
    public void enableLocationUpdates() {
        mApp.enforceCallingOrSelfPermission(
                android.Manifest.permission.CONTROL_LOCATION_UPDATES, null);
    }

    /**
     * This method was removed due to potential issues caused by performing partial
     * updates of service state, and lack of a credible use case.
     *
     * This has the ability to break the telephony implementation by disabling notification of
     * changes in device connectivity. DO NOT USE THIS!
     */
    @Override
    public void disableLocationUpdates() {
        mApp.enforceCallingOrSelfPermission(
                android.Manifest.permission.CONTROL_LOCATION_UPDATES, null);
    }

    /**
     * Returns the target SDK version number for a given package name.
     *
     * This call MUST be invoked before clearing the calling UID.
     *
     * @return target SDK if the package is found or INT_MAX.
     */
    private int getTargetSdk(String packageName) {
        try {
            final ApplicationInfo ai = mApp.getPackageManager().getApplicationInfoAsUser(
                    packageName, 0, UserHandle.getUserHandleForUid(Binder.getCallingUid()));
            if (ai != null) return ai.targetSdkVersion;
        } catch (PackageManager.NameNotFoundException unexpected) {
            loge("Failed to get package info for pkg="
                    + packageName + ", uid=" + Binder.getCallingUid());
        }
        return Integer.MAX_VALUE;
    }

    @Override
    @SuppressWarnings("unchecked")
    public List<NeighboringCellInfo> getNeighboringCellInfo(String callingPackage,
            String callingFeatureId) {
        final int targetSdk = getTargetSdk(callingPackage);
        if (targetSdk >= android.os.Build.VERSION_CODES.Q) {
            throw new SecurityException(
                    "getNeighboringCellInfo() is unavailable to callers targeting Q+ SDK levels.");
        }

        if (mAppOps.noteOp(AppOpsManager.OPSTR_NEIGHBORING_CELLS, Binder.getCallingUid(),
                callingPackage) != AppOpsManager.MODE_ALLOWED) {
            return null;
        }

        if (DBG_LOC) log("getNeighboringCellInfo: is active user");

        List<CellInfo> info = getAllCellInfo(callingPackage, callingFeatureId);
        if (info == null) return null;

        List<NeighboringCellInfo> neighbors = new ArrayList<NeighboringCellInfo>();
        for (CellInfo ci : info) {
            if (ci instanceof CellInfoGsm) {
                neighbors.add(new NeighboringCellInfo((CellInfoGsm) ci));
            } else if (ci instanceof CellInfoWcdma) {
                neighbors.add(new NeighboringCellInfo((CellInfoWcdma) ci));
            }
        }
        return (neighbors.size()) > 0 ? neighbors : null;
    }

    private List<CellInfo> getCachedCellInfo() {
        List<CellInfo> cellInfos = new ArrayList<CellInfo>();
        for (Phone phone : PhoneFactory.getPhones()) {
            List<CellInfo> info = phone.getAllCellInfo();
            if (info != null) cellInfos.addAll(info);
        }
        return cellInfos;
    }

    @Override
    public List<CellInfo> getAllCellInfo(String callingPackage, String callingFeatureId) {
        mApp.getSystemService(AppOpsManager.class)
                .checkPackage(Binder.getCallingUid(), callingPackage);

        LocationAccessPolicy.LocationPermissionResult locationResult =
                LocationAccessPolicy.checkLocationPermission(mApp,
                        new LocationAccessPolicy.LocationPermissionQuery.Builder()
                                .setCallingPackage(callingPackage)
                                .setCallingFeatureId(callingFeatureId)
                                .setCallingPid(Binder.getCallingPid())
                                .setCallingUid(Binder.getCallingUid())
                                .setMethod("getAllCellInfo")
                                .setMinSdkVersionForCoarse(Build.VERSION_CODES.BASE)
                                .setMinSdkVersionForFine(Build.VERSION_CODES.Q)
                                .build());
        switch (locationResult) {
            case DENIED_HARD:
                throw new SecurityException("Not allowed to access cell info");
            case DENIED_SOFT:
                return new ArrayList<>();
        }

        final int targetSdk = getTargetSdk(callingPackage);
        if (targetSdk >= android.os.Build.VERSION_CODES.Q) {
            return getCachedCellInfo();
        }

        if (DBG_LOC) log("getAllCellInfo: is active user");
        WorkSource workSource = getWorkSource(Binder.getCallingUid());
        final long identity = Binder.clearCallingIdentity();
        try {
            List<CellInfo> cellInfos = new ArrayList<CellInfo>();
            for (Phone phone : PhoneFactory.getPhones()) {
                final List<CellInfo> info = (List<CellInfo>) sendRequest(
                        CMD_GET_ALL_CELL_INFO, null, phone, workSource);
                if (info != null) cellInfos.addAll(info);
            }
            return cellInfos;
        } finally {
            Binder.restoreCallingIdentity(identity);
        }
    }

    @Override
    public void requestCellInfoUpdate(int subId, ICellInfoCallback cb, String callingPackage,
            String callingFeatureId) {
        requestCellInfoUpdateInternal(subId, cb, callingPackage, callingFeatureId,
                getWorkSource(Binder.getCallingUid()));
    }

    @Override
    public void requestCellInfoUpdateWithWorkSource(int subId, ICellInfoCallback cb,
            String callingPackage, String callingFeatureId, WorkSource workSource) {
        enforceModifyPermission();
        requestCellInfoUpdateInternal(subId, cb, callingPackage, callingFeatureId, workSource);
    }

    private void requestCellInfoUpdateInternal(int subId, ICellInfoCallback cb,
            String callingPackage, String callingFeatureId, WorkSource workSource) {
        mApp.getSystemService(AppOpsManager.class)
                .checkPackage(Binder.getCallingUid(), callingPackage);

        LocationAccessPolicy.LocationPermissionResult locationResult =
                LocationAccessPolicy.checkLocationPermission(mApp,
                        new LocationAccessPolicy.LocationPermissionQuery.Builder()
                                .setCallingPackage(callingPackage)
                                .setCallingFeatureId(callingFeatureId)
                                .setCallingPid(Binder.getCallingPid())
                                .setCallingUid(Binder.getCallingUid())
                                .setMethod("requestCellInfoUpdate")
                                .setMinSdkVersionForCoarse(Build.VERSION_CODES.BASE)
                                .setMinSdkVersionForFine(Build.VERSION_CODES.BASE)
                                .build());
        switch (locationResult) {
            case DENIED_HARD:
                if (getTargetSdk(callingPackage) < Build.VERSION_CODES.Q) {
                    // Safetynet logging for b/154934934
                    EventLog.writeEvent(0x534e4554, "154934934", Binder.getCallingUid());
                }
                throw new SecurityException("Not allowed to access cell info");
            case DENIED_SOFT:
                if (getTargetSdk(callingPackage) < Build.VERSION_CODES.Q) {
                    // Safetynet logging for b/154934934
                    EventLog.writeEvent(0x534e4554, "154934934", Binder.getCallingUid());
                }
                try {
                    cb.onCellInfo(new ArrayList<CellInfo>());
                } catch (RemoteException re) {
                    // Drop without consequences
                }
                return;
        }


        final Phone phone = getPhoneFromSubId(subId);
        if (phone == null) throw new IllegalArgumentException("Invalid Subscription Id: " + subId);

        sendRequestAsync(CMD_REQUEST_CELL_INFO_UPDATE, cb, phone, workSource);
    }

    @Override
    public void setCellInfoListRate(int rateInMillis) {
        enforceModifyPermission();
        WorkSource workSource = getWorkSource(Binder.getCallingUid());

        final long identity = Binder.clearCallingIdentity();
        try {
            getDefaultPhone().setCellInfoListRate(rateInMillis, workSource);
        } finally {
            Binder.restoreCallingIdentity(identity);
        }
    }

    @Override
    public String getImeiForSlot(int slotIndex, String callingPackage, String callingFeatureId) {
        Phone phone = PhoneFactory.getPhone(slotIndex);
        if (phone == null) {
            return null;
        }
        int subId = phone.getSubId();
        if (!TelephonyPermissions.checkCallingOrSelfReadDeviceIdentifiers(mApp, subId,
                callingPackage, callingFeatureId, "getImeiForSlot")) {
            return null;
        }

        final long identity = Binder.clearCallingIdentity();
        try {
            return phone.getImei();
        } finally {
            Binder.restoreCallingIdentity(identity);
        }
    }

    @Override
    public String getTypeAllocationCodeForSlot(int slotIndex) {
        Phone phone = PhoneFactory.getPhone(slotIndex);
        String tac = null;
        if (phone != null) {
            String imei = phone.getImei();
            tac = imei == null ? null : imei.substring(0, TYPE_ALLOCATION_CODE_LENGTH);
        }
        return tac;
    }

    @Override
    public String getMeidForSlot(int slotIndex, String callingPackage, String callingFeatureId) {
        Phone phone = PhoneFactory.getPhone(slotIndex);
        if (phone == null) {
            return null;
        }

        int subId = phone.getSubId();
        if (!TelephonyPermissions.checkCallingOrSelfReadDeviceIdentifiers(mApp, subId,
                callingPackage, callingFeatureId, "getMeidForSlot")) {
            return null;
        }

        final long identity = Binder.clearCallingIdentity();
        try {
            return phone.getMeid();
        } finally {
            Binder.restoreCallingIdentity(identity);
        }
    }

    @Override
    public String getManufacturerCodeForSlot(int slotIndex) {
        Phone phone = PhoneFactory.getPhone(slotIndex);
        String manufacturerCode = null;
        if (phone != null) {
            String meid = phone.getMeid();
            manufacturerCode = meid == null ? null : meid.substring(0, MANUFACTURER_CODE_LENGTH);
        }
        return manufacturerCode;
    }

    @Override
    public String getDeviceSoftwareVersionForSlot(int slotIndex, String callingPackage,
            String callingFeatureId) {
        Phone phone = PhoneFactory.getPhone(slotIndex);
        if (phone == null) {
            return null;
        }
        int subId = phone.getSubId();
        if (!TelephonyPermissions.checkCallingOrSelfReadPhoneState(
                mApp, subId, callingPackage, callingFeatureId,
                "getDeviceSoftwareVersionForSlot")) {
            return null;
        }

        final long identity = Binder.clearCallingIdentity();
        try {
            return phone.getDeviceSvn();
        } finally {
            Binder.restoreCallingIdentity(identity);
        }
    }

    @Override
    public int getSubscriptionCarrierId(int subId) {
        final long identity = Binder.clearCallingIdentity();
        try {
            final Phone phone = getPhone(subId);
            return phone == null ? TelephonyManager.UNKNOWN_CARRIER_ID : phone.getCarrierId();
        } finally {
            Binder.restoreCallingIdentity(identity);
        }
    }

    @Override
    public String getSubscriptionCarrierName(int subId) {
        final long identity = Binder.clearCallingIdentity();
        try {
            final Phone phone = getPhone(subId);
            return phone == null ? null : phone.getCarrierName();
        } finally {
            Binder.restoreCallingIdentity(identity);
        }
    }

    @Override
    public int getSubscriptionSpecificCarrierId(int subId) {
        final long identity = Binder.clearCallingIdentity();
        try {
            final Phone phone = getPhone(subId);
            return phone == null ? TelephonyManager.UNKNOWN_CARRIER_ID
                    : phone.getSpecificCarrierId();
        } finally {
            Binder.restoreCallingIdentity(identity);
        }
    }

    @Override
    public String getSubscriptionSpecificCarrierName(int subId) {
        final long identity = Binder.clearCallingIdentity();
        try {
            final Phone phone = getPhone(subId);
            return phone == null ? null : phone.getSpecificCarrierName();
        } finally {
            Binder.restoreCallingIdentity(identity);
        }
    }

    @Override
    public int getCarrierIdFromMccMnc(int slotIndex, String mccmnc, boolean isSubscriptionMccMnc) {
        if (!isSubscriptionMccMnc) {
            enforceReadPrivilegedPermission("getCarrierIdFromMccMnc");
        }
        final Phone phone = PhoneFactory.getPhone(slotIndex);
        if (phone == null) {
            return TelephonyManager.UNKNOWN_CARRIER_ID;
        }
        final long identity = Binder.clearCallingIdentity();
        try {
            return CarrierResolver.getCarrierIdFromMccMnc(phone.getContext(), mccmnc);
        } finally {
            Binder.restoreCallingIdentity(identity);
        }
    }

    //
    // Internal helper methods.
    //

    /**
     * Make sure the caller has the MODIFY_PHONE_STATE permission.
     *
     * @throws SecurityException if the caller does not have the required permission
     */
    private void enforceModifyPermission() {
        mApp.enforceCallingOrSelfPermission(android.Manifest.permission.MODIFY_PHONE_STATE, null);
    }

    /**
     * Make sure the caller is system.
     *
     * @throws SecurityException if the caller is not system.
     */
    private void enforceSystemCaller() {
        if (Binder.getCallingUid() != Process.SYSTEM_UID) {
            throw new SecurityException("Caller must be system");
        }
    }

    private void enforceActiveEmergencySessionPermission() {
        mApp.enforceCallingOrSelfPermission(
                android.Manifest.permission.READ_ACTIVE_EMERGENCY_SESSION, null);
    }

    /**
     * Make sure the caller has the CALL_PHONE permission.
     *
     * @throws SecurityException if the caller does not have the required permission
     */
    private void enforceCallPermission() {
        mApp.enforceCallingOrSelfPermission(android.Manifest.permission.CALL_PHONE, null);
    }

    private void enforceSettingsPermission() {
        mApp.enforceCallingOrSelfPermission(android.Manifest.permission.NETWORK_SETTINGS, null);
    }

    private String createTelUrl(String number) {
        if (TextUtils.isEmpty(number)) {
            return null;
        }

        return "tel:" + number;
    }

    private static void log(String msg) {
        Log.d(LOG_TAG, "[PhoneIntfMgr] " + msg);
    }

    private static void logv(String msg) {
        Log.v(LOG_TAG, "[PhoneIntfMgr] " + msg);
    }

    private static void loge(String msg) {
        Log.e(LOG_TAG, "[PhoneIntfMgr] " + msg);
    }

    @Override
    public int getActivePhoneType() {
        return getActivePhoneTypeForSlot(getSlotForDefaultSubscription());
    }

    @Override
    public int getActivePhoneTypeForSlot(int slotIndex) {
        final long identity = Binder.clearCallingIdentity();
        try {
            final Phone phone = PhoneFactory.getPhone(slotIndex);
            if (phone == null) {
                return PhoneConstants.PHONE_TYPE_NONE;
            } else {
                return phone.getPhoneType();
            }
        } finally {
            Binder.restoreCallingIdentity(identity);
        }
    }

    /**
     * Returns the CDMA ERI icon index to display
     */
    @Override
    public int getCdmaEriIconIndex(String callingPackage, String callingFeatureId) {
        return getCdmaEriIconIndexForSubscriber(getDefaultSubscription(), callingPackage,
                callingFeatureId);
    }

    @Override
    public int getCdmaEriIconIndexForSubscriber(int subId, String callingPackage,
            String callingFeatureId) {
        if (!TelephonyPermissions.checkCallingOrSelfReadPhoneState(
                mApp, subId, callingPackage, callingFeatureId,
                "getCdmaEriIconIndexForSubscriber")) {
            return -1;
        }

        final long identity = Binder.clearCallingIdentity();
        try {
            final Phone phone = getPhone(subId);
            if (phone != null) {
                return phone.getCdmaEriIconIndex();
            } else {
                return -1;
            }
        } finally {
            Binder.restoreCallingIdentity(identity);
        }
    }

    /**
     * Returns the CDMA ERI icon mode,
     * 0 - ON
     * 1 - FLASHING
     */
    @Override
    public int getCdmaEriIconMode(String callingPackage, String callingFeatureId) {
        return getCdmaEriIconModeForSubscriber(getDefaultSubscription(), callingPackage,
                callingFeatureId);
    }

    @Override
    public int getCdmaEriIconModeForSubscriber(int subId, String callingPackage,
            String callingFeatureId) {
        if (!TelephonyPermissions.checkCallingOrSelfReadPhoneState(
                mApp, subId, callingPackage, callingFeatureId,
                "getCdmaEriIconModeForSubscriber")) {
            return -1;
        }

        final long identity = Binder.clearCallingIdentity();
        try {
            final Phone phone = getPhone(subId);
            if (phone != null) {
                return phone.getCdmaEriIconMode();
            } else {
                return -1;
            }
        } finally {
            Binder.restoreCallingIdentity(identity);
        }
    }

    /**
     * Returns the CDMA ERI text,
     */
    @Override
    public String getCdmaEriText(String callingPackage, String callingFeatureId) {
        return getCdmaEriTextForSubscriber(getDefaultSubscription(), callingPackage,
                callingFeatureId);
    }

    @Override
    public String getCdmaEriTextForSubscriber(int subId, String callingPackage,
            String callingFeatureId) {
        if (!TelephonyPermissions.checkCallingOrSelfReadPhoneState(
                mApp, subId, callingPackage, callingFeatureId,
                "getCdmaEriIconTextForSubscriber")) {
            return null;
        }

        final long identity = Binder.clearCallingIdentity();
        try {
            final Phone phone = getPhone(subId);
            if (phone != null) {
                return phone.getCdmaEriText();
            } else {
                return null;
            }
        } finally {
            Binder.restoreCallingIdentity(identity);
        }
    }

    /**
     * Returns the CDMA MDN.
     */
    @Override
    public String getCdmaMdn(int subId) {
        TelephonyPermissions.enforceCallingOrSelfModifyPermissionOrCarrierPrivilege(
                mApp, subId, "getCdmaMdn");

        final long identity = Binder.clearCallingIdentity();
        try {
            final Phone phone = getPhone(subId);
            if (phone != null && phone.getPhoneType() == PhoneConstants.PHONE_TYPE_CDMA) {
                return phone.getLine1Number();
            } else {
                loge("getCdmaMdn: no phone found. Invalid subId: " + subId);
                return null;
            }
        } finally {
            Binder.restoreCallingIdentity(identity);
        }
    }

    /**
     * Returns the CDMA MIN.
     */
    @Override
    public String getCdmaMin(int subId) {
        TelephonyPermissions.enforceCallingOrSelfModifyPermissionOrCarrierPrivilege(
                mApp, subId, "getCdmaMin");

        final long identity = Binder.clearCallingIdentity();
        try {
            final Phone phone = getPhone(subId);
            if (phone != null && phone.getPhoneType() == PhoneConstants.PHONE_TYPE_CDMA) {
                return phone.getCdmaMin();
            } else {
                return null;
            }
        } finally {
            Binder.restoreCallingIdentity(identity);
        }
    }

    @Override
    public void requestNumberVerification(PhoneNumberRange range, long timeoutMillis,
            INumberVerificationCallback callback, String callingPackage) {
        if (mApp.checkCallingOrSelfPermission(android.Manifest.permission.MODIFY_PHONE_STATE)
                != PERMISSION_GRANTED) {
            throw new SecurityException("Caller must hold the MODIFY_PHONE_STATE permission");
        }
        mAppOps.checkPackage(Binder.getCallingUid(), callingPackage);

        String authorizedPackage = NumberVerificationManager.getAuthorizedPackage(mApp);
        if (!TextUtils.equals(callingPackage, authorizedPackage)) {
            throw new SecurityException("Calling package must be configured in the device config");
        }

        if (range == null) {
            throw new NullPointerException("Range must be non-null");
        }

        timeoutMillis = Math.min(timeoutMillis,
                TelephonyManager.getMaxNumberVerificationTimeoutMillis());

        NumberVerificationManager.getInstance().requestVerification(range, callback, timeoutMillis);
    }

    /**
     * Returns true if CDMA provisioning needs to run.
     */
    public boolean needsOtaServiceProvisioning() {
        final long identity = Binder.clearCallingIdentity();
        try {
            return getDefaultPhone().needsOtaServiceProvisioning();
        } finally {
            Binder.restoreCallingIdentity(identity);
        }
    }

    /**
     * Sets the voice mail number of a given subId.
     */
    @Override
    public boolean setVoiceMailNumber(int subId, String alphaTag, String number) {
        TelephonyPermissions.enforceCallingOrSelfCarrierPrivilege(
                mApp, subId, "setVoiceMailNumber");

        final long identity = Binder.clearCallingIdentity();
        try {
            Boolean success = (Boolean) sendRequest(CMD_SET_VOICEMAIL_NUMBER,
                    new Pair<String, String>(alphaTag, number), new Integer(subId));
            return success;
        } finally {
            Binder.restoreCallingIdentity(identity);
        }
    }

    @Override
    public Bundle getVisualVoicemailSettings(String callingPackage, int subId) {
        mAppOps.checkPackage(Binder.getCallingUid(), callingPackage);
        TelecomManager tm = mApp.getSystemService(TelecomManager.class);
        String systemDialer = tm.getSystemDialerPackage();
        if (!TextUtils.equals(callingPackage, systemDialer)) {
            throw new SecurityException("caller must be system dialer");
        }

        final long identity = Binder.clearCallingIdentity();
        try {
            PhoneAccountHandle phoneAccountHandle = PhoneAccountHandleConverter.fromSubId(subId);
            if (phoneAccountHandle == null) {
                return null;
            }
            return VisualVoicemailSettingsUtil.dump(mApp, phoneAccountHandle);
        } finally {
            Binder.restoreCallingIdentity(identity);
        }
    }

    @Override
    public String getVisualVoicemailPackageName(String callingPackage, String callingFeatureId,
            int subId) {
        mAppOps.checkPackage(Binder.getCallingUid(), callingPackage);
        if (!TelephonyPermissions.checkCallingOrSelfReadPhoneState(
                mApp, subId, callingPackage, callingFeatureId,
                "getVisualVoicemailPackageName")) {
            return null;
        }

        final long identity = Binder.clearCallingIdentity();
        try {
            return RemoteVvmTaskManager.getRemotePackage(mApp, subId).getPackageName();
        } finally {
            Binder.restoreCallingIdentity(identity);
        }
    }

    @Override
    public void enableVisualVoicemailSmsFilter(String callingPackage, int subId,
            VisualVoicemailSmsFilterSettings settings) {
        mAppOps.checkPackage(Binder.getCallingUid(), callingPackage);

        final long identity = Binder.clearCallingIdentity();
        try {
            VisualVoicemailSmsFilterConfig.enableVisualVoicemailSmsFilter(
                    mApp, callingPackage, subId, settings);
        } finally {
            Binder.restoreCallingIdentity(identity);
        }
    }

    @Override
    public void disableVisualVoicemailSmsFilter(String callingPackage, int subId) {
        mAppOps.checkPackage(Binder.getCallingUid(), callingPackage);

        final long identity = Binder.clearCallingIdentity();
        try {
            VisualVoicemailSmsFilterConfig.disableVisualVoicemailSmsFilter(
                    mApp, callingPackage, subId);
        } finally {
            Binder.restoreCallingIdentity(identity);
        }
    }

    @Override
    public VisualVoicemailSmsFilterSettings getVisualVoicemailSmsFilterSettings(
            String callingPackage, int subId) {
        mAppOps.checkPackage(Binder.getCallingUid(), callingPackage);

        final long identity = Binder.clearCallingIdentity();
        try {
            return VisualVoicemailSmsFilterConfig.getVisualVoicemailSmsFilterSettings(
                    mApp, callingPackage, subId);
        } finally {
            Binder.restoreCallingIdentity(identity);
        }
    }

    @Override
    public VisualVoicemailSmsFilterSettings getActiveVisualVoicemailSmsFilterSettings(int subId) {
        enforceReadPrivilegedPermission("getActiveVisualVoicemailSmsFilterSettings");

        final long identity = Binder.clearCallingIdentity();
        try {
            return VisualVoicemailSmsFilterConfig.getActiveVisualVoicemailSmsFilterSettings(
                    mApp, subId);
        } finally {
            Binder.restoreCallingIdentity(identity);
        }
    }

    @Override
    public void sendVisualVoicemailSmsForSubscriber(String callingPackage,
            String callingAttributionTag, int subId, String number, int port, String text,
            PendingIntent sentIntent) {
        mAppOps.checkPackage(Binder.getCallingUid(), callingPackage);
        enforceVisualVoicemailPackage(callingPackage, subId);
        enforceSendSmsPermission();
        SmsController smsController = PhoneFactory.getSmsController();
        smsController.sendVisualVoicemailSmsForSubscriber(callingPackage, callingAttributionTag,
                subId, number, port, text, sentIntent);
    }

    /**
     * Sets the voice activation state of a given subId.
     */
    @Override
    public void setVoiceActivationState(int subId, int activationState) {
        TelephonyPermissions.enforceCallingOrSelfModifyPermissionOrCarrierPrivilege(
                mApp, subId, "setVoiceActivationState");

        final long identity = Binder.clearCallingIdentity();
        try {
            final Phone phone = getPhone(subId);
            if (phone != null) {
                phone.setVoiceActivationState(activationState);
            } else {
                loge("setVoiceActivationState fails with invalid subId: " + subId);
            }
        } finally {
            Binder.restoreCallingIdentity(identity);
        }
    }

    /**
     * Sets the data activation state of a given subId.
     */
    @Override
    public void setDataActivationState(int subId, int activationState) {
        TelephonyPermissions.enforceCallingOrSelfModifyPermissionOrCarrierPrivilege(
                mApp, subId, "setDataActivationState");

        final long identity = Binder.clearCallingIdentity();
        try {
            final Phone phone = getPhone(subId);
            if (phone != null) {
                phone.setDataActivationState(activationState);
            } else {
                loge("setDataActivationState fails with invalid subId: " + subId);
            }
        } finally {
            Binder.restoreCallingIdentity(identity);
        }
    }

    /**
     * Returns the voice activation state of a given subId.
     */
    @Override
    public int getVoiceActivationState(int subId, String callingPackage) {
        enforceReadPrivilegedPermission("getVoiceActivationState");

        final Phone phone = getPhone(subId);
        final long identity = Binder.clearCallingIdentity();
        try {
            if (phone != null) {
                return phone.getVoiceActivationState();
            } else {
                return TelephonyManager.SIM_ACTIVATION_STATE_UNKNOWN;
            }
        } finally {
            Binder.restoreCallingIdentity(identity);
        }
    }

    /**
     * Returns the data activation state of a given subId.
     */
    @Override
    public int getDataActivationState(int subId, String callingPackage) {
        enforceReadPrivilegedPermission("getDataActivationState");

        final Phone phone = getPhone(subId);
        final long identity = Binder.clearCallingIdentity();
        try {
            if (phone != null) {
                return phone.getDataActivationState();
            } else {
                return TelephonyManager.SIM_ACTIVATION_STATE_UNKNOWN;
            }
        } finally {
            Binder.restoreCallingIdentity(identity);
        }
    }

    /**
     * Returns the unread count of voicemails for a subId
     */
    @Override
    public int getVoiceMessageCountForSubscriber(int subId, String callingPackage,
            String callingFeatureId) {
        if (!TelephonyPermissions.checkCallingOrSelfReadPhoneState(
                mApp, subId, callingPackage, callingFeatureId,
                "getVoiceMessageCountForSubscriber")) {
            return 0;
        }
        final long identity = Binder.clearCallingIdentity();
        try {
            final Phone phone = getPhone(subId);
            if (phone != null) {
                return phone.getVoiceMessageCount();
            } else {
                return 0;
            }
        } finally {
            Binder.restoreCallingIdentity(identity);
        }
    }

    /**
      * returns true, if the device is in a state where both voice and data
      * are supported simultaneously. This can change based on location or network condition.
     */
    @Override
    public boolean isConcurrentVoiceAndDataAllowed(int subId) {
        final long identity = Binder.clearCallingIdentity();
        try {
            final Phone phone = getPhone(subId);
            return (phone == null ? false : phone.isConcurrentVoiceAndDataAllowed());
        } finally {
            Binder.restoreCallingIdentity(identity);
        }
    }

    /**
     * Send the dialer code if called from the current default dialer or the caller has
     * carrier privilege.
     * @param inputCode The dialer code to send
     */
    @Override
    public void sendDialerSpecialCode(String callingPackage, String inputCode) {
        final Phone defaultPhone = getDefaultPhone();
        mAppOps.checkPackage(Binder.getCallingUid(), callingPackage);
        TelecomManager tm = defaultPhone.getContext().getSystemService(TelecomManager.class);
        String defaultDialer = tm.getDefaultDialerPackage();
        if (!TextUtils.equals(callingPackage, defaultDialer)) {
            TelephonyPermissions.enforceCallingOrSelfCarrierPrivilege(mApp,
                    getDefaultSubscription(), "sendDialerSpecialCode");
        }

        final long identity = Binder.clearCallingIdentity();
        try {
            defaultPhone.sendDialerSpecialCode(inputCode);
        } finally {
            Binder.restoreCallingIdentity(identity);
        }
    }

    @Override
    public int getNetworkSelectionMode(int subId) {
        TelephonyPermissions
                    .enforeceCallingOrSelfReadPrecisePhoneStatePermissionOrCarrierPrivilege(
                    mApp, subId, "getNetworkSelectionMode");
        final long identity = Binder.clearCallingIdentity();
        try {
            if (!isActiveSubscription(subId)) {
                return TelephonyManager.NETWORK_SELECTION_MODE_UNKNOWN;
            }
            return (int) sendRequest(CMD_GET_NETWORK_SELECTION_MODE, null /* argument */, subId);
        } finally {
            Binder.restoreCallingIdentity(identity);
        }
    }

    @Override
    public boolean isInEmergencySmsMode() {
        enforceReadPrivilegedPermission("isInEmergencySmsMode");
        final long identity = Binder.clearCallingIdentity();
        try {
            for (Phone phone : PhoneFactory.getPhones()) {
                if (phone.isInEmergencySmsMode()) {
                    return true;
                }
            }
        } finally {
            Binder.restoreCallingIdentity(identity);
        }
        return false;
    }

    /**
     * Requires carrier privileges or READ_PRECISE_PHONE_STATE permission.
     * @param subId The subscription to use to check the configuration.
     * @param c The callback that will be used to send the result.
     */
    @Override
    public void registerImsRegistrationCallback(int subId, IImsRegistrationCallback c)
            throws RemoteException {
        TelephonyPermissions.enforeceCallingOrSelfReadPrecisePhoneStatePermissionOrCarrierPrivilege(
                mApp, subId, "registerImsRegistrationCallback");

        if (!ImsManager.isImsSupportedOnDevice(mApp)) {
            throw new ServiceSpecificException(ImsException.CODE_ERROR_UNSUPPORTED_OPERATION,
                    "IMS not available on device.");
        }
        final long token = Binder.clearCallingIdentity();
        try {
            // TODO: Refactor to remove ImsManager dependence and query through ImsPhone directly.
            ImsManager.getInstance(mApp, getSlotIndexOrException(subId))
                    .addRegistrationCallbackForSubscription(c, subId);
        } catch (ImsException e) {
            throw new ServiceSpecificException(e.getCode());
        } finally {
            Binder.restoreCallingIdentity(token);
        }
    }

    /**
     * Requires carrier privileges or READ_PRECISE_PHONE_STATE permission.
     * @param subId The subscription to use to check the configuration.
     * @param c The callback that will be used to send the result.
     */
    @Override
    public void unregisterImsRegistrationCallback(int subId, IImsRegistrationCallback c) {
        TelephonyPermissions.enforeceCallingOrSelfReadPrecisePhoneStatePermissionOrCarrierPrivilege(
                mApp, subId, "unregisterImsRegistrationCallback");
        if (!SubscriptionManager.isValidSubscriptionId(subId)) {
            throw new IllegalArgumentException("Invalid Subscription ID: " + subId);
        }
        final long token = Binder.clearCallingIdentity();
        try {
            // TODO: Refactor to remove ImsManager dependence and query through ImsPhone.
            ImsManager.getInstance(mApp, getSlotIndexOrException(subId))
                    .removeRegistrationCallbackForSubscription(c, subId);
        } catch (ImsException e) {
            Log.i(LOG_TAG, "unregisterImsRegistrationCallback: " + subId
                    + "is inactive, ignoring unregister.");
            // If the subscription is no longer active, just return, since the callback
            // will already have been removed internally.
        } finally {
            Binder.restoreCallingIdentity(token);
        }
    }

    /**
     * Get the IMS service registration state for the MmTelFeature associated with this sub id.
     */
    @Override
    public void getImsMmTelRegistrationState(int subId, IIntegerConsumer consumer) {
        enforceReadPrivilegedPermission("getImsMmTelRegistrationState");
        if (!ImsManager.isImsSupportedOnDevice(mApp)) {
            throw new ServiceSpecificException(ImsException.CODE_ERROR_UNSUPPORTED_OPERATION,
                    "IMS not available on device.");
        }
        final long token = Binder.clearCallingIdentity();
        try {
            Phone phone = getPhone(subId);
            if (phone == null) {
                Log.w(LOG_TAG, "getImsMmTelRegistrationState: called with an invalid subscription '"
                        + subId + "'");
                throw new ServiceSpecificException(ImsException.CODE_ERROR_INVALID_SUBSCRIPTION);
            }
            phone.getImsRegistrationState(regState -> {
                try {
                    consumer.accept((regState == null)
                            ? RegistrationManager.REGISTRATION_STATE_NOT_REGISTERED : regState);
                } catch (RemoteException e) {
                    // Ignore if the remote process is no longer available to call back.
                    Log.w(LOG_TAG, "getImsMmTelRegistrationState: callback not available.");
                }
            });
        } finally {
            Binder.restoreCallingIdentity(token);
        }
    }

    /**
     * Get the transport type for the IMS service registration state.
     */
    @Override
    public void getImsMmTelRegistrationTransportType(int subId, IIntegerConsumer consumer) {
        TelephonyPermissions.enforeceCallingOrSelfReadPrecisePhoneStatePermissionOrCarrierPrivilege(
                mApp, subId, "getImsMmTelRegistrationTransportType");
        if (!ImsManager.isImsSupportedOnDevice(mApp)) {
            throw new ServiceSpecificException(ImsException.CODE_ERROR_UNSUPPORTED_OPERATION,
                    "IMS not available on device.");
        }
        final long token = Binder.clearCallingIdentity();
        try {
            Phone phone = getPhone(subId);
            if (phone == null) {
                Log.w(LOG_TAG, "getImsMmTelRegistrationState: called with an invalid subscription '"
                        + subId + "'");
                throw new ServiceSpecificException(ImsException.CODE_ERROR_INVALID_SUBSCRIPTION);
            }
            phone.getImsRegistrationTech(regTech -> {
                // Convert registration tech from ImsRegistrationImplBase -> RegistrationManager
                int regTechConverted = (regTech == null)
                        ? ImsRegistrationImplBase.REGISTRATION_TECH_NONE : regTech;
                regTechConverted = RegistrationManager.IMS_REG_TO_ACCESS_TYPE_MAP.get(
                        regTechConverted);
                try {
                    consumer.accept(regTechConverted);
                } catch (RemoteException e) {
                    // Ignore if the remote process is no longer available to call back.
                    Log.w(LOG_TAG, "getImsMmTelRegistrationState: callback not available.");
                }
            });
        } finally {
            Binder.restoreCallingIdentity(token);
        }
    }

    /**
     * Requires carrier privileges or READ_PRECISE_PHONE_STATE permission.
     * @param subId The subscription to use to check the configuration.
     * @param c The callback that will be used to send the result.
     */
    @Override
    public void registerMmTelCapabilityCallback(int subId, IImsCapabilityCallback c)
            throws RemoteException {
        TelephonyPermissions.enforeceCallingOrSelfReadPrecisePhoneStatePermissionOrCarrierPrivilege(
                mApp, subId, "registerMmTelCapabilityCallback");
        if (!ImsManager.isImsSupportedOnDevice(mApp)) {
            throw new ServiceSpecificException(ImsException.CODE_ERROR_UNSUPPORTED_OPERATION,
                    "IMS not available on device.");
        }
        // TODO: Refactor to remove ImsManager dependence and query through ImsPhone directly.
        final long token = Binder.clearCallingIdentity();
        try {
            ImsManager.getInstance(mApp, getSlotIndexOrException(subId))
                    .addCapabilitiesCallbackForSubscription(c, subId);
        } catch (ImsException e) {
            throw new ServiceSpecificException(e.getCode());
        } finally {
            Binder.restoreCallingIdentity(token);
        }
    }

    /**
     * Requires carrier privileges or READ_PRECISE_PHONE_STATE permission.
     * @param subId The subscription to use to check the configuration.
     * @param c The callback that will be used to send the result.
     */
    @Override
    public void unregisterMmTelCapabilityCallback(int subId, IImsCapabilityCallback c) {
        TelephonyPermissions.enforeceCallingOrSelfReadPrecisePhoneStatePermissionOrCarrierPrivilege(
                mApp, subId, "unregisterMmTelCapabilityCallback");
        if (!SubscriptionManager.isValidSubscriptionId(subId)) {
            throw new IllegalArgumentException("Invalid Subscription ID: " + subId);
        }

        final long token = Binder.clearCallingIdentity();
        try {
            // TODO: Refactor to remove ImsManager dependence and query through ImsPhone.
            ImsManager.getInstance(mApp, getSlotIndexOrException(subId))
                        .removeCapabilitiesCallbackForSubscription(c, subId);
        } catch (ImsException e) {
            Log.i(LOG_TAG, "unregisterMmTelCapabilityCallback: " + subId
                     + "is inactive, ignoring unregister.");
             // If the subscription is no longer active, just return, since the callback
             // will already have been removed internally.
        } finally {
            Binder.restoreCallingIdentity(token);
        }
    }

    @Override
    public boolean isCapable(int subId, int capability, int regTech) {
        enforceReadPrivilegedPermission("isCapable");
        // TODO: Refactor to remove ImsManager dependence and query through ImsPhone directly.
        final long token = Binder.clearCallingIdentity();
        try {
            return ImsManager.getInstance(mApp,
                    getSlotIndexOrException(subId)).queryMmTelCapability(capability, regTech);
        } catch (com.android.ims.ImsException e) {
            Log.w(LOG_TAG, "IMS isCapable - service unavailable: " + e.getMessage());
            return false;
        } catch (ImsException e) {
            Log.i(LOG_TAG, "isCapable: " + subId + " is inactive, returning false.");
            return false;
        } finally {
            Binder.restoreCallingIdentity(token);
        }
    }

    @Override
    public boolean isAvailable(int subId, int capability, int regTech) {
        enforceReadPrivilegedPermission("isAvailable");
        final long token = Binder.clearCallingIdentity();
        try {
            Phone phone = getPhone(subId);
            if (phone == null) return false;
            return phone.isImsCapabilityAvailable(capability, regTech);
        } catch (com.android.ims.ImsException e) {
            Log.w(LOG_TAG, "IMS isAvailable - service unavailable: " + e.getMessage());
            return false;
        } finally {
            Binder.restoreCallingIdentity(token);
        }
    }

    /**
     * Determines if the MmTel feature capability is supported by the carrier configuration for this
     * subscription.
     * @param subId The subscription to use to check the configuration.
     * @param callback The callback that will be used to send the result.
     * @param capability The MmTelFeature capability that will be used to send the result.
     * @param transportType The transport type of the MmTelFeature capability.
     */
    @Override
    public void isMmTelCapabilitySupported(int subId, IIntegerConsumer callback, int capability,
            int transportType) {
        enforceReadPrivilegedPermission("isMmTelCapabilitySupported");
        if (!ImsManager.isImsSupportedOnDevice(mApp)) {
            throw new ServiceSpecificException(ImsException.CODE_ERROR_UNSUPPORTED_OPERATION,
                    "IMS not available on device.");
        }
        final long token = Binder.clearCallingIdentity();
        try {
            int slotId = getSlotIndex(subId);
            if (slotId <= SubscriptionManager.INVALID_SIM_SLOT_INDEX) {
                Log.w(LOG_TAG, "isMmTelCapabilitySupported: called with an inactive subscription '"
                        + subId + "'");
                throw new ServiceSpecificException(ImsException.CODE_ERROR_INVALID_SUBSCRIPTION);
            }
            ImsManager.getInstance(mApp, slotId).isSupported(capability,
                    transportType, aBoolean -> {
                        try {
                            callback.accept((aBoolean == null) ? 0 : (aBoolean ? 1 : 0));
                        } catch (RemoteException e) {
                            Log.w(LOG_TAG, "isMmTelCapabilitySupported: remote caller is not "
                                    + "running. Ignore");
                        }
                    });
        } finally {
            Binder.restoreCallingIdentity(token);
        }
    }

    /**
     * Requires carrier privileges or READ_PRECISE_PHONE_STATE permission.
     * @param subId The subscription to use to check the configuration.
     */
    @Override
    public boolean isAdvancedCallingSettingEnabled(int subId) {
        TelephonyPermissions.enforeceCallingOrSelfReadPrecisePhoneStatePermissionOrCarrierPrivilege(
                mApp, subId, "isAdvancedCallingSettingEnabled");

        // TODO: Refactor to remove ImsManager dependence and query through ImsPhone directly.
        final long token = Binder.clearCallingIdentity();
        try {
            return ImsManager.getInstance(mApp,
                    getSlotIndexOrException(subId)).isEnhanced4gLteModeSettingEnabledByUser();
        } catch (ImsException e) {
            throw new ServiceSpecificException(e.getCode());
        } finally {
            Binder.restoreCallingIdentity(token);
        }
    }

    @Override
    public void setAdvancedCallingSettingEnabled(int subId, boolean isEnabled) {
        TelephonyPermissions.enforceCallingOrSelfModifyPermissionOrCarrierPrivilege(mApp, subId,
                "setAdvancedCallingSettingEnabled");
        final long identity = Binder.clearCallingIdentity();
        try {
            // TODO: Refactor to remove ImsManager dependence and query through ImsPhone directly.
            ImsManager.getInstance(mApp,
                    getSlotIndexOrException(subId)).setEnhanced4gLteModeSetting(isEnabled);
        } catch (ImsException e) {
            throw new ServiceSpecificException(e.getCode());
        } finally {
            Binder.restoreCallingIdentity(identity);
        }
    }

    /**
     * Requires carrier privileges or READ_PRECISE_PHONE_STATE permission.
     * @param subId The subscription to use to check the configuration.
     */
    @Override
    public boolean isVtSettingEnabled(int subId) {
        TelephonyPermissions.enforeceCallingOrSelfReadPrecisePhoneStatePermissionOrCarrierPrivilege(
                mApp, subId, "isVtSettingEnabled");
        final long identity = Binder.clearCallingIdentity();
        try {
            // TODO: Refactor to remove ImsManager dependence and query through ImsPhone directly.
            return ImsManager.getInstance(mApp, getSlotIndexOrException(subId)).isVtEnabledByUser();
        } catch (ImsException e) {
            throw new ServiceSpecificException(e.getCode());
        } finally {
            Binder.restoreCallingIdentity(identity);
        }
    }

    @Override
    public void setVtSettingEnabled(int subId, boolean isEnabled) {
        TelephonyPermissions.enforceCallingOrSelfModifyPermissionOrCarrierPrivilege(mApp, subId,
                "setVtSettingEnabled");
        final long identity = Binder.clearCallingIdentity();
        try {
            // TODO: Refactor to remove ImsManager dependence and query through ImsPhone directly.
            ImsManager.getInstance(mApp, getSlotIndexOrException(subId)).setVtSetting(isEnabled);
        } catch (ImsException e) {
            throw new ServiceSpecificException(e.getCode());
        } finally {
            Binder.restoreCallingIdentity(identity);
        }
    }

    /**
     * Requires carrier privileges or READ_PRECISE_PHONE_STATE permission.
     * @param subId The subscription to use to check the configuration.
     */
    @Override
    public boolean isVoWiFiSettingEnabled(int subId) {
        TelephonyPermissions.enforeceCallingOrSelfReadPrecisePhoneStatePermissionOrCarrierPrivilege(
                mApp, subId, "isVoWiFiSettingEnabled");
        final long identity = Binder.clearCallingIdentity();
        try {
            // TODO: Refactor to remove ImsManager dependence and query through ImsPhone directly.
            return ImsManager.getInstance(mApp,
                    getSlotIndexOrException(subId)).isWfcEnabledByUser();
        } catch (ImsException e) {
            throw new ServiceSpecificException(e.getCode());
        } finally {
            Binder.restoreCallingIdentity(identity);
        }
    }

    @Override
    public void setVoWiFiSettingEnabled(int subId, boolean isEnabled) {
        TelephonyPermissions.enforceCallingOrSelfModifyPermissionOrCarrierPrivilege(mApp, subId,
                "setVoWiFiSettingEnabled");
        final long identity = Binder.clearCallingIdentity();
        try {
            // TODO: Refactor to remove ImsManager dependence and query through ImsPhone directly.
            ImsManager.getInstance(mApp, getSlotIndexOrException(subId)).setWfcSetting(isEnabled);
        } catch (ImsException e) {
            throw new ServiceSpecificException(e.getCode());
        } finally {
            Binder.restoreCallingIdentity(identity);
        }
    }

    /**
     * Requires carrier privileges or READ_PRECISE_PHONE_STATE permission.
     * @param subId The subscription to use to check the configuration.
     */
    @Override
    public boolean isVoWiFiRoamingSettingEnabled(int subId) {
        TelephonyPermissions.enforeceCallingOrSelfReadPrecisePhoneStatePermissionOrCarrierPrivilege(
                mApp, subId, "isVoWiFiRoamingSettingEnabled");
        final long identity = Binder.clearCallingIdentity();
        try {
            // TODO: Refactor to remove ImsManager dependence and query through ImsPhone directly.
            return ImsManager.getInstance(mApp,
                    getSlotIndexOrException(subId)).isWfcRoamingEnabledByUser();
        } catch (ImsException e) {
            throw new ServiceSpecificException(e.getCode());
        } finally {
            Binder.restoreCallingIdentity(identity);
        }
    }

    @Override
    public void setVoWiFiRoamingSettingEnabled(int subId, boolean isEnabled) {
        TelephonyPermissions.enforceCallingOrSelfModifyPermissionOrCarrierPrivilege(mApp, subId,
                "setVoWiFiRoamingSettingEnabled");
        final long identity = Binder.clearCallingIdentity();
        try {
            // TODO: Refactor to remove ImsManager dependence and query through ImsPhone directly.
            ImsManager.getInstance(mApp,
                    getSlotIndexOrException(subId)).setWfcRoamingSetting(isEnabled);
        } catch (ImsException e) {
            throw new ServiceSpecificException(e.getCode());
        } finally {
            Binder.restoreCallingIdentity(identity);
        }
    }

    @Override
    public void setVoWiFiNonPersistent(int subId, boolean isCapable, int mode) {
        TelephonyPermissions.enforceCallingOrSelfModifyPermissionOrCarrierPrivilege(mApp, subId,
                "setVoWiFiNonPersistent");
        final long identity = Binder.clearCallingIdentity();
        try {
            // TODO: Refactor to remove ImsManager dependence and query through ImsPhone directly.
            ImsManager.getInstance(mApp,
                    getSlotIndexOrException(subId)).setWfcNonPersistent(isCapable, mode);
        } catch (ImsException e) {
            throw new ServiceSpecificException(e.getCode());
        } finally {
            Binder.restoreCallingIdentity(identity);
        }
    }

    /**
     * Requires carrier privileges or READ_PRECISE_PHONE_STATE permission.
     * @param subId The subscription to use to check the configuration.
     */
    @Override
    public int getVoWiFiModeSetting(int subId) {
        TelephonyPermissions.enforeceCallingOrSelfReadPrecisePhoneStatePermissionOrCarrierPrivilege(
                mApp, subId, "getVoWiFiModeSetting");
        final long identity = Binder.clearCallingIdentity();
        try {
            // TODO: Refactor to remove ImsManager dependence and query through ImsPhone directly.
            return ImsManager.getInstance(mApp,
                    getSlotIndexOrException(subId)).getWfcMode(false /*isRoaming*/);
        } catch (ImsException e) {
            throw new ServiceSpecificException(e.getCode());
        } finally {
            Binder.restoreCallingIdentity(identity);
        }
    }

    @Override
    public void setVoWiFiModeSetting(int subId, int mode) {
        TelephonyPermissions.enforceCallingOrSelfModifyPermissionOrCarrierPrivilege(mApp, subId,
                "setVoWiFiModeSetting");
        final long identity = Binder.clearCallingIdentity();
        try {
            // TODO: Refactor to remove ImsManager dependence and query through ImsPhone directly.
            ImsManager.getInstance(mApp,
                    getSlotIndexOrException(subId)).setWfcMode(mode, false /*isRoaming*/);
        } catch (ImsException e) {
            throw new ServiceSpecificException(e.getCode());
        } finally {
            Binder.restoreCallingIdentity(identity);
        }
    }

    @Override
    public int getVoWiFiRoamingModeSetting(int subId) {
        enforceReadPrivilegedPermission("getVoWiFiRoamingModeSetting");
        final long identity = Binder.clearCallingIdentity();
        try {
            // TODO: Refactor to remove ImsManager dependence and query through ImsPhone directly.
            return ImsManager.getInstance(mApp,
                    getSlotIndexOrException(subId)).getWfcMode(true /*isRoaming*/);
        } catch (ImsException e) {
            throw new ServiceSpecificException(e.getCode());
        } finally {
            Binder.restoreCallingIdentity(identity);
        }
    }

    @Override
    public void setVoWiFiRoamingModeSetting(int subId, int mode) {
        TelephonyPermissions.enforceCallingOrSelfModifyPermissionOrCarrierPrivilege(mApp, subId,
                "setVoWiFiRoamingModeSetting");
        final long identity = Binder.clearCallingIdentity();
        try {
            // TODO: Refactor to remove ImsManager dependence and query through ImsPhone directly.
            ImsManager.getInstance(mApp,
                    getSlotIndexOrException(subId)).setWfcMode(mode, true /*isRoaming*/);
        } catch (ImsException e) {
            throw new ServiceSpecificException(e.getCode());
        } finally {
            Binder.restoreCallingIdentity(identity);
        }
    }

    @Override
    public void setRttCapabilitySetting(int subId, boolean isEnabled) {
        TelephonyPermissions.enforceCallingOrSelfModifyPermissionOrCarrierPrivilege(mApp, subId,
                "setRttCapabilityEnabled");
        final long identity = Binder.clearCallingIdentity();
        try {
            // TODO: Refactor to remove ImsManager dependence and query through ImsPhone directly.
            ImsManager.getInstance(mApp, getSlotIndexOrException(subId)).setRttEnabled(isEnabled);
        } catch (ImsException e) {
            throw new ServiceSpecificException(e.getCode());
        } finally {
            Binder.restoreCallingIdentity(identity);
        }
    }

    /**
     * Requires carrier privileges or READ_PRECISE_PHONE_STATE permission.
     * @param subId The subscription to use to check the configuration.
     */
    @Override
    public boolean isTtyOverVolteEnabled(int subId) {
        TelephonyPermissions.enforeceCallingOrSelfReadPrecisePhoneStatePermissionOrCarrierPrivilege(
                mApp, subId, "isTtyOverVolteEnabled");
        final long identity = Binder.clearCallingIdentity();
        try {
            // TODO: Refactor to remove ImsManager dependence and query through ImsPhone directly.
            return ImsManager.getInstance(mApp,
                    getSlotIndexOrException(subId)).isTtyOnVoLteCapable();
        } catch (ImsException e) {
            throw new ServiceSpecificException(e.getCode());
        } finally {
            Binder.restoreCallingIdentity(identity);
        }
    }

    @Override
    public void registerImsProvisioningChangedCallback(int subId, IImsConfigCallback callback) {
        enforceReadPrivilegedPermission("registerImsProvisioningChangedCallback");
        final long identity = Binder.clearCallingIdentity();
        try {
            if (!isImsAvailableOnDevice()) {
                throw new ServiceSpecificException(ImsException.CODE_ERROR_UNSUPPORTED_OPERATION,
                        "IMS not available on device.");
            }
            // TODO: Refactor to remove ImsManager dependence and query through ImsPhone directly.
            ImsManager.getInstance(mApp, getSlotIndexOrException(subId))
                    .addProvisioningCallbackForSubscription(callback, subId);
        } catch (ImsException e) {
            throw new ServiceSpecificException(e.getCode());
        } finally {
            Binder.restoreCallingIdentity(identity);
        }
    }

    @Override
    public void unregisterImsProvisioningChangedCallback(int subId, IImsConfigCallback callback) {
        enforceReadPrivilegedPermission("unregisterImsProvisioningChangedCallback");
        final long identity = Binder.clearCallingIdentity();
        if (!SubscriptionManager.isValidSubscriptionId(subId)) {
            throw new IllegalArgumentException("Invalid Subscription ID: " + subId);
        }
        try {
            // TODO: Refactor to remove ImsManager dependence and query through ImsPhone directly.
            ImsManager.getInstance(mApp, getSlotIndexOrException(subId))
                    .removeProvisioningCallbackForSubscription(callback, subId);
        } catch (ImsException e) {
            Log.i(LOG_TAG, "unregisterImsProvisioningChangedCallback: " + subId
                    + "is inactive, ignoring unregister.");
            // If the subscription is no longer active, just return, since the callback will already
            // have been removed internally.
        } finally {
            Binder.restoreCallingIdentity(identity);
        }
    }


    private void checkModifyPhoneStatePermission(int subId, String message) {
        TelephonyPermissions.enforceCallingOrSelfModifyPermissionOrCarrierPrivilege(mApp, subId,
                message);
    }

    private boolean isImsProvisioningRequired(int subId, int capability,
            boolean isMmtelCapability) {
        Phone phone = getPhone(subId);
        if (phone == null) {
            loge("phone instance null for subid " + subId);
            return false;
        }
        if (isMmtelCapability) {
            if (!doesImsCapabilityRequireProvisioning(phone.getContext(), subId, capability)) {
                return false;
            }
        } else {
            if (!doesRcsCapabilityRequireProvisioning(phone.getContext(), subId, capability)) {
                return false;
            }
        }
        return true;
    }

    @Override
    public void setRcsProvisioningStatusForCapability(int subId, int capability,
            boolean isProvisioned) {
        checkModifyPhoneStatePermission(subId, "setRcsProvisioningStatusForCapability");

        final long identity = Binder.clearCallingIdentity();
        try {
            // TODO: Refactor to remove ImsManager dependence and query through ImsPhone directly.
            if (!isImsProvisioningRequired(subId, capability, false)) {
                return;
            }

            // this capability requires provisioning, route to the correct API.
            ImsManager ims = ImsManager.getInstance(mApp, getSlotIndex(subId));
            switch (capability) {
                case RcsFeature.RcsImsCapabilities.CAPABILITY_TYPE_OPTIONS_UCE:
                case RcsFeature.RcsImsCapabilities.CAPABILITY_TYPE_PRESENCE_UCE:
                    ims.setEabProvisioned(isProvisioned);
                    break;
                default: {
                    throw new IllegalArgumentException("Tried to set provisioning for "
                            + "rcs capability '" + capability + "', which does not require "
                            + "provisioning.");
                }
            }
        } finally {
            Binder.restoreCallingIdentity(identity);
        }

    }


    @Override
    public boolean getRcsProvisioningStatusForCapability(int subId, int capability) {
        enforceReadPrivilegedPermission("getRcsProvisioningStatusForCapability");
        final long identity = Binder.clearCallingIdentity();
        try {
            // TODO: Refactor to remove ImsManager dependence and query through ImsPhone directly.
            if (!isImsProvisioningRequired(subId, capability, false)) {
                return true;
            }

            ImsManager ims = ImsManager.getInstance(mApp, getSlotIndex(subId));
            switch (capability) {
                case RcsFeature.RcsImsCapabilities.CAPABILITY_TYPE_OPTIONS_UCE:
                case RcsFeature.RcsImsCapabilities.CAPABILITY_TYPE_PRESENCE_UCE:
                    return ims.isEabProvisionedOnDevice();

                default: {
                    throw new IllegalArgumentException("Tried to get rcs provisioning for "
                            + "capability '" + capability + "', which does not require "
                            + "provisioning.");
                }
            }

        } finally {
            Binder.restoreCallingIdentity(identity);
        }
    }

    @Override
    public void setImsProvisioningStatusForCapability(int subId, int capability, int tech,
            boolean isProvisioned) {
        if (tech != ImsRegistrationImplBase.REGISTRATION_TECH_IWLAN
                && tech != ImsRegistrationImplBase.REGISTRATION_TECH_LTE) {
            throw new IllegalArgumentException("Registration technology '" + tech + "' is invalid");
        }
        checkModifyPhoneStatePermission(subId, "setImsProvisioningStatusForCapability");
        final long identity = Binder.clearCallingIdentity();
        try {
            // TODO: Refactor to remove ImsManager dependence and query through ImsPhone directly.
            if (!isImsProvisioningRequired(subId, capability, true)) {
                return;
            }

            // this capability requires provisioning, route to the correct API.
            ImsManager ims = ImsManager.getInstance(mApp, getSlotIndex(subId));
            switch (capability) {
                case MmTelFeature.MmTelCapabilities.CAPABILITY_TYPE_VOICE: {
                    if (tech == ImsRegistrationImplBase.REGISTRATION_TECH_LTE) {
                        ims.setVolteProvisioned(isProvisioned);
                    } else if (tech == ImsRegistrationImplBase.REGISTRATION_TECH_IWLAN) {
                        ims.setWfcProvisioned(isProvisioned);
                    }
                    break;
                }
                case MmTelFeature.MmTelCapabilities.CAPABILITY_TYPE_VIDEO: {
                    // There is currently no difference in VT provisioning type.
                    ims.setVtProvisioned(isProvisioned);
                    break;
                }
                case MmTelFeature.MmTelCapabilities.CAPABILITY_TYPE_UT: {
                    // There is no "deprecated" UT provisioning mechanism through ImsConfig, so
                    // change the capability of the feature instead if needed.
                    if (isMmTelCapabilityProvisionedInCache(subId, capability, tech)
                            == isProvisioned) {
                        // No change in provisioning.
                        return;
                    }
                    cacheMmTelCapabilityProvisioning(subId, capability, tech, isProvisioned);
                    try {
                        ims.changeMmTelCapability(capability, tech, isProvisioned);
                    } catch (com.android.ims.ImsException e) {
                        loge("setImsProvisioningStatusForCapability: couldn't change UT capability"
                                + ", Exception" + e.getMessage());
                    }
                    break;
                }
                default: {
                    throw new IllegalArgumentException("Tried to set provisioning for "
                            + "MmTel capability '" + capability + "', which does not require "
                            + "provisioning. ");
                }
            }

        } finally {
            Binder.restoreCallingIdentity(identity);
        }
    }

    @Override
    public boolean getImsProvisioningStatusForCapability(int subId, int capability, int tech) {
        if (tech != ImsRegistrationImplBase.REGISTRATION_TECH_IWLAN
                && tech != ImsRegistrationImplBase.REGISTRATION_TECH_LTE) {
            throw new IllegalArgumentException("Registration technology '" + tech + "' is invalid");
        }
        enforceReadPrivilegedPermission("getProvisioningStatusForCapability");
        final long identity = Binder.clearCallingIdentity();
        try {
            // TODO: Refactor to remove ImsManager dependence and query through ImsPhone directly.
            if (!isImsProvisioningRequired(subId, capability, true)) {
                return true;
            }

            ImsManager ims = ImsManager.getInstance(mApp, getSlotIndex(subId));
            switch (capability) {
                case MmTelFeature.MmTelCapabilities.CAPABILITY_TYPE_VOICE: {
                    if (tech == ImsRegistrationImplBase.REGISTRATION_TECH_LTE) {
                        return ims.isVolteProvisionedOnDevice();
                    } else if (tech == ImsRegistrationImplBase.REGISTRATION_TECH_IWLAN) {
                        return ims.isWfcProvisionedOnDevice();
                    }
                    // This should never happen, since we are checking tech above to make sure it
                    // is either LTE or IWLAN.
                    throw new IllegalArgumentException("Invalid radio technology for voice "
                            + "capability.");
                }
                case MmTelFeature.MmTelCapabilities.CAPABILITY_TYPE_VIDEO: {
                    // There is currently no difference in VT provisioning type.
                    return ims.isVtProvisionedOnDevice();
                }
                case MmTelFeature.MmTelCapabilities.CAPABILITY_TYPE_UT: {
                    // There is no "deprecated" UT provisioning mechanism, so get from shared prefs.
                    return isMmTelCapabilityProvisionedInCache(subId, capability, tech);
                }
                default: {
                    throw new IllegalArgumentException(
                            "Tried to get provisioning for MmTel capability '" + capability
                                    + "', which does not require provisioning.");
                }
            }

        } finally {
            Binder.restoreCallingIdentity(identity);
        }
    }

    @Override
    public boolean isMmTelCapabilityProvisionedInCache(int subId, int capability, int tech) {
        if (tech != ImsRegistrationImplBase.REGISTRATION_TECH_IWLAN
                && tech != ImsRegistrationImplBase.REGISTRATION_TECH_LTE) {
            throw new IllegalArgumentException("Registration technology '" + tech + "' is invalid");
        }
        enforceReadPrivilegedPermission("isMmTelCapabilityProvisionedInCache");
        int provisionedBits = getMmTelCapabilityProvisioningBitfield(subId, tech);
        return (provisionedBits & capability) > 0;
    }

    @Override
    public void cacheMmTelCapabilityProvisioning(int subId, int capability, int tech,
            boolean isProvisioned) {
        if (tech != ImsRegistrationImplBase.REGISTRATION_TECH_IWLAN
                && tech != ImsRegistrationImplBase.REGISTRATION_TECH_LTE) {
            throw new IllegalArgumentException("Registration technology '" + tech + "' is invalid");
        }
        TelephonyPermissions.enforceCallingOrSelfModifyPermissionOrCarrierPrivilege(mApp, subId,
                "setProvisioningStatusForCapability");
        int provisionedBits = getMmTelCapabilityProvisioningBitfield(subId, tech);
        // If the current provisioning status for capability already matches isProvisioned,
        // do nothing.
        if (((provisionedBits & capability) > 0) == isProvisioned) {
            return;
        }
        if (isProvisioned) {
            setMmTelCapabilityProvisioningBitfield(subId, tech, (provisionedBits | capability));
        } else {
            setMmTelCapabilityProvisioningBitfield(subId, tech, (provisionedBits & ~capability));
        }
    }

    /**
     * @return the bitfield containing the MmTel provisioning for the provided subscription and
     * technology. The bitfield should mirror the bitfield defined by
     * {@link MmTelFeature.MmTelCapabilities.MmTelCapability}.
     */
    private int getMmTelCapabilityProvisioningBitfield(int subId, int tech) {
        String key = getMmTelProvisioningKey(subId, tech);
        // Default is no capabilities are provisioned.
        return mTelephonySharedPreferences.getInt(key, 0 /*default*/);
    }

    /**
     * Sets the MmTel capability provisioning bitfield (defined by
     *     {@link MmTelFeature.MmTelCapabilities.MmTelCapability}) for the subscription and
     *     technology specified.
     *
     * Note: This is a synchronous command and should not be called on UI thread.
     */
    private void setMmTelCapabilityProvisioningBitfield(int subId, int tech, int newField) {
        final SharedPreferences.Editor editor = mTelephonySharedPreferences.edit();
        String key = getMmTelProvisioningKey(subId, tech);
        editor.putInt(key, newField);
        editor.commit();
    }

    private static String getMmTelProvisioningKey(int subId, int tech) {
        // resulting key is provision_ims_mmtel_{subId}_{tech}
        return PREF_PROVISION_IMS_MMTEL_PREFIX + subId + "_" + tech;
    }

    /**
     * Query CarrierConfig to see if the specified capability requires provisioning for the
     * carrier associated with the subscription id.
     */
    private boolean doesImsCapabilityRequireProvisioning(Context context, int subId,
            int capability) {
        CarrierConfigManager configManager = new CarrierConfigManager(context);
        PersistableBundle c = configManager.getConfigForSubId(subId);
        boolean requireUtProvisioning = c.getBoolean(
                CarrierConfigManager.KEY_CARRIER_SUPPORTS_SS_OVER_UT_BOOL, false)
                && c.getBoolean(CarrierConfigManager.KEY_CARRIER_UT_PROVISIONING_REQUIRED_BOOL,
                false);
        boolean requireVoiceVtProvisioning = c.getBoolean(
                CarrierConfigManager.KEY_CARRIER_VOLTE_PROVISIONING_REQUIRED_BOOL, false);

        // First check to make sure that the capability requires provisioning.
        switch (capability) {
            case MmTelFeature.MmTelCapabilities.CAPABILITY_TYPE_VOICE:
                // intentional fallthrough
            case MmTelFeature.MmTelCapabilities.CAPABILITY_TYPE_VIDEO: {
                if (requireVoiceVtProvisioning) {
                    // Voice and Video requires provisioning
                    return true;
                }
                break;
            }
            case MmTelFeature.MmTelCapabilities.CAPABILITY_TYPE_UT: {
                if (requireUtProvisioning) {
                    // UT requires provisioning
                    return true;
                }
                break;
            }
        }
        return false;
    }

    private boolean doesRcsCapabilityRequireProvisioning(Context context, int subId,
            int capability) {
        CarrierConfigManager configManager = new CarrierConfigManager(context);
        PersistableBundle c = configManager.getConfigForSubId(subId);

        boolean requireRcsProvisioning = c.getBoolean(
                CarrierConfigManager.KEY_CARRIER_RCS_PROVISIONING_REQUIRED_BOOL, false);

        // First check to make sure that the capability requires provisioning.
        switch (capability) {
            case RcsFeature.RcsImsCapabilities.CAPABILITY_TYPE_PRESENCE_UCE:
                // intentional fallthrough
            case RcsFeature.RcsImsCapabilities.CAPABILITY_TYPE_OPTIONS_UCE: {
                if (requireRcsProvisioning) {
                    // OPTION or PRESENCE requires provisioning
                    return true;
                }
                break;
            }
        }
        return false;
    }

    @Override
    public int getImsProvisioningInt(int subId, int key) {
        if (!SubscriptionManager.isValidSubscriptionId(subId)) {
            throw new IllegalArgumentException("Invalid Subscription id '" + subId + "'");
        }
        enforceReadPrivilegedPermission("getImsProvisioningInt");
        final long identity = Binder.clearCallingIdentity();
        try {
            // TODO: Refactor to remove ImsManager dependence and query through ImsPhone directly.
            int slotId = getSlotIndex(subId);
            if (slotId <= SubscriptionManager.INVALID_SIM_SLOT_INDEX) {
                Log.w(LOG_TAG, "getImsProvisioningInt: called with an inactive subscription '"
                        + subId + "' for key:" + key);
                return ImsConfigImplBase.CONFIG_RESULT_UNKNOWN;
            }
            return ImsManager.getInstance(mApp, slotId).getConfigInterface().getConfigInt(key);
        } catch (com.android.ims.ImsException e) {
            Log.w(LOG_TAG, "getImsProvisioningInt: ImsService is not available for subscription '"
                    + subId + "' for key:" + key);
            return ImsConfigImplBase.CONFIG_RESULT_UNKNOWN;
        } finally {
            Binder.restoreCallingIdentity(identity);
        }
    }

    @Override
    public String getImsProvisioningString(int subId, int key) {
        if (!SubscriptionManager.isValidSubscriptionId(subId)) {
            throw new IllegalArgumentException("Invalid Subscription id '" + subId + "'");
        }
        enforceReadPrivilegedPermission("getImsProvisioningString");
        final long identity = Binder.clearCallingIdentity();
        try {
            // TODO: Refactor to remove ImsManager dependence and query through ImsPhone directly.
            int slotId = getSlotIndex(subId);
            if (slotId <= SubscriptionManager.INVALID_SIM_SLOT_INDEX) {
                Log.w(LOG_TAG, "getImsProvisioningString: called for an inactive subscription id '"
                        + subId + "' for key:" + key);
                return ProvisioningManager.STRING_QUERY_RESULT_ERROR_GENERIC;
            }
            return ImsManager.getInstance(mApp, slotId).getConfigInterface().getConfigString(key);
        } catch (com.android.ims.ImsException e) {
            Log.w(LOG_TAG, "getImsProvisioningString: ImsService is not available for sub '"
                    + subId + "' for key:" + key);
            return ProvisioningManager.STRING_QUERY_RESULT_ERROR_NOT_READY;
        } finally {
            Binder.restoreCallingIdentity(identity);
        }
    }

    @Override
    public int setImsProvisioningInt(int subId, int key, int value) {
        if (!SubscriptionManager.isValidSubscriptionId(subId)) {
            throw new IllegalArgumentException("Invalid Subscription id '" + subId + "'");
        }
        TelephonyPermissions.enforceCallingOrSelfModifyPermissionOrCarrierPrivilege(mApp, subId,
                "setImsProvisioningInt");
        final long identity = Binder.clearCallingIdentity();
        try {
            // TODO: Refactor to remove ImsManager dependence and query through ImsPhone directly.
            int slotId = getSlotIndex(subId);
            if (slotId <= SubscriptionManager.INVALID_SIM_SLOT_INDEX) {
                Log.w(LOG_TAG, "setImsProvisioningInt: called with an inactive subscription id '"
                        + subId + "' for key:" + key);
                return ImsConfigImplBase.CONFIG_RESULT_FAILED;
            }
            return ImsManager.getInstance(mApp, slotId).getConfigInterface().setConfig(key, value);
        } catch (com.android.ims.ImsException e) {
            Log.w(LOG_TAG, "setImsProvisioningInt: ImsService unavailable for sub '" + subId
                    + "' for key:" + key);
            return ImsConfigImplBase.CONFIG_RESULT_FAILED;
        } finally {
            Binder.restoreCallingIdentity(identity);
        }
    }

    @Override
    public int setImsProvisioningString(int subId, int key, String value) {
        if (!SubscriptionManager.isValidSubscriptionId(subId)) {
            throw new IllegalArgumentException("Invalid Subscription id '" + subId + "'");
        }
        TelephonyPermissions.enforceCallingOrSelfModifyPermissionOrCarrierPrivilege(mApp, subId,
                "setImsProvisioningString");
        final long identity = Binder.clearCallingIdentity();
        try {
            // TODO: Refactor to remove ImsManager dependence and query through ImsPhone directly.
            int slotId = getSlotIndex(subId);
            if (slotId <= SubscriptionManager.INVALID_SIM_SLOT_INDEX) {
                Log.w(LOG_TAG, "setImsProvisioningString: called with an inactive subscription id '"
                        + subId + "' for key:" + key);
                return ImsConfigImplBase.CONFIG_RESULT_FAILED;
            }
            return ImsManager.getInstance(mApp, slotId).getConfigInterface().setConfig(key, value);
        } catch (com.android.ims.ImsException e) {
            Log.w(LOG_TAG, "setImsProvisioningString: ImsService unavailable for sub '" + subId
                    + "' for key:" + key);
            return ImsConfigImplBase.CONFIG_RESULT_FAILED;
        } finally {
            Binder.restoreCallingIdentity(identity);
        }
    }

    private int getSlotIndexOrException(int subId) throws ImsException {
        int slotId = SubscriptionManager.getSlotIndex(subId);
        if (!SubscriptionManager.isValidSlotIndex(slotId)) {
            throw new ImsException("Invalid Subscription Id, subId=" + subId,
                    ImsException.CODE_ERROR_INVALID_SUBSCRIPTION);
        }
        return slotId;
    }

    private int getSlotIndex(int subId) {
        int slotId = SubscriptionManager.getSlotIndex(subId);
        if (!SubscriptionManager.isValidSlotIndex(slotId)) {
            return SubscriptionManager.INVALID_SIM_SLOT_INDEX;
        }
        return slotId;
    }

    /**
     * Returns the data network type for a subId; does not throw SecurityException.
     */
    @Override
    public int getNetworkTypeForSubscriber(int subId, String callingPackage,
            String callingFeatureId) {
        final int targetSdk = getTargetSdk(callingPackage);
        if (targetSdk > android.os.Build.VERSION_CODES.Q) {
            return getDataNetworkTypeForSubscriber(subId, callingPackage, callingFeatureId);
        } else if (targetSdk == android.os.Build.VERSION_CODES.Q
                && !TelephonyPermissions.checkCallingOrSelfReadPhoneStateNoThrow(
                        mApp, subId, callingPackage, callingFeatureId,
                "getNetworkTypeForSubscriber")) {
            return TelephonyManager.NETWORK_TYPE_UNKNOWN;
        }

        final long identity = Binder.clearCallingIdentity();
        try {
            final Phone phone = getPhone(subId);
            if (phone != null) {
                return phone.getServiceState().getDataNetworkType();
            } else {
                return TelephonyManager.NETWORK_TYPE_UNKNOWN;
            }
        } finally {
            Binder.restoreCallingIdentity(identity);
        }
    }

    /**
     * Returns the data network type
     */
    @Override
    public int getDataNetworkType(String callingPackage, String callingFeatureId) {
        return getDataNetworkTypeForSubscriber(getDefaultSubscription(), callingPackage,
                callingFeatureId);
    }

    /**
     * Returns the data network type for a subId
     */
    @Override
    public int getDataNetworkTypeForSubscriber(int subId, String callingPackage,
            String callingFeatureId) {
        if (!TelephonyPermissions.checkCallingOrSelfReadPhoneState(
                mApp, subId, callingPackage, callingFeatureId,
                "getDataNetworkTypeForSubscriber")) {
            return TelephonyManager.NETWORK_TYPE_UNKNOWN;
        }

        final long identity = Binder.clearCallingIdentity();
        try {
            final Phone phone = getPhone(subId);
            if (phone != null) {
                return phone.getServiceState().getDataNetworkType();
            } else {
                return TelephonyManager.NETWORK_TYPE_UNKNOWN;
            }
        } finally {
            Binder.restoreCallingIdentity(identity);
        }
    }

    /**
     * Returns the Voice network type for a subId
     */
    @Override
    public int getVoiceNetworkTypeForSubscriber(int subId, String callingPackage,
            String callingFeatureId) {
        if (!TelephonyPermissions.checkCallingOrSelfReadPhoneState(
                mApp, subId, callingPackage, callingFeatureId,
                "getDataNetworkTypeForSubscriber")) {
            return TelephonyManager.NETWORK_TYPE_UNKNOWN;
        }

        final long identity = Binder.clearCallingIdentity();
        try {
            final Phone phone = getPhone(subId);
            if (phone != null) {
                return phone.getServiceState().getVoiceNetworkType();
            } else {
                return TelephonyManager.NETWORK_TYPE_UNKNOWN;
            }
        } finally {
            Binder.restoreCallingIdentity(identity);
        }
    }

    /**
     * @return true if a ICC card is present
     */
    public boolean hasIccCard() {
        // FIXME Make changes to pass defaultSimId of type int
        return hasIccCardUsingSlotIndex(mSubscriptionController.getSlotIndex(
                getDefaultSubscription()));
    }

    /**
     * @return true if a ICC card is present for a slotIndex
     */
    @Override
    public boolean hasIccCardUsingSlotIndex(int slotIndex) {
        final long identity = Binder.clearCallingIdentity();
        try {
            final Phone phone = PhoneFactory.getPhone(slotIndex);
            if (phone != null) {
                return phone.getIccCard().hasIccCard();
            } else {
                return false;
            }
        } finally {
            Binder.restoreCallingIdentity(identity);
        }
    }

    /**
     * Return if the current radio is LTE on CDMA. This
     * is a tri-state return value as for a period of time
     * the mode may be unknown.
     *
     * @param callingPackage the name of the package making the call.
     * @return {@link Phone#LTE_ON_CDMA_UNKNOWN}, {@link Phone#LTE_ON_CDMA_FALSE}
     * or {@link Phone#LTE_ON_CDMA_TRUE}
     */
    @Override
    public int getLteOnCdmaMode(String callingPackage, String callingFeatureId) {
        return getLteOnCdmaModeForSubscriber(getDefaultSubscription(), callingPackage,
                callingFeatureId);
    }

    @Override
    public int getLteOnCdmaModeForSubscriber(int subId, String callingPackage,
            String callingFeatureId) {
        try {
            enforceReadPrivilegedPermission("getLteOnCdmaModeForSubscriber");
        } catch (SecurityException e) {
            return PhoneConstants.LTE_ON_CDMA_UNKNOWN;
        }

        final long identity = Binder.clearCallingIdentity();
        try {
            final Phone phone = getPhone(subId);
            if (phone == null) {
                return PhoneConstants.LTE_ON_CDMA_UNKNOWN;
            } else {
                return TelephonyProperties.lte_on_cdma_device()
                        .orElse(PhoneConstants.LTE_ON_CDMA_FALSE);
            }
        } finally {
            Binder.restoreCallingIdentity(identity);
        }
    }

    /**
     * {@hide}
     * Returns Default subId, 0 in the case of single standby.
     */
    private int getDefaultSubscription() {
        return mSubscriptionController.getDefaultSubId();
    }

    private int getSlotForDefaultSubscription() {
        return mSubscriptionController.getPhoneId(getDefaultSubscription());
    }

    private int getPreferredVoiceSubscription() {
        return mSubscriptionController.getDefaultVoiceSubId();
    }

    private boolean isActiveSubscription(int subId) {
        return mSubscriptionController.isActiveSubId(subId);
    }

    /**
     * @see android.telephony.TelephonyManager.WifiCallingChoices
     */
    public int getWhenToMakeWifiCalls() {
        final long identity = Binder.clearCallingIdentity();
        try {
            return Settings.System.getInt(mApp.getContentResolver(),
                    Settings.System.WHEN_TO_MAKE_WIFI_CALLS,
                    getWhenToMakeWifiCallsDefaultPreference());
        } finally {
            Binder.restoreCallingIdentity(identity);
        }
    }

    /**
     * @see android.telephony.TelephonyManager.WifiCallingChoices
     */
    public void setWhenToMakeWifiCalls(int preference) {
        final long identity = Binder.clearCallingIdentity();
        try {
            if (DBG) log("setWhenToMakeWifiCallsStr, storing setting = " + preference);
            Settings.System.putInt(mApp.getContentResolver(),
                    Settings.System.WHEN_TO_MAKE_WIFI_CALLS, preference);
        } finally {
            Binder.restoreCallingIdentity(identity);
        }
    }

    private static int getWhenToMakeWifiCallsDefaultPreference() {
        // TODO: Use a build property to choose this value.
        return TelephonyManager.WifiCallingChoices.ALWAYS_USE;
    }

    private Phone getPhoneFromSlotIdOrThrowException(int slotIndex) {
        int phoneId = UiccController.getInstance().getPhoneIdFromSlotId(slotIndex);
        if (phoneId == -1) {
            throw new IllegalArgumentException("Given slot index: " + slotIndex
                    + " does not correspond to an active phone");
        }
        return PhoneFactory.getPhone(phoneId);
    }

    @Override
    public IccOpenLogicalChannelResponse iccOpenLogicalChannel(
            int subId, String callingPackage, String aid, int p2) {
        TelephonyPermissions.enforceCallingOrSelfModifyPermissionOrCarrierPrivilege(
                mApp, subId, "iccOpenLogicalChannel");
        mAppOps.checkPackage(Binder.getCallingUid(), callingPackage);
        if (DBG) {
            log("iccOpenLogicalChannel: subId=" + subId + " aid=" + aid + " p2=" + p2);
        }
        return iccOpenLogicalChannelWithPermission(getPhoneFromSubId(subId), callingPackage, aid,
                p2);
    }


    @Override
    public IccOpenLogicalChannelResponse iccOpenLogicalChannelBySlot(
            int slotIndex, String callingPackage, String aid, int p2) {
        enforceModifyPermission();
        mAppOps.checkPackage(Binder.getCallingUid(), callingPackage);
        if (DBG) {
            log("iccOpenLogicalChannelBySlot: slot=" + slotIndex + " aid=" + aid + " p2=" + p2);
        }
        return iccOpenLogicalChannelWithPermission(getPhoneFromSlotIdOrThrowException(slotIndex),
                callingPackage, aid, p2);
    }

    private IccOpenLogicalChannelResponse iccOpenLogicalChannelWithPermission(Phone phone,
            String callingPackage, String aid, int p2) {
        final long identity = Binder.clearCallingIdentity();
        try {
            if (TextUtils.equals(ISDR_AID, aid)) {
                // Only allows LPA to open logical channel to ISD-R.
                ComponentInfo bestComponent = EuiccConnector.findBestComponent(getDefaultPhone()
                        .getContext().getPackageManager());
                if (bestComponent == null
                        || !TextUtils.equals(callingPackage, bestComponent.packageName)) {
                    loge("The calling package is not allowed to access ISD-R.");
                    throw new SecurityException(
                            "The calling package is not allowed to access ISD-R.");
                }
            }

            IccOpenLogicalChannelResponse response = (IccOpenLogicalChannelResponse) sendRequest(
                    CMD_OPEN_CHANNEL, new Pair<String, Integer>(aid, p2), phone,
                    null /* workSource */);
            if (DBG) log("iccOpenLogicalChannelWithPermission: " + response);
            return response;
        } finally {
            Binder.restoreCallingIdentity(identity);
        }
    }

    @Override
    public boolean iccCloseLogicalChannel(int subId, int channel) {
        TelephonyPermissions.enforceCallingOrSelfModifyPermissionOrCarrierPrivilege(
                mApp, subId, "iccCloseLogicalChannel");
        if (DBG) log("iccCloseLogicalChannel: subId=" + subId + " chnl=" + channel);
        return iccCloseLogicalChannelWithPermission(getPhoneFromSubId(subId), channel);
    }

    @Override
    public boolean iccCloseLogicalChannelBySlot(int slotIndex, int channel) {
        enforceModifyPermission();
        if (DBG) log("iccCloseLogicalChannelBySlot: slotIndex=" + slotIndex + " chnl=" + channel);
        return iccCloseLogicalChannelWithPermission(getPhoneFromSlotIdOrThrowException(slotIndex),
                channel);
    }

    private boolean iccCloseLogicalChannelWithPermission(Phone phone, int channel) {
        final long identity = Binder.clearCallingIdentity();
        try {
            if (channel < 0) {
                return false;
            }
            Boolean success = (Boolean) sendRequest(CMD_CLOSE_CHANNEL, channel, phone,
                    null /* workSource */);
            if (DBG) log("iccCloseLogicalChannelWithPermission: " + success);
            return success;
        } finally {
            Binder.restoreCallingIdentity(identity);
        }
    }

    @Override
    public String iccTransmitApduLogicalChannel(int subId, int channel, int cla,
            int command, int p1, int p2, int p3, String data) {
        TelephonyPermissions.enforceCallingOrSelfModifyPermissionOrCarrierPrivilege(
                mApp, subId, "iccTransmitApduLogicalChannel");
        if (DBG) {
            log("iccTransmitApduLogicalChannel: subId=" + subId + " chnl=" + channel
                    + " cla=" + cla + " cmd=" + command + " p1=" + p1 + " p2=" + p2 + " p3="
                    + p3 + " data=" + data);
        }
        return iccTransmitApduLogicalChannelWithPermission(getPhoneFromSubId(subId), channel, cla,
                command, p1, p2, p3, data);
    }

    @Override
    public String iccTransmitApduLogicalChannelBySlot(int slotIndex, int channel, int cla,
            int command, int p1, int p2, int p3, String data) {
        enforceModifyPermission();
        if (DBG) {
            log("iccTransmitApduLogicalChannelBySlot: slotIndex=" + slotIndex + " chnl=" + channel
                    + " cla=" + cla + " cmd=" + command + " p1=" + p1 + " p2=" + p2 + " p3="
                    + p3 + " data=" + data);
        }
        return iccTransmitApduLogicalChannelWithPermission(
                getPhoneFromSlotIdOrThrowException(slotIndex), channel, cla, command, p1, p2, p3,
                data);
    }

    private String iccTransmitApduLogicalChannelWithPermission(Phone phone, int channel, int cla,
            int command, int p1, int p2, int p3, String data) {
        final long identity = Binder.clearCallingIdentity();
        try {
            if (channel <= 0) {
                return "";
            }

            IccIoResult response = (IccIoResult) sendRequest(CMD_TRANSMIT_APDU_LOGICAL_CHANNEL,
                    new IccAPDUArgument(channel, cla, command, p1, p2, p3, data), phone,
                    null /* workSource */);
            if (DBG) log("iccTransmitApduLogicalChannelWithPermission: " + response);

            // Append the returned status code to the end of the response payload.
            String s = Integer.toHexString(
                    (response.sw1 << 8) + response.sw2 + 0x10000).substring(1);
            if (response.payload != null) {
                s = IccUtils.bytesToHexString(response.payload) + s;
            }
            return s;
        } finally {
            Binder.restoreCallingIdentity(identity);
        }
    }

    @Override
    public String iccTransmitApduBasicChannel(int subId, String callingPackage, int cla,
            int command, int p1, int p2, int p3, String data) {
        TelephonyPermissions.enforceCallingOrSelfModifyPermissionOrCarrierPrivilege(
                mApp, subId, "iccTransmitApduBasicChannel");
        mAppOps.checkPackage(Binder.getCallingUid(), callingPackage);
        if (DBG) {
            log("iccTransmitApduBasicChannel: subId=" + subId + " cla=" + cla + " cmd="
                    + command + " p1=" + p1 + " p2=" + p2 + " p3=" + p3 + " data=" + data);
        }
        return iccTransmitApduBasicChannelWithPermission(getPhoneFromSubId(subId), callingPackage,
                cla, command, p1, p2, p3, data);
    }

    @Override
    public String iccTransmitApduBasicChannelBySlot(int slotIndex, String callingPackage, int cla,
            int command, int p1, int p2, int p3, String data) {
        enforceModifyPermission();
        mAppOps.checkPackage(Binder.getCallingUid(), callingPackage);
        if (DBG) {
            log("iccTransmitApduBasicChannelBySlot: slotIndex=" + slotIndex + " cla=" + cla
                    + " cmd=" + command + " p1=" + p1 + " p2=" + p2 + " p3=" + p3
                    + " data=" + data);
        }

        return iccTransmitApduBasicChannelWithPermission(
                getPhoneFromSlotIdOrThrowException(slotIndex), callingPackage, cla, command, p1,
                p2, p3, data);
    }

    // open APDU basic channel assuming the caller has sufficient permissions
    private String iccTransmitApduBasicChannelWithPermission(Phone phone, String callingPackage,
            int cla, int command, int p1, int p2, int p3, String data) {
        final long identity = Binder.clearCallingIdentity();
        try {
            if (command == SELECT_COMMAND && p1 == SELECT_P1 && p2 == SELECT_P2 && p3 == SELECT_P3
                    && TextUtils.equals(ISDR_AID, data)) {
                // Only allows LPA to select ISD-R.
                ComponentInfo bestComponent = EuiccConnector.findBestComponent(getDefaultPhone()
                        .getContext().getPackageManager());
                if (bestComponent == null
                        || !TextUtils.equals(callingPackage, bestComponent.packageName)) {
                    loge("The calling package is not allowed to select ISD-R.");
                    throw new SecurityException(
                            "The calling package is not allowed to select ISD-R.");
                }
            }

            IccIoResult response = (IccIoResult) sendRequest(CMD_TRANSMIT_APDU_BASIC_CHANNEL,
                    new IccAPDUArgument(0, cla, command, p1, p2, p3, data), phone,
                    null /* workSource */);
            if (DBG) log("iccTransmitApduBasicChannelWithPermission: " + response);

            // Append the returned status code to the end of the response payload.
            String s = Integer.toHexString(
                    (response.sw1 << 8) + response.sw2 + 0x10000).substring(1);
            if (response.payload != null) {
                s = IccUtils.bytesToHexString(response.payload) + s;
            }
            return s;
        } finally {
            Binder.restoreCallingIdentity(identity);
        }
    }

    @Override
    public byte[] iccExchangeSimIO(int subId, int fileID, int command, int p1, int p2, int p3,
            String filePath) {
        TelephonyPermissions.enforceCallingOrSelfModifyPermissionOrCarrierPrivilege(
                mApp, subId, "iccExchangeSimIO");

        final long identity = Binder.clearCallingIdentity();
        try {
            if (DBG) {
                log("Exchange SIM_IO " + subId + ":" + fileID + ":" + command + " "
                        + p1 + " " + p2 + " " + p3 + ":" + filePath);
            }

            IccIoResult response =
                    (IccIoResult) sendRequest(CMD_EXCHANGE_SIM_IO,
                            new IccAPDUArgument(-1, fileID, command, p1, p2, p3, filePath),
                            subId);

            if (DBG) {
                log("Exchange SIM_IO [R]" + response);
            }

            byte[] result = null;
            int length = 2;
            if (response.payload != null) {
                length = 2 + response.payload.length;
                result = new byte[length];
                System.arraycopy(response.payload, 0, result, 0, response.payload.length);
            } else {
                result = new byte[length];
            }

            result[length - 1] = (byte) response.sw2;
            result[length - 2] = (byte) response.sw1;
            return result;
        } finally {
            Binder.restoreCallingIdentity(identity);
        }
    }

    /**
     * Get the forbidden PLMN List from the given app type (ex APPTYPE_USIM)
     * on a particular subscription
     */
    public String[] getForbiddenPlmns(int subId, int appType, String callingPackage,
            String callingFeatureId) {
        if (!TelephonyPermissions.checkCallingOrSelfReadPhoneState(
                mApp, subId, callingPackage, callingFeatureId, "getForbiddenPlmns")) {
            return null;
        }

        final long identity = Binder.clearCallingIdentity();
        try {
            if (appType != TelephonyManager.APPTYPE_USIM
                    && appType != TelephonyManager.APPTYPE_SIM) {
                loge("getForbiddenPlmnList(): App Type must be USIM or SIM");
                return null;
            }
            Object response = sendRequest(
                    CMD_GET_FORBIDDEN_PLMNS, new Integer(appType), subId);
            if (response instanceof String[]) {
                return (String[]) response;
            }
            // Response is an Exception of some kind
            // which is signalled to the user as a NULL retval
            return null;
        } finally {
            Binder.restoreCallingIdentity(identity);
        }
    }

    /**
     * Set the forbidden PLMN list from the given app type (ex APPTYPE_USIM) on a particular
     * subscription.
     *
     * @param subId the id of the subscription.
     * @param appType the uicc app type, must be USIM or SIM.
     * @param fplmns the Forbiden plmns list that needed to be written to the SIM.
     * @param callingPackage the op Package name.
     * @param callingFeatureId the feature in the package.
     * @return number of fplmns that is successfully written to the SIM.
     */
    public int setForbiddenPlmns(int subId, int appType, List<String> fplmns, String callingPackage,
            String callingFeatureId) {
        if (!TelephonyPermissions.checkCallingOrSelfReadPhoneState(mApp, subId, callingPackage,
                callingFeatureId, "setForbiddenPlmns")) {
            if (DBG) logv("no permissions for setForbiddenplmns");
            throw new IllegalStateException("No Permissions for setForbiddenPlmns");
        }
        if (appType != TelephonyManager.APPTYPE_USIM && appType != TelephonyManager.APPTYPE_SIM) {
            loge("setForbiddenPlmnList(): App Type must be USIM or SIM");
            throw new IllegalArgumentException("Invalid appType: App Type must be USIM or SIM");
        }
        if (fplmns == null) {
            throw new IllegalArgumentException("Fplmn List provided is null");
        }
        for (String fplmn : fplmns) {
            if (!CellIdentity.isValidPlmn(fplmn)) {
                throw new IllegalArgumentException("Invalid fplmn provided: " + fplmn);
            }
        }
        final long identity = Binder.clearCallingIdentity();
        try {
            Object response = sendRequest(
                    CMD_SET_FORBIDDEN_PLMNS,
                    new Pair<Integer, List<String>>(new Integer(appType), fplmns),
                    subId);
            return (int) response;
        } finally {
            Binder.restoreCallingIdentity(identity);
        }
    }

    @Override
    public String sendEnvelopeWithStatus(int subId, String content) {
        TelephonyPermissions.enforceCallingOrSelfModifyPermissionOrCarrierPrivilege(
                mApp, subId, "sendEnvelopeWithStatus");

        final long identity = Binder.clearCallingIdentity();
        try {
            IccIoResult response = (IccIoResult) sendRequest(CMD_SEND_ENVELOPE, content, subId);
            if (response.payload == null) {
                return "";
            }

            // Append the returned status code to the end of the response payload.
            String s = Integer.toHexString(
                    (response.sw1 << 8) + response.sw2 + 0x10000).substring(1);
            s = IccUtils.bytesToHexString(response.payload) + s;
            return s;
        } finally {
            Binder.restoreCallingIdentity(identity);
        }
    }

    /**
     * Read one of the NV items defined in {@link com.android.internal.telephony.RadioNVItems}
     * and {@code ril_nv_items.h}. Used for device configuration by some CDMA operators.
     *
     * @param itemID the ID of the item to read
     * @return the NV item as a String, or null on error.
     */
    @Override
    public String nvReadItem(int itemID) {
        WorkSource workSource = getWorkSource(Binder.getCallingUid());
        TelephonyPermissions.enforceCallingOrSelfModifyPermissionOrCarrierPrivilege(
                mApp, getDefaultSubscription(), "nvReadItem");

        final long identity = Binder.clearCallingIdentity();
        try {
            if (DBG) log("nvReadItem: item " + itemID);
            String value = (String) sendRequest(CMD_NV_READ_ITEM, itemID, workSource);
            if (DBG) log("nvReadItem: item " + itemID + " is \"" + value + '"');
            return value;
        } finally {
            Binder.restoreCallingIdentity(identity);
        }
    }

    /**
     * Write one of the NV items defined in {@link com.android.internal.telephony.RadioNVItems}
     * and {@code ril_nv_items.h}. Used for device configuration by some CDMA operators.
     *
     * @param itemID the ID of the item to read
     * @param itemValue the value to write, as a String
     * @return true on success; false on any failure
     */
    @Override
    public boolean nvWriteItem(int itemID, String itemValue) {
        WorkSource workSource = getWorkSource(Binder.getCallingUid());
        TelephonyPermissions.enforceCallingOrSelfModifyPermissionOrCarrierPrivilege(
                mApp, getDefaultSubscription(), "nvWriteItem");

        final long identity = Binder.clearCallingIdentity();
        try {
            if (DBG) log("nvWriteItem: item " + itemID + " value \"" + itemValue + '"');
            Boolean success = (Boolean) sendRequest(CMD_NV_WRITE_ITEM,
                    new Pair<Integer, String>(itemID, itemValue), workSource);
            if (DBG) log("nvWriteItem: item " + itemID + ' ' + (success ? "ok" : "fail"));
            return success;
        } finally {
            Binder.restoreCallingIdentity(identity);
        }
    }

    /**
     * Update the CDMA Preferred Roaming List (PRL) in the radio NV storage.
     * Used for device configuration by some CDMA operators.
     *
     * @param preferredRoamingList byte array containing the new PRL
     * @return true on success; false on any failure
     */
    @Override
    public boolean nvWriteCdmaPrl(byte[] preferredRoamingList) {
        TelephonyPermissions.enforceCallingOrSelfModifyPermissionOrCarrierPrivilege(
                mApp, getDefaultSubscription(), "nvWriteCdmaPrl");

        final long identity = Binder.clearCallingIdentity();
        try {
            if (DBG) log("nvWriteCdmaPrl: value: " + HexDump.toHexString(preferredRoamingList));
            Boolean success = (Boolean) sendRequest(CMD_NV_WRITE_CDMA_PRL, preferredRoamingList);
            if (DBG) log("nvWriteCdmaPrl: " + (success ? "ok" : "fail"));
            return success;
        } finally {
            Binder.restoreCallingIdentity(identity);
        }
    }

    /**
     * Rollback modem configurations to factory default except some config which are in whitelist.
     * Used for device configuration by some CDMA operators.
     *
     * @param slotIndex - device slot.
     *
     * @return true on success; false on any failure
     */
    @Override
    public boolean resetModemConfig(int slotIndex) {
        Phone phone = PhoneFactory.getPhone(slotIndex);
        if (phone != null) {
            TelephonyPermissions.enforceCallingOrSelfModifyPermissionOrCarrierPrivilege(
                    mApp, phone.getSubId(), "resetModemConfig");

            final long identity = Binder.clearCallingIdentity();
            try {
                Boolean success = (Boolean) sendRequest(CMD_RESET_MODEM_CONFIG, null);
                if (DBG) log("resetModemConfig:" + ' ' + (success ? "ok" : "fail"));
                return success;
            } finally {
                Binder.restoreCallingIdentity(identity);
            }
        }
        return false;
    }

    /**
     * Generate a radio modem reset. Used for device configuration by some CDMA operators.
     *
     * @param slotIndex - device slot.
     *
     * @return true on success; false on any failure
     */
    @Override
    public boolean rebootModem(int slotIndex) {
        Phone phone = PhoneFactory.getPhone(slotIndex);
        if (phone != null) {
            TelephonyPermissions.enforceCallingOrSelfModifyPermissionOrCarrierPrivilege(
                    mApp, phone.getSubId(), "rebootModem");

            final long identity = Binder.clearCallingIdentity();
            try {
                Boolean success = (Boolean) sendRequest(CMD_MODEM_REBOOT, null);
                if (DBG) log("rebootModem:" + ' ' + (success ? "ok" : "fail"));
                return success;
            } finally {
                Binder.restoreCallingIdentity(identity);
            }
        }
        return false;
    }

    public String[] getPcscfAddress(String apnType, String callingPackage,
            String callingFeatureId) {
        final Phone defaultPhone = getDefaultPhone();
        if (!TelephonyPermissions.checkCallingOrSelfReadPhoneState(mApp, defaultPhone.getSubId(),
                callingPackage, callingFeatureId, "getPcscfAddress")) {
            return new String[0];
        }

        final long identity = Binder.clearCallingIdentity();
        try {
            return defaultPhone.getPcscfAddress(apnType);
        } finally {
            Binder.restoreCallingIdentity(identity);
        }
    }

    /**
     * Toggle IMS disable and enable for the framework to reset it. See {@link #enableIms(int)} and
     * {@link #disableIms(int)}.
     * @param slotIndex device slot.
     */
    public void resetIms(int slotIndex) {
        enforceModifyPermission();

        final long identity = Binder.clearCallingIdentity();
        try {
            if (mImsResolver == null) {
                // may happen if the does not support IMS.
                return;
            }
            mImsResolver.disableIms(slotIndex);
            mImsResolver.enableIms(slotIndex);
        } finally {
            Binder.restoreCallingIdentity(identity);
        }
    }

    /**
     * Enables IMS for the framework. This will trigger IMS registration and ImsFeature capability
     * status updates, if not already enabled.
     */
    public void enableIms(int slotId) {
        enforceModifyPermission();

        final long identity = Binder.clearCallingIdentity();
        try {
            if (mImsResolver == null) {
                // may happen if the device does not support IMS.
                return;
            }
            mImsResolver.enableIms(slotId);
        } finally {
            Binder.restoreCallingIdentity(identity);
        }
    }

    /**
     * Disables IMS for the framework. This will trigger IMS de-registration and trigger ImsFeature
     * status updates to disabled.
     */
    public void disableIms(int slotId) {
        enforceModifyPermission();

        final long identity = Binder.clearCallingIdentity();
        try {
            if (mImsResolver == null) {
                // may happen if the device does not support IMS.
                return;
            }
            mImsResolver.disableIms(slotId);
        } finally {
            Binder.restoreCallingIdentity(identity);
        }
    }

    /**
     * Registers for updates to the MmTelFeature connection through the IImsServiceFeatureCallback
     * callback.
     */
    @Override
    public void registerMmTelFeatureCallback(int slotId, IImsServiceFeatureCallback callback) {
        enforceModifyPermission();

        final long identity = Binder.clearCallingIdentity();
        try {
            if (mImsResolver == null) {
                throw new ServiceSpecificException(ImsException.CODE_ERROR_UNSUPPORTED_OPERATION,
                        "Device does not support IMS");
            }
            mImsResolver.listenForFeature(slotId, ImsFeature.FEATURE_MMTEL, callback);
        } finally {
            Binder.restoreCallingIdentity(identity);
        }
    }
    /**
     * Unregister a previously registered IImsServiceFeatureCallback associated with an ImsFeature.
     */
    @Override
    public void unregisterImsFeatureCallback(IImsServiceFeatureCallback callback) {
        enforceModifyPermission();

        final long identity = Binder.clearCallingIdentity();
        try {
            if (mImsResolver == null) return;
            mImsResolver.unregisterImsFeatureCallback(callback);
        } finally {
            Binder.restoreCallingIdentity(identity);
        }
    }

    /**
     * Returns the {@link IImsRegistration} structure associated with the slotId and feature
     * specified or null if IMS is not supported on the slot specified.
     */
    public IImsRegistration getImsRegistration(int slotId, int feature) throws RemoteException {
        enforceModifyPermission();

        final long identity = Binder.clearCallingIdentity();
        try {
            if (mImsResolver == null) {
                // may happen if the device does not support IMS.
                return null;
            }
            return mImsResolver.getImsRegistration(slotId, feature);
        } finally {
            Binder.restoreCallingIdentity(identity);
        }
    }

    /**
     * Returns the {@link IImsConfig} structure associated with the slotId and feature
     * specified or null if IMS is not supported on the slot specified.
     */
    public IImsConfig getImsConfig(int slotId, int feature) throws RemoteException {
        enforceModifyPermission();

        final long identity = Binder.clearCallingIdentity();
        try {
            if (mImsResolver == null) {
                // may happen if the device does not support IMS.
                return null;
            }
            return mImsResolver.getImsConfig(slotId, feature);
        } finally {
            Binder.restoreCallingIdentity(identity);
        }
    }

    /**
     * Sets the ImsService Package Name that Telephony will bind to.
     *
     * @param slotIndex the slot ID that the ImsService should bind for.
     * @param isCarrierService true if the ImsService is the carrier override, false if the
     *         ImsService is the device default ImsService.
     * @param featureTypes An integer array of feature types associated with a packageName.
     * @param packageName The name of the package that the current configuration will be replaced
     *                    with.
     * @return true if setting the ImsService to bind to succeeded, false if it did not.
     */
    public boolean setBoundImsServiceOverride(int slotIndex, boolean isCarrierService,
            int[] featureTypes, String packageName) {
        int[] subIds = SubscriptionManager.getSubId(slotIndex);
        TelephonyPermissions.enforceShellOnly(Binder.getCallingUid(), "setBoundImsServiceOverride");
        TelephonyPermissions.enforceCallingOrSelfModifyPermissionOrCarrierPrivilege(mApp,
                (subIds != null ? subIds[0] : SubscriptionManager.INVALID_SUBSCRIPTION_ID),
                "setBoundImsServiceOverride");

        final long identity = Binder.clearCallingIdentity();
        try {
            if (mImsResolver == null) {
                // may happen if the device does not support IMS.
                return false;
            }
            Map<Integer, String> featureConfig = new HashMap<>();
            for (int featureType : featureTypes) {
                featureConfig.put(featureType, packageName);
            }
            return mImsResolver.overrideImsServiceConfiguration(slotIndex, isCarrierService,
                    featureConfig);
        } finally {
            Binder.restoreCallingIdentity(identity);
        }
    }

    /**
     * Return the package name of the currently bound ImsService.
     *
     * @param slotId The slot that the ImsService is associated with.
     * @param isCarrierImsService true, if the ImsService is a carrier override, false if it is
     *         the device default.
     * @param featureType The feature associated with the queried configuration.
     * @return the package name of the ImsService configuration.
     */
    public String getBoundImsServicePackage(int slotId, boolean isCarrierImsService,
            @ImsFeature.FeatureType int featureType) {
        int[] subIds = SubscriptionManager.getSubId(slotId);
        TelephonyPermissions
                .enforeceCallingOrSelfReadPrivilegedPhoneStatePermissionOrCarrierPrivilege(
                mApp, (subIds != null ? subIds[0] : SubscriptionManager.INVALID_SUBSCRIPTION_ID),
                "getBoundImsServicePackage");

        final long identity = Binder.clearCallingIdentity();
        try {
            if (mImsResolver == null) {
                // may happen if the device does not support IMS.
                return "";
            }
            // TODO: change API to query RCS separately.
            return mImsResolver.getImsServiceConfiguration(slotId, isCarrierImsService,
                    featureType);
        } finally {
            Binder.restoreCallingIdentity(identity);
        }
    }

    /**
     * Get the MmTelFeature state associated with the requested subscription id.
     * @param subId The subscription that the MmTelFeature is associated with.
     * @param callback A callback with an integer containing the
     * {@link android.telephony.ims.feature.ImsFeature.ImsState} associated with the MmTelFeature.
     */
    @Override
    public void getImsMmTelFeatureState(int subId, IIntegerConsumer callback) {
        enforceReadPrivilegedPermission("getImsMmTelFeatureState");
        if (!ImsManager.isImsSupportedOnDevice(mApp)) {
            throw new ServiceSpecificException(ImsException.CODE_ERROR_UNSUPPORTED_OPERATION,
                    "IMS not available on device.");
        }
        final long token = Binder.clearCallingIdentity();
        try {
            int slotId = getSlotIndex(subId);
            if (slotId <= SubscriptionManager.INVALID_SIM_SLOT_INDEX) {
                Log.w(LOG_TAG, "getImsMmTelFeatureState: called with an inactive subscription '"
                        + subId + "'");
                throw new ServiceSpecificException(ImsException.CODE_ERROR_INVALID_SUBSCRIPTION);
            }
            ImsManager.getInstance(mApp, slotId).getImsServiceState(anInteger -> {
                try {
                    callback.accept(anInteger == null ? ImsFeature.STATE_UNAVAILABLE : anInteger);
                } catch (RemoteException e) {
                    Log.w(LOG_TAG, "getImsMmTelFeatureState: remote caller is no longer running. "
                            + "Ignore");
                }
            });
        } finally {
            Binder.restoreCallingIdentity(token);
        }
    }

    public void setImsRegistrationState(boolean registered) {
        enforceModifyPermission();

        final long identity = Binder.clearCallingIdentity();
        try {
            getDefaultPhone().setImsRegistrationState(registered);
        } finally {
            Binder.restoreCallingIdentity(identity);
        }
    }

    /**
     * Set the network selection mode to automatic.
     *
     */
    @Override
    public void setNetworkSelectionModeAutomatic(int subId) {
        TelephonyPermissions.enforceCallingOrSelfModifyPermissionOrCarrierPrivilege(
                mApp, subId, "setNetworkSelectionModeAutomatic");

        final long identity = Binder.clearCallingIdentity();
        try {
            if (!isActiveSubscription(subId)) {
                return;
            }
            if (DBG) log("setNetworkSelectionModeAutomatic: subId " + subId);
            sendRequest(CMD_SET_NETWORK_SELECTION_MODE_AUTOMATIC, null, subId);
        } finally {
            Binder.restoreCallingIdentity(identity);
        }
    }

    /**
     * Ask the radio to connect to the input network and change selection mode to manual.
     *
     * @param subId the id of the subscription.
     * @param operatorInfo the operator information, included the PLMN, long name and short name of
     * the operator to attach to.
     * @param persistSelection whether the selection will persist until reboot. If true, only allows
     * attaching to the selected PLMN until reboot; otherwise, attach to the chosen PLMN and resume
     * normal network selection next time.
     * @return {@code true} on success; {@code true} on any failure.
     */
    @Override
    public boolean setNetworkSelectionModeManual(
            int subId, OperatorInfo operatorInfo, boolean persistSelection) {
        TelephonyPermissions.enforceCallingOrSelfModifyPermissionOrCarrierPrivilege(
                mApp, subId, "setNetworkSelectionModeManual");

        if (!isActiveSubscription(subId)) {
            return false;
        }

        final long identity = Binder.clearCallingIdentity();
        try {
            ManualNetworkSelectionArgument arg = new ManualNetworkSelectionArgument(operatorInfo,
                    persistSelection);
            if (DBG) {
                log("setNetworkSelectionModeManual: subId: " + subId
                        + " operator: " + operatorInfo);
            }
            return (Boolean) sendRequest(CMD_SET_NETWORK_SELECTION_MODE_MANUAL, arg, subId);
        } finally {
            Binder.restoreCallingIdentity(identity);
        }
    }
     /**
     * Get the manual network selection
     *
     * @param subId the id of the subscription.
     *
     * @return the previously saved user selected PLMN
     */
    @Override
    public String getManualNetworkSelectionPlmn(int subId) {
        TelephonyPermissions
                    .enforeceCallingOrSelfReadPrecisePhoneStatePermissionOrCarrierPrivilege(
                    mApp, subId, "getManualNetworkSelectionPlmn");

        final long identity = Binder.clearCallingIdentity();
        try {
            if (!isActiveSubscription(subId)) {
                return "";
            }

            final Phone phone = getPhone(subId);
            if (phone == null) {
                return "";
            }
            OperatorInfo networkSelection = phone.getSavedNetworkSelection();
            return TextUtils.isEmpty(networkSelection.getOperatorNumeric())
                ? phone.getManualNetworkSelectionPlmn() : networkSelection.getOperatorNumeric();
        } finally {
            Binder.restoreCallingIdentity(identity);
        }
    }

    /**
     * Scans for available networks.
     */
    @Override
    public CellNetworkScanResult getCellNetworkScanResults(int subId, String callingPackage,
            String callingFeatureId) {
        TelephonyPermissions.enforceCallingOrSelfModifyPermissionOrCarrierPrivilege(
                mApp, subId, "getCellNetworkScanResults");
        LocationAccessPolicy.LocationPermissionResult locationResult =
                LocationAccessPolicy.checkLocationPermission(mApp,
                        new LocationAccessPolicy.LocationPermissionQuery.Builder()
                                .setCallingPackage(callingPackage)
                                .setCallingFeatureId(callingFeatureId)
                                .setCallingPid(Binder.getCallingPid())
                                .setCallingUid(Binder.getCallingUid())
                                .setMethod("getCellNetworkScanResults")
                                .setMinSdkVersionForFine(Build.VERSION_CODES.Q)
                                .build());
        switch (locationResult) {
            case DENIED_HARD:
                throw new SecurityException("Not allowed to access scan results -- location");
            case DENIED_SOFT:
                return null;
        }

        long identity = Binder.clearCallingIdentity();
        try {
            if (DBG) log("getCellNetworkScanResults: subId " + subId);
            return (CellNetworkScanResult) sendRequest(
                    CMD_PERFORM_NETWORK_SCAN, null, subId);
        } finally {
            Binder.restoreCallingIdentity(identity);
        }
    }

    /**
     * Get the call forwarding info, given the call forwarding reason.
     */
    @Override
    public CallForwardingInfo getCallForwarding(int subId, int callForwardingReason) {
        enforceReadPrivilegedPermission("getCallForwarding");
        long identity = Binder.clearCallingIdentity();
        try {
            if (DBG) {
                log("getCallForwarding: subId " + subId
                        + " callForwardingReason" + callForwardingReason);
            }
            return (CallForwardingInfo) sendRequest(
                    CMD_GET_CALL_FORWARDING, callForwardingReason, subId);
        } finally {
            Binder.restoreCallingIdentity(identity);
        }
    }

    /**
     * Sets the voice call forwarding info including status (enable/disable), call forwarding
     * reason, the number to forward, and the timeout before the forwarding is attempted.
     */
    @Override
    public boolean setCallForwarding(int subId, CallForwardingInfo callForwardingInfo) {
        enforceModifyPermission();
        long identity = Binder.clearCallingIdentity();
        try {
            if (DBG) {
                log("setCallForwarding: subId " + subId
                        + " callForwardingInfo" + callForwardingInfo);
            }
            return (Boolean) sendRequest(CMD_SET_CALL_FORWARDING, callForwardingInfo, subId);
        } finally {
            Binder.restoreCallingIdentity(identity);
        }
    }

    /**
     * Get the call forwarding info, given the call forwarding reason.
     */
    @Override
    public int getCallWaitingStatus(int subId) {
        enforceReadPrivilegedPermission("getCallForwarding");
        long identity = Binder.clearCallingIdentity();
        try {
            if (DBG) log("getCallWaitingStatus: subId " + subId);
            return (Integer) sendRequest(CMD_GET_CALL_WAITING, null, subId);
        } finally {
            Binder.restoreCallingIdentity(identity);
        }
    }

    /**
     * Sets the voice call forwarding info including status (enable/disable), call forwarding
     * reason, the number to forward, and the timeout before the forwarding is attempted.
     */
    @Override
    public boolean setCallWaitingStatus(int subId, boolean isEnable) {
        enforceModifyPermission();
        long identity = Binder.clearCallingIdentity();
        try {
            if (DBG) log("setCallWaitingStatus: subId " + subId + " isEnable: " + isEnable);
            return (Boolean) sendRequest(CMD_SET_CALL_WAITING, isEnable, subId);
        } finally {
            Binder.restoreCallingIdentity(identity);
        }
    }

    /**
     * Starts a new network scan and returns the id of this scan.
     *
     * @param subId id of the subscription
     * @param request contains the radio access networks with bands/channels to scan
     * @param messenger callback messenger for scan results or errors
     * @param binder for the purpose of auto clean when the user thread crashes
     * @return the id of the requested scan which can be used to stop the scan.
     */
    @Override
    public int requestNetworkScan(int subId, NetworkScanRequest request, Messenger messenger,
            IBinder binder, String callingPackage, String callingFeatureId) {
        TelephonyPermissions.enforceCallingOrSelfModifyPermissionOrCarrierPrivilege(
                mApp, subId, "requestNetworkScan");
        LocationAccessPolicy.LocationPermissionResult locationResult =
                LocationAccessPolicy.checkLocationPermission(mApp,
                        new LocationAccessPolicy.LocationPermissionQuery.Builder()
                                .setCallingPackage(callingPackage)
                                .setCallingFeatureId(callingFeatureId)
                                .setCallingPid(Binder.getCallingPid())
                                .setCallingUid(Binder.getCallingUid())
                                .setMethod("requestNetworkScan")
                                .setMinSdkVersionForFine(Build.VERSION_CODES.Q)
                                .build());
        if (locationResult != LocationAccessPolicy.LocationPermissionResult.ALLOWED) {
            SecurityException e = checkNetworkRequestForSanitizedLocationAccess(request, subId);
            if (e != null) {
                if (locationResult == LocationAccessPolicy.LocationPermissionResult.DENIED_HARD) {
                    throw e;
                } else {
                    loge(e.getMessage());
                    return TelephonyScanManager.INVALID_SCAN_ID;
                }
            }
        }
        int callingUid = Binder.getCallingUid();
        int callingPid = Binder.getCallingPid();
        final long identity = Binder.clearCallingIdentity();
        try {
            return mNetworkScanRequestTracker.startNetworkScan(
                    request, messenger, binder, getPhone(subId),
                    callingUid, callingPid, callingPackage);
        } finally {
            Binder.restoreCallingIdentity(identity);
        }
    }

    private SecurityException checkNetworkRequestForSanitizedLocationAccess(
            NetworkScanRequest request, int subId) {
        boolean hasCarrierPriv = getCarrierPrivilegeStatusForUid(subId, Binder.getCallingUid())
                == TelephonyManager.CARRIER_PRIVILEGE_STATUS_HAS_ACCESS;
        boolean hasNetworkScanPermission =
                mApp.checkCallingOrSelfPermission(android.Manifest.permission.NETWORK_SCAN)
                == PERMISSION_GRANTED;

        if (!hasCarrierPriv && !hasNetworkScanPermission) {
            return new SecurityException("permission.NETWORK_SCAN or carrier privileges is needed"
                    + " for network scans without location access.");
        }

        if (request.getSpecifiers() != null && request.getSpecifiers().length > 0) {
            for (RadioAccessSpecifier ras : request.getSpecifiers()) {
                if (ras.getChannels() != null && ras.getChannels().length > 0) {
                    return new SecurityException("Specific channels must not be"
                            + " scanned without location access.");
                }
            }
        }

        return null;
    }

    /**
     * Stops an existing network scan with the given scanId.
     *
     * @param subId id of the subscription
     * @param scanId id of the scan that needs to be stopped
     */
    @Override
    public void stopNetworkScan(int subId, int scanId) {
        TelephonyPermissions.enforceCallingOrSelfModifyPermissionOrCarrierPrivilege(
                mApp, subId, "stopNetworkScan");

        int callingUid = Binder.getCallingUid();
        final long identity = Binder.clearCallingIdentity();
        try {
            mNetworkScanRequestTracker.stopNetworkScan(scanId, callingUid);
        } finally {
            Binder.restoreCallingIdentity(identity);
        }
    }

    /**
     * Get the calculated preferred network type.
     * Used for debugging incorrect network type.
     *
     * @return the preferred network type, defined in RILConstants.java.
     */
    @Override
    public int getCalculatedPreferredNetworkType(String callingPackage, String callingFeatureId) {
        final Phone defaultPhone = getDefaultPhone();
        if (!TelephonyPermissions.checkCallingOrSelfReadPhoneState(mApp, defaultPhone.getSubId(),
                callingPackage, callingFeatureId, "getCalculatedPreferredNetworkType")) {
            return RILConstants.PREFERRED_NETWORK_MODE;
        }

        final long identity = Binder.clearCallingIdentity();
        try {
            // FIXME: need to get SubId from somewhere.
            return PhoneFactory.calculatePreferredNetworkType(defaultPhone.getContext(), 0);
        } finally {
            Binder.restoreCallingIdentity(identity);
        }
    }

    /**
     * Get the preferred network type.
     * Used for device configuration by some CDMA operators.
     *
     * @return the preferred network type, defined in RILConstants.java.
     */
    @Override
    public int getPreferredNetworkType(int subId) {
        TelephonyPermissions
                .enforeceCallingOrSelfReadPrivilegedPhoneStatePermissionOrCarrierPrivilege(
                        mApp, subId, "getPreferredNetworkType");

        final long identity = Binder.clearCallingIdentity();
        try {
            if (DBG) log("getPreferredNetworkType");
            int[] result = (int[]) sendRequest(CMD_GET_PREFERRED_NETWORK_TYPE, null, subId);
            int networkType = (result != null ? result[0] : -1);
            if (DBG) log("getPreferredNetworkType: " + networkType);
            return networkType;
        } finally {
            Binder.restoreCallingIdentity(identity);
        }
    }

    /**
     * Set the preferred network type.
     *
     * @param networkType the preferred network type, defined in RILConstants.java.
     * @return true on success; false on any failure.
     */
    @Override
    public boolean setPreferredNetworkType(int subId, int networkType) {
        TelephonyPermissions.enforceCallingOrSelfModifyPermissionOrCarrierPrivilege(
                mApp, subId, "setPreferredNetworkType");

        final long identity = Binder.clearCallingIdentity();
        try {
            Settings.Global.putInt(mApp.getContentResolver(),
                    Settings.Global.PREFERRED_NETWORK_MODE + subId, networkType);

            Boolean success = (Boolean) sendRequest(
                    CMD_SET_PREFERRED_NETWORK_TYPE, networkType, subId);
            if (DBG) log("setPreferredNetworkType: " + (success ? "ok" : "fail"));
            return success;
        } finally {
            Binder.restoreCallingIdentity(identity);
        }
    }

    /**
     * Get the allowed network types that store in the telephony provider.
     *
     * @param subId the id of the subscription.
     * @return allowedNetworkTypes the allowed network types.
     */
    @Override
    public long getAllowedNetworkTypes(int subId) {
        TelephonyPermissions
                .enforeceCallingOrSelfReadPrivilegedPhoneStatePermissionOrCarrierPrivilege(
                    mApp, subId, "getAllowedNetworkTypes");

        final long identity = Binder.clearCallingIdentity();
        try {
            return SubscriptionManager.getLongSubscriptionProperty(
                    subId, SubscriptionManager.ALLOWED_NETWORK_TYPES, -1, mApp);
        } finally {
            Binder.restoreCallingIdentity(identity);
        }
    }

    /**
     * Set the allowed network types.
     *
     * @param subId the id of the subscription.
     * @param allowedNetworkTypes the allowed network types.
     * @return true on success; false on any failure.
     */
    @Override
    public boolean setAllowedNetworkTypes(int subId, long allowedNetworkTypes) {
        TelephonyPermissions.enforceCallingOrSelfModifyPermissionOrCarrierPrivilege(
                mApp, subId, "setAllowedNetworkTypes");

        SubscriptionManager.setSubscriptionProperty(subId,
                SubscriptionManager.ALLOWED_NETWORK_TYPES,
                String.valueOf(allowedNetworkTypes));

        int preferredNetworkMode = Settings.Global.getInt(mApp.getContentResolver(),
                Settings.Global.PREFERRED_NETWORK_MODE + subId,
                RILConstants.PREFERRED_NETWORK_MODE);
        return setPreferredNetworkType(subId, preferredNetworkMode);
    }

    /**
     * Get the allowed network types for certain reason.
     *
     * @param subId the id of the subscription.
     * @param reason the reason the allowed network type change is taking place
     * @return the allowed network types.
     */
    @Override
    public long getAllowedNetworkTypesForReason(int subId,
            @TelephonyManager.AllowedNetworkTypesReason int reason) {
        TelephonyPermissions
                .enforeceCallingOrSelfReadPrivilegedPhoneStatePermissionOrCarrierPrivilege(
                        mApp, subId, "getAllowedNetworkTypesForReason");
        final long identity = Binder.clearCallingIdentity();
        try {
            return getPhoneFromSubId(subId).getAllowedNetworkTypes(reason);
        } finally {
            Binder.restoreCallingIdentity(identity);
        }
    }

    /**
     * Get the effective allowed network types on the device.
     * This API will return an intersection of allowed network types for all reasons,
     * including the configuration done through setAllowedNetworkTypes
     *
     * @param subId the id of the subscription.
     * @return the allowed network types
     */
    @Override
    public long getEffectiveAllowedNetworkTypes(int subId) {
        TelephonyPermissions
                .enforeceCallingOrSelfReadPrivilegedPhoneStatePermissionOrCarrierPrivilege(
                        mApp, subId, "getEffectiveAllowedNetworkTypes");
        final long identity = Binder.clearCallingIdentity();
        try {
            return getPhoneFromSubId(subId).getEffectiveAllowedNetworkTypes();
        } finally {
            Binder.restoreCallingIdentity(identity);
        }
    }

    /**
     * Set the allowed network types of the device and
     * provide the reason triggering the allowed network change.
     *
     * @param subId the id of the subscription.
     * @param reason the reason the allowed network type change is taking place
     * @param allowedNetworkTypes the allowed network types.
     * @return true on success; false on any failure.
     */
    @Override
    public boolean setAllowedNetworkTypesForReason(int subId,
            @TelephonyManager.AllowedNetworkTypesReason int reason, long allowedNetworkTypes) {
        TelephonyPermissions.enforceCallingOrSelfModifyPermissionOrCarrierPrivilege(
                mApp, subId, "setAllowedNetworkTypesForReason");
        final long identity = Binder.clearCallingIdentity();
        try {
            getPhoneFromSubId(subId).setAllowedNetworkTypes(reason, allowedNetworkTypes);
            int preferredNetworkMode = Settings.Global.getInt(mApp.getContentResolver(),
                    Settings.Global.PREFERRED_NETWORK_MODE + subId,
                    RILConstants.PREFERRED_NETWORK_MODE);
            return setPreferredNetworkType(subId, preferredNetworkMode);
        } finally {
            Binder.restoreCallingIdentity(identity);
        }
    }

    /**
     * Check whether DUN APN is required for tethering with subId.
     *
     * @param subId the id of the subscription to require tethering.
     * @return {@code true} if DUN APN is required for tethering.
     * @hide
     */
    @Override
    public boolean isTetheringApnRequiredForSubscriber(int subId) {
        enforceModifyPermission();
        final long identity = Binder.clearCallingIdentity();
        final Phone phone = getPhone(subId);
        try {
            if (phone != null) {
                return phone.hasMatchedTetherApnSetting();
            } else {
                return false;
            }
        } finally {
            Binder.restoreCallingIdentity(identity);
        }
    }

    /**
     * Set mobile data enabled
     * Used by the user through settings etc to turn on/off mobile data
     *
     * @param enable {@code true} turn turn data on, else {@code false}
     */
    @Override
    public void setUserDataEnabled(int subId, boolean enable) {
        TelephonyPermissions.enforceCallingOrSelfModifyPermissionOrCarrierPrivilege(
                mApp, subId, "setUserDataEnabled");

        final long identity = Binder.clearCallingIdentity();
        try {
            int phoneId = mSubscriptionController.getPhoneId(subId);
            if (DBG) log("setUserDataEnabled: subId=" + subId + " phoneId=" + phoneId);
            Phone phone = PhoneFactory.getPhone(phoneId);
            if (phone != null) {
                if (DBG) log("setUserDataEnabled: subId=" + subId + " enable=" + enable);
                phone.getDataEnabledSettings().setUserDataEnabled(enable);
            } else {
                loge("setUserDataEnabled: no phone found. Invalid subId=" + subId);
            }
        } finally {
            Binder.restoreCallingIdentity(identity);
        }
    }

    /**
     * Enable or disable always reporting signal strength changes from radio.
     *
     * @param isEnable {@code true} for enabling; {@code false} for disabling.
     */
    @Override
    public void setAlwaysReportSignalStrength(int subId, boolean isEnable) {
        enforceModifyPermission();
        enforceSystemCaller();

        final long identity = Binder.clearCallingIdentity();
        final Phone phone = getPhone(subId);
        try {
            if (phone != null) {
                if (DBG) {
                    log("setAlwaysReportSignalStrength: subId=" + subId
                            + " isEnable=" + isEnable);
                }
                phone.setAlwaysReportSignalStrength(isEnable);
            } else {
                loge("setAlwaysReportSignalStrength: no phone found for subId="
                        + subId);
            }
        } finally {
            Binder.restoreCallingIdentity(identity);
        }
    }

    /**
     * Get the user enabled state of Mobile Data.
     *
     * TODO: remove and use isUserDataEnabled.
     * This can't be removed now because some vendor codes
     * calls through ITelephony directly while they should
     * use TelephonyManager.
     *
     * @return true on enabled
     */
    @Override
    public boolean getDataEnabled(int subId) {
        return isUserDataEnabled(subId);
    }

    /**
     * Get whether mobile data is enabled per user setting.
     *
     * There are other factors deciding whether mobile data is actually enabled, but they are
     * not considered here. See {@link #isDataEnabled(int)} for more details.
     *
     * Accepts either ACCESS_NETWORK_STATE, MODIFY_PHONE_STATE or carrier privileges.
     *
     * @return {@code true} if data is enabled else {@code false}
     */
    @Override
    public boolean isUserDataEnabled(int subId) {
        try {
            mApp.enforceCallingOrSelfPermission(android.Manifest.permission.ACCESS_NETWORK_STATE,
                    null);
        } catch (Exception e) {
            TelephonyPermissions.enforceCallingOrSelfModifyPermissionOrCarrierPrivilege(
                    mApp, subId, "isUserDataEnabled");
        }

        final long identity = Binder.clearCallingIdentity();
        try {
            int phoneId = mSubscriptionController.getPhoneId(subId);
            if (DBG) log("isUserDataEnabled: subId=" + subId + " phoneId=" + phoneId);
            Phone phone = PhoneFactory.getPhone(phoneId);
            if (phone != null) {
                boolean retVal = phone.isUserDataEnabled();
                if (DBG) log("isUserDataEnabled: subId=" + subId + " retVal=" + retVal);
                return retVal;
            } else {
                if (DBG) loge("isUserDataEnabled: no phone subId=" + subId + " retVal=false");
                return false;
            }
        } finally {
            Binder.restoreCallingIdentity(identity);
        }
    }

    /**
     * Checks if the device is capable of mobile data by considering whether whether the
     * user has enabled mobile data, whether the carrier has enabled mobile data, and
     * whether the network policy allows data connections.
     *
     * @return {@code true} if the overall data connection is capable; {@code false} if not.
     */
    @Override
    public boolean isDataEnabled(int subId) {
        enforceReadPrivilegedPermission("isDataEnabled");

        final long identity = Binder.clearCallingIdentity();
        try {
            int phoneId = mSubscriptionController.getPhoneId(subId);
            if (DBG) log("isDataEnabled: subId=" + subId + " phoneId=" + phoneId);
            Phone phone = PhoneFactory.getPhone(phoneId);
            if (phone != null) {
                boolean retVal = phone.getDataEnabledSettings().isDataEnabled();
                if (DBG) log("isDataEnabled: subId=" + subId + " retVal=" + retVal);
                return retVal;
            } else {
                if (DBG) loge("isDataEnabled: no phone subId=" + subId + " retVal=false");
                return false;
            }
        } finally {
            Binder.restoreCallingIdentity(identity);
        }
    }

    private int getCarrierPrivilegeStatusFromCarrierConfigRules(int privilegeFromSim, int uid,
            Phone phone) {
        if (uid == Process.SYSTEM_UID || uid == Process.PHONE_UID) {
            // Skip the check if it's one of these special uids
            return TelephonyManager.CARRIER_PRIVILEGE_STATUS_HAS_ACCESS;
        }

        //load access rules from carrier configs, and check those as well: b/139133814
        SubscriptionController subController = SubscriptionController.getInstance();
        if (privilegeFromSim == TelephonyManager.CARRIER_PRIVILEGE_STATUS_HAS_ACCESS
                || subController == null) return privilegeFromSim;

        PackageManager pkgMgr = phone.getContext().getPackageManager();
        String[] packages = pkgMgr.getPackagesForUid(uid);

        final long identity = Binder.clearCallingIdentity();
        try {
            int subId = phone.getSubId();
            if (mCarrierPrivilegeTestOverrideSubIds.contains(subId)) {
                // A test override is in place for the privileges for this subId, so don't try to
                // read the subscription privileges.
                return privilegeFromSim;
            }
            SubscriptionInfo subInfo = subController.getSubscriptionInfo(subId);
            SubscriptionManager subManager = (SubscriptionManager)
                    phone.getContext().getSystemService(Context.TELEPHONY_SUBSCRIPTION_SERVICE);
            for (String pkg : packages) {
                if (subManager.canManageSubscription(subInfo, pkg)) {
                    return TelephonyManager.CARRIER_PRIVILEGE_STATUS_HAS_ACCESS;
                }
            }
            return privilegeFromSim;
        } finally {
            Binder.restoreCallingIdentity(identity);
        }
    }

    private int getCarrierPrivilegeStatusFromCarrierConfigRules(int privilegeFromSim, Phone phone,
            String pkgName) {
        //load access rules from carrier configs, and check those as well: b/139133814
        SubscriptionController subController = SubscriptionController.getInstance();
        if (privilegeFromSim == TelephonyManager.CARRIER_PRIVILEGE_STATUS_HAS_ACCESS
                || subController == null) return privilegeFromSim;

        final long identity = Binder.clearCallingIdentity();
        try {
            int subId = phone.getSubId();
            if (mCarrierPrivilegeTestOverrideSubIds.contains(subId)) {
                // A test override is in place for the privileges for this subId, so don't try to
                // read the subscription privileges.
                return privilegeFromSim;
            }
            SubscriptionInfo subInfo = subController.getSubscriptionInfo(subId);
            SubscriptionManager subManager = (SubscriptionManager)
                    phone.getContext().getSystemService(Context.TELEPHONY_SUBSCRIPTION_SERVICE);
            return subManager.canManageSubscription(subInfo, pkgName)
                ? TelephonyManager.CARRIER_PRIVILEGE_STATUS_HAS_ACCESS : privilegeFromSim;
        } finally {
            Binder.restoreCallingIdentity(identity);
        }
    }

    @Override
    public int getCarrierPrivilegeStatus(int subId) {
        final Phone phone = getPhone(subId);
        if (phone == null) {
            loge("getCarrierPrivilegeStatus: Invalid subId");
            return TelephonyManager.CARRIER_PRIVILEGE_STATUS_NO_ACCESS;
        }
        UiccCard card = UiccController.getInstance().getUiccCard(phone.getPhoneId());
        if (card == null) {
            loge("getCarrierPrivilegeStatus: No UICC");
            return TelephonyManager.CARRIER_PRIVILEGE_STATUS_RULES_NOT_LOADED;
        }

        return getCarrierPrivilegeStatusFromCarrierConfigRules(
            card.getCarrierPrivilegeStatusForCurrentTransaction(
                phone.getContext().getPackageManager()), Binder.getCallingUid(), phone);
    }

    @Override
    public int getCarrierPrivilegeStatusForUid(int subId, int uid) {
        enforceReadPrivilegedPermission("getCarrierPrivilegeStatusForUid");
        final Phone phone = getPhone(subId);
        if (phone == null) {
            loge("getCarrierPrivilegeStatusForUid: Invalid subId");
            return TelephonyManager.CARRIER_PRIVILEGE_STATUS_NO_ACCESS;
        }
        UiccProfile profile =
                UiccController.getInstance().getUiccProfileForPhone(phone.getPhoneId());
        if (profile == null) {
            loge("getCarrierPrivilegeStatusForUid: No UICC");
            return TelephonyManager.CARRIER_PRIVILEGE_STATUS_RULES_NOT_LOADED;
        }
        return getCarrierPrivilegeStatusFromCarrierConfigRules(
                profile.getCarrierPrivilegeStatusForUid(
                        phone.getContext().getPackageManager(), uid), uid, phone);
    }

    @Override
    public int checkCarrierPrivilegesForPackage(int subId, String pkgName) {
        if (TextUtils.isEmpty(pkgName)) {
            return TelephonyManager.CARRIER_PRIVILEGE_STATUS_NO_ACCESS;
        }

        int phoneId = SubscriptionManager.getPhoneId(subId);
        UiccCard card = UiccController.getInstance().getUiccCard(phoneId);
        if (card == null) {
            loge("checkCarrierPrivilegesForPackage: No UICC on subId " + subId);
            return TelephonyManager.CARRIER_PRIVILEGE_STATUS_RULES_NOT_LOADED;
        }
        return getCarrierPrivilegeStatusFromCarrierConfigRules(
            card.getCarrierPrivilegeStatus(mApp.getPackageManager(), pkgName),
            getPhone(phoneId), pkgName);
    }

    @Override
    public int checkCarrierPrivilegesForPackageAnyPhone(String pkgName) {
        if (TextUtils.isEmpty(pkgName))
            return TelephonyManager.CARRIER_PRIVILEGE_STATUS_NO_ACCESS;
        int result = TelephonyManager.CARRIER_PRIVILEGE_STATUS_RULES_NOT_LOADED;
        for (int i = 0; i < TelephonyManager.getDefault().getPhoneCount(); i++) {
            UiccCard card = UiccController.getInstance().getUiccCard(i);
            if (card == null) {
              // No UICC in that slot.
              continue;
            }

            result = getCarrierPrivilegeStatusFromCarrierConfigRules(
                card.getCarrierPrivilegeStatus(mApp.getPackageManager(), pkgName),
                getPhone(i), pkgName);
            if (result == TelephonyManager.CARRIER_PRIVILEGE_STATUS_HAS_ACCESS) {
                break;
            }
        }

        return result;
    }

    @Override
    public List<String> getCarrierPackageNamesForIntentAndPhone(Intent intent, int phoneId) {
        if (!SubscriptionManager.isValidPhoneId(phoneId)) {
            loge("phoneId " + phoneId + " is not valid.");
            return null;
        }
        UiccCard card = UiccController.getInstance().getUiccCard(phoneId);
        if (card == null) {
            loge("getCarrierPackageNamesForIntentAndPhone: No UICC");
            return null ;
        }
        return card.getCarrierPackageNamesForIntent(mApp.getPackageManager(), intent);
    }

    @Override
    public List<String> getPackagesWithCarrierPrivileges(int phoneId) {
        PackageManager pm = mApp.getPackageManager();
        List<String> privilegedPackages = new ArrayList<>();
        List<PackageInfo> packages = null;
        UiccCard card = UiccController.getInstance().getUiccCard(phoneId);
        // has UICC in that slot.
        if (card != null) {
            if (card.hasCarrierPrivilegeRules()) {
                if (packages == null) {
                    // Only check packages in user 0 for now
                    packages = pm.getInstalledPackagesAsUser(
                        PackageManager.MATCH_DISABLED_COMPONENTS
                            | PackageManager.MATCH_DISABLED_UNTIL_USED_COMPONENTS
                            | PackageManager.GET_SIGNING_CERTIFICATES,
                            UserHandle.SYSTEM.getIdentifier());
                }
                for (int p = packages.size() - 1; p >= 0; p--) {
                    PackageInfo pkgInfo = packages.get(p);
                    if (pkgInfo != null && pkgInfo.packageName != null
                            && card.getCarrierPrivilegeStatus(pkgInfo)
                            == TelephonyManager.CARRIER_PRIVILEGE_STATUS_HAS_ACCESS) {
                        privilegedPackages.add(pkgInfo.packageName);
                    }
                }
            }
        }
        return privilegedPackages;
    }

    @Override
    public List<String> getPackagesWithCarrierPrivilegesForAllPhones() {
        enforceReadPrivilegedPermission("getPackagesWithCarrierPrivilegesForAllPhones");

        final long identity = Binder.clearCallingIdentity();

        List<String> privilegedPackages = new ArrayList<>();
        try {
            for (int i = 0; i < TelephonyManager.getDefault().getPhoneCount(); i++) {
                privilegedPackages.addAll(getPackagesWithCarrierPrivileges(i));
            }
        } finally {
            Binder.restoreCallingIdentity(identity);
        }
        return privilegedPackages;
    }

    private String getIccId(int subId) {
        final Phone phone = getPhone(subId);
        UiccCard card = phone == null ? null : phone.getUiccCard();
        if (card == null) {
            loge("getIccId: No UICC");
            return null;
        }
        String iccId = card.getIccId();
        if (TextUtils.isEmpty(iccId)) {
            loge("getIccId: ICC ID is null or empty.");
            return null;
        }
        return iccId;
    }

    @Override
    public boolean setLine1NumberForDisplayForSubscriber(int subId, String alphaTag,
            String number) {
        TelephonyPermissions.enforceCallingOrSelfCarrierPrivilege(mApp,
                subId, "setLine1NumberForDisplayForSubscriber");

        final long identity = Binder.clearCallingIdentity();
        try {
            final String iccId = getIccId(subId);
            final Phone phone = getPhone(subId);
            if (phone == null) {
                return false;
            }
            final String subscriberId = phone.getSubscriberId();

            if (DBG_MERGE) {
                Rlog.d(LOG_TAG, "Setting line number for ICC=" + iccId + ", subscriberId="
                        + subscriberId + " to " + number);
            }

            if (TextUtils.isEmpty(iccId)) {
                return false;
            }

            final SharedPreferences.Editor editor = mTelephonySharedPreferences.edit();

            final String alphaTagPrefKey = PREF_CARRIERS_ALPHATAG_PREFIX + iccId;
            if (alphaTag == null) {
                editor.remove(alphaTagPrefKey);
            } else {
                editor.putString(alphaTagPrefKey, alphaTag);
            }

            // Record both the line number and IMSI for this ICCID, since we need to
            // track all merged IMSIs based on line number
            final String numberPrefKey = PREF_CARRIERS_NUMBER_PREFIX + iccId;
            final String subscriberPrefKey = PREF_CARRIERS_SUBSCRIBER_PREFIX + iccId;
            if (number == null) {
                editor.remove(numberPrefKey);
                editor.remove(subscriberPrefKey);
            } else {
                editor.putString(numberPrefKey, number);
                editor.putString(subscriberPrefKey, subscriberId);
            }

            editor.commit();
            return true;
        } finally {
            Binder.restoreCallingIdentity(identity);
        }
    }

    @Override
    public String getLine1NumberForDisplay(int subId, String callingPackage,
            String callingFeatureId) {
        // This is open to apps with WRITE_SMS.
        if (!TelephonyPermissions.checkCallingOrSelfReadPhoneNumber(
                mApp, subId, callingPackage, callingFeatureId, "getLine1NumberForDisplay")) {
            if (DBG_MERGE) log("getLine1NumberForDisplay returning null due to permission");
            return null;
        }

        final long identity = Binder.clearCallingIdentity();
        try {
            String iccId = getIccId(subId);
            if (iccId != null) {
                String numberPrefKey = PREF_CARRIERS_NUMBER_PREFIX + iccId;
                if (DBG_MERGE) {
                    log("getLine1NumberForDisplay returning "
                            + mTelephonySharedPreferences.getString(numberPrefKey, null));
                }
                return mTelephonySharedPreferences.getString(numberPrefKey, null);
            }
            if (DBG_MERGE) log("getLine1NumberForDisplay returning null as iccId is null");
            return null;
        } finally {
            Binder.restoreCallingIdentity(identity);
        }
    }

    @Override
    public String getLine1AlphaTagForDisplay(int subId, String callingPackage,
            String callingFeatureId) {
        if (!TelephonyPermissions.checkCallingOrSelfReadPhoneState(
                mApp, subId, callingPackage, callingFeatureId, "getLine1AlphaTagForDisplay")) {
            return null;
        }

        final long identity = Binder.clearCallingIdentity();
        try {
            String iccId = getIccId(subId);
            if (iccId != null) {
                String alphaTagPrefKey = PREF_CARRIERS_ALPHATAG_PREFIX + iccId;
                return mTelephonySharedPreferences.getString(alphaTagPrefKey, null);
            }
            return null;
        } finally {
            Binder.restoreCallingIdentity(identity);
        }
    }

    @Override
    public String[] getMergedSubscriberIds(int subId, String callingPackage,
            String callingFeatureId) {
        // This API isn't public, so no need to provide a valid subscription ID - we're not worried
        // about carrier-privileged callers not having access.
        if (!TelephonyPermissions.checkCallingOrSelfReadPhoneState(
                mApp, SubscriptionManager.INVALID_SUBSCRIPTION_ID, callingPackage,
                callingFeatureId, "getMergedSubscriberIds")) {
            return null;
        }

        // Clear calling identity, when calling TelephonyManager, because callerUid must be
        // the process, where TelephonyManager was instantiated.
        // Otherwise AppOps check will fail.
        final long identity  = Binder.clearCallingIdentity();
        try {
            final Context context = mApp;
            final TelephonyManager tele = TelephonyManager.from(context);
            final SubscriptionManager sub = SubscriptionManager.from(context);

            // Figure out what subscribers are currently active
            final ArraySet<String> activeSubscriberIds = new ArraySet<>();

            // Only consider subs which match the current subId
            // This logic can be simplified. See b/131189269 for progress.
            if (isActiveSubscription(subId)) {
                activeSubscriberIds.add(tele.getSubscriberId(subId));
            }

            // First pass, find a number override for an active subscriber
            String mergeNumber = null;
            final Map<String, ?> prefs = mTelephonySharedPreferences.getAll();
            for (String key : prefs.keySet()) {
                if (key.startsWith(PREF_CARRIERS_SUBSCRIBER_PREFIX)) {
                    final String subscriberId = (String) prefs.get(key);
                    if (activeSubscriberIds.contains(subscriberId)) {
                        final String iccId = key.substring(
                                PREF_CARRIERS_SUBSCRIBER_PREFIX.length());
                        final String numberKey = PREF_CARRIERS_NUMBER_PREFIX + iccId;
                        mergeNumber = (String) prefs.get(numberKey);
                        if (DBG_MERGE) {
                            Rlog.d(LOG_TAG, "Found line number " + mergeNumber
                                    + " for active subscriber " + subscriberId);
                        }
                        if (!TextUtils.isEmpty(mergeNumber)) {
                            break;
                        }
                    }
                }
            }

            // Shortcut when no active merged subscribers
            if (TextUtils.isEmpty(mergeNumber)) {
                return null;
            }

            // Second pass, find all subscribers under that line override
            final ArraySet<String> result = new ArraySet<>();
            for (String key : prefs.keySet()) {
                if (key.startsWith(PREF_CARRIERS_NUMBER_PREFIX)) {
                    final String number = (String) prefs.get(key);
                    if (mergeNumber.equals(number)) {
                        final String iccId = key.substring(PREF_CARRIERS_NUMBER_PREFIX.length());
                        final String subscriberKey = PREF_CARRIERS_SUBSCRIBER_PREFIX + iccId;
                        final String subscriberId = (String) prefs.get(subscriberKey);
                        if (!TextUtils.isEmpty(subscriberId)) {
                            result.add(subscriberId);
                        }
                    }
                }
            }

            final String[] resultArray = result.toArray(new String[result.size()]);
            Arrays.sort(resultArray);
            if (DBG_MERGE) {
                Rlog.d(LOG_TAG,
                        "Found subscribers " + Arrays.toString(resultArray) + " after merge");
            }
            return resultArray;
        } finally {
            Binder.restoreCallingIdentity(identity);
        }
    }

    @Override
    public String[] getMergedImsisFromGroup(int subId, String callingPackage) {
        enforceReadPrivilegedPermission("getMergedImsisFromGroup");

        final long identity = Binder.clearCallingIdentity();
        try {
            final TelephonyManager telephonyManager = mApp.getSystemService(
                    TelephonyManager.class);
            String subscriberId = telephonyManager.getSubscriberId(subId);
            if (subscriberId == null) {
                if (DBG) {
                    log("getMergedImsisFromGroup can't find subscriberId for subId "
                            + subId);
                }
                return null;
            }

            final SubscriptionInfo info = SubscriptionController.getInstance()
                    .getSubscriptionInfo(subId);
            final ParcelUuid groupUuid = info.getGroupUuid();
            // If it doesn't belong to any group, return just subscriberId of itself.
            if (groupUuid == null) {
                return new String[]{subscriberId};
            }

            // Get all subscriberIds from the group.
            final List<String> mergedSubscriberIds = new ArrayList<>();
            final List<SubscriptionInfo> groupInfos = SubscriptionController.getInstance()
                    .getSubscriptionsInGroup(groupUuid, mApp.getOpPackageName(),
                            mApp.getAttributionTag());
            for (SubscriptionInfo subInfo : groupInfos) {
                subscriberId = telephonyManager.getSubscriberId(subInfo.getSubscriptionId());
                if (subscriberId != null) {
                    mergedSubscriberIds.add(subscriberId);
                }
            }

            return mergedSubscriberIds.toArray(new String[mergedSubscriberIds.size()]);
        } finally {
            Binder.restoreCallingIdentity(identity);

        }
    }

    @Override
    public boolean setOperatorBrandOverride(int subId, String brand) {
        TelephonyPermissions.enforceCallingOrSelfCarrierPrivilege(mApp,
                subId, "setOperatorBrandOverride");

        final long identity = Binder.clearCallingIdentity();
        try {
            final Phone phone = getPhone(subId);
            return phone == null ? false : phone.setOperatorBrandOverride(brand);
        } finally {
            Binder.restoreCallingIdentity(identity);
        }
    }

    @Override
    public boolean setRoamingOverride(int subId, List<String> gsmRoamingList,
            List<String> gsmNonRoamingList, List<String> cdmaRoamingList,
            List<String> cdmaNonRoamingList) {
        TelephonyPermissions.enforceCallingOrSelfCarrierPrivilege(
                mApp, subId, "setRoamingOverride");

        final long identity = Binder.clearCallingIdentity();
        try {
            final Phone phone = getPhone(subId);
            if (phone == null) {
                return false;
            }
            return phone.setRoamingOverride(gsmRoamingList, gsmNonRoamingList, cdmaRoamingList,
                    cdmaNonRoamingList);
        } finally {
            Binder.restoreCallingIdentity(identity);
        }
    }

    @Override
    @Deprecated
    public int invokeOemRilRequestRaw(byte[] oemReq, byte[] oemResp) {
        enforceModifyPermission();

        int returnValue = 0;
        try {
            AsyncResult result = (AsyncResult) sendRequest(CMD_INVOKE_OEM_RIL_REQUEST_RAW, oemReq);
            if(result.exception == null) {
                if (result.result != null) {
                    byte[] responseData = (byte[])(result.result);
                    if(responseData.length > oemResp.length) {
                        Log.w(LOG_TAG, "Buffer to copy response too small: Response length is " +
                                responseData.length +  "bytes. Buffer Size is " +
                                oemResp.length + "bytes.");
                    }
                    System.arraycopy(responseData, 0, oemResp, 0, responseData.length);
                    returnValue = responseData.length;
                }
            } else {
                CommandException ex = (CommandException) result.exception;
                returnValue = ex.getCommandError().ordinal();
                if(returnValue > 0) returnValue *= -1;
            }
        } catch (RuntimeException e) {
            Log.w(LOG_TAG, "sendOemRilRequestRaw: Runtime Exception");
            returnValue = (CommandException.Error.GENERIC_FAILURE.ordinal());
            if(returnValue > 0) returnValue *= -1;
        }

        return returnValue;
    }

    @Override
    public void setRadioCapability(RadioAccessFamily[] rafs) {
        try {
            ProxyController.getInstance().setRadioCapability(rafs);
        } catch (RuntimeException e) {
            Log.w(LOG_TAG, "setRadioCapability: Runtime Exception");
        }
    }

    @Override
    public int getRadioAccessFamily(int phoneId, String callingPackage) {
        Phone phone = PhoneFactory.getPhone(phoneId);
        int raf = RadioAccessFamily.RAF_UNKNOWN;
        if (phone == null) {
            return raf;
        }
        final long identity = Binder.clearCallingIdentity();
        try {
            TelephonyPermissions
                    .enforeceCallingOrSelfReadPrivilegedPhoneStatePermissionOrCarrierPrivilege(
                            mApp, phone.getSubId(), "getRadioAccessFamily");
            raf = ProxyController.getInstance().getRadioAccessFamily(phoneId);
        } finally {
            Binder.restoreCallingIdentity(identity);
        }
        return raf;
    }

    @Override
    public void enableVideoCalling(boolean enable) {
        final Phone defaultPhone = getDefaultPhone();
        enforceModifyPermission();

        final long identity = Binder.clearCallingIdentity();
        try {
            ImsManager.getInstance(defaultPhone.getContext(),
                    defaultPhone.getPhoneId()).setVtSetting(enable);
        } finally {
            Binder.restoreCallingIdentity(identity);
        }
    }

    @Override
    public boolean isVideoCallingEnabled(String callingPackage, String callingFeatureId) {
        final Phone defaultPhone = getDefaultPhone();
        if (!TelephonyPermissions.checkCallingOrSelfReadPhoneState(mApp, defaultPhone.getSubId(),
                callingPackage, callingFeatureId, "isVideoCallingEnabled")) {
            return false;
        }

        final long identity = Binder.clearCallingIdentity();
        try {
            // Check the user preference and the  system-level IMS setting. Even if the user has
            // enabled video calling, if IMS is disabled we aren't able to support video calling.
            // In the long run, we may instead need to check if there exists a connection service
            // which can support video calling.
            ImsManager imsManager =
                    ImsManager.getInstance(defaultPhone.getContext(), defaultPhone.getPhoneId());
            return imsManager.isVtEnabledByPlatform()
                    && imsManager.isEnhanced4gLteModeSettingEnabledByUser()
                    && imsManager.isVtEnabledByUser();
        } finally {
            Binder.restoreCallingIdentity(identity);
        }
    }

    @Override
    public boolean canChangeDtmfToneLength(int subId, String callingPackage,
            String callingFeatureId) {
        if (!TelephonyPermissions.checkCallingOrSelfReadPhoneState(
                mApp, subId, callingPackage, callingFeatureId,
                "isVideoCallingEnabled")) {
            return false;
        }

        final long identity = Binder.clearCallingIdentity();
        try {
            CarrierConfigManager configManager =
                    (CarrierConfigManager) mApp.getSystemService(Context.CARRIER_CONFIG_SERVICE);
            return configManager.getConfigForSubId(subId)
                    .getBoolean(CarrierConfigManager.KEY_DTMF_TYPE_ENABLED_BOOL);
        } finally {
            Binder.restoreCallingIdentity(identity);
        }
    }

    @Override
    public boolean isWorldPhone(int subId, String callingPackage, String callingFeatureId) {
        if (!TelephonyPermissions.checkCallingOrSelfReadPhoneState(
                mApp, subId, callingPackage, callingFeatureId, "isVideoCallingEnabled")) {
            return false;
        }

        final long identity = Binder.clearCallingIdentity();
        try {
            CarrierConfigManager configManager =
                    (CarrierConfigManager) mApp.getSystemService(Context.CARRIER_CONFIG_SERVICE);
            return configManager.getConfigForSubId(subId)
                    .getBoolean(CarrierConfigManager.KEY_WORLD_PHONE_BOOL);
        } finally {
            Binder.restoreCallingIdentity(identity);
        }
    }

    @Override
    public boolean isTtyModeSupported() {
        TelecomManager telecomManager = mApp.getSystemService(TelecomManager.class);
        return telecomManager.isTtySupported();
    }

    @Override
    public boolean isHearingAidCompatibilitySupported() {
        final long identity = Binder.clearCallingIdentity();
        try {
            return mApp.getResources().getBoolean(R.bool.hac_enabled);
        } finally {
            Binder.restoreCallingIdentity(identity);
        }
    }

    /**
     * Determines whether the device currently supports RTT (Real-time text). Based both on carrier
     * support for the feature and device firmware support.
     *
     * @return {@code true} if the device and carrier both support RTT, {@code false} otherwise.
     */
    @Override
    public boolean isRttSupported(int subscriptionId) {
        final long identity = Binder.clearCallingIdentity();
        final Phone phone = getPhone(subscriptionId);
        if (phone == null) {
            loge("isRttSupported: no Phone found. Invalid subId:" + subscriptionId);
            return false;
        }
        try {
            boolean isCarrierSupported = mApp.getCarrierConfigForSubId(subscriptionId).getBoolean(
                    CarrierConfigManager.KEY_RTT_SUPPORTED_BOOL);
            boolean isDeviceSupported =
                    phone.getContext().getResources().getBoolean(R.bool.config_support_rtt);
            return isCarrierSupported && isDeviceSupported;
        } finally {
            Binder.restoreCallingIdentity(identity);
        }
    }

    /**
     * Determines whether the user has turned on RTT. If the carrier wants to ignore the user-set
     * RTT setting, will return true if the device and carrier both support RTT.
     * Otherwise. only returns true if the device and carrier both also support RTT.
     */
    public boolean isRttEnabled(int subscriptionId) {
        final long identity = Binder.clearCallingIdentity();
        try {
            boolean isRttSupported = isRttSupported(subscriptionId);
            boolean isUserRttSettingOn = Settings.Secure.getInt(
                    mApp.getContentResolver(), Settings.Secure.RTT_CALLING_MODE, 0) != 0;
            boolean shouldIgnoreUserRttSetting = mApp.getCarrierConfigForSubId(subscriptionId)
                    .getBoolean(CarrierConfigManager.KEY_IGNORE_RTT_MODE_SETTING_BOOL);
            return isRttSupported && (isUserRttSettingOn || shouldIgnoreUserRttSetting);
        } finally {
            Binder.restoreCallingIdentity(identity);
        }
    }

    @Deprecated
    @Override
    public String getDeviceId(String callingPackage) {
        return getDeviceIdWithFeature(callingPackage, null);
    }

    /**
     * Returns the unique device ID of phone, for example, the IMEI for
     * GSM and the MEID for CDMA phones. Return null if device ID is not available.
     *
     * <p>Requires Permission:
     *   {@link android.Manifest.permission#READ_PHONE_STATE READ_PHONE_STATE}
     */
    @Override
    public String getDeviceIdWithFeature(String callingPackage, String callingFeatureId) {
        final Phone phone = PhoneFactory.getPhone(0);
        if (phone == null) {
            return null;
        }
        int subId = phone.getSubId();
        if (!TelephonyPermissions.checkCallingOrSelfReadDeviceIdentifiers(mApp, subId,
                callingPackage, callingFeatureId, "getDeviceId")) {
            return null;
        }

        final long identity = Binder.clearCallingIdentity();
        try {
            return phone.getDeviceId();
        } finally {
            Binder.restoreCallingIdentity(identity);
        }
    }

    /**
     * {@hide}
     * Returns the IMS Registration Status on a particular subid
     *
     * @param subId
     */
    public boolean isImsRegistered(int subId) {
        Phone phone = getPhone(subId);
        if (phone != null) {
            return phone.isImsRegistered();
        } else {
            return false;
        }
    }

    @Override
    public int getSubIdForPhoneAccount(PhoneAccount phoneAccount) {
        final long identity = Binder.clearCallingIdentity();
        try {
            return PhoneUtils.getSubIdForPhoneAccount(phoneAccount);
        } finally {
            Binder.restoreCallingIdentity(identity);
        }
    }

    @Override
    public int getSubIdForPhoneAccountHandle(
            PhoneAccountHandle phoneAccountHandle, String callingPackage, String callingFeatureId) {
        if (!TelephonyPermissions.checkCallingOrSelfReadPhoneState(mApp, getDefaultSubscription(),
                callingPackage, callingFeatureId, "getSubIdForPhoneAccountHandle")) {
            throw new SecurityException("Requires READ_PHONE_STATE permission.");
        }
        final long identity = Binder.clearCallingIdentity();
        try {
            return PhoneUtils.getSubIdForPhoneAccountHandle(phoneAccountHandle);
        } finally {
            Binder.restoreCallingIdentity(identity);
        }
    }

    @Override
    public @Nullable PhoneAccountHandle getPhoneAccountHandleForSubscriptionId(int subscriptionId) {
        enforceReadPrivilegedPermission("getPhoneAccountHandleForSubscriptionId, "
                + "subscriptionId: " + subscriptionId);
        final long identity = Binder.clearCallingIdentity();
        try {
            Phone phone = getPhone(subscriptionId);
            if (phone == null) {
                return null;
            }
            return PhoneUtils.makePstnPhoneAccountHandle(phone);
        } finally {
            Binder.restoreCallingIdentity(identity);
        }
    }

    /**
     * @return the VoWiFi calling availability.
     */
    public boolean isWifiCallingAvailable(int subId) {
        final long identity = Binder.clearCallingIdentity();
        try {
            Phone phone = getPhone(subId);
            if (phone != null) {
                return phone.isWifiCallingEnabled();
            } else {
                return false;
            }
        } finally {
            Binder.restoreCallingIdentity(identity);
        }
    }

    /**
     * @return the VT calling availability.
     */
    public boolean isVideoTelephonyAvailable(int subId) {
        final long identity = Binder.clearCallingIdentity();
        try {
            Phone phone = getPhone(subId);
            if (phone != null) {
                return phone.isVideoEnabled();
            } else {
                return false;
            }
        } finally {
            Binder.restoreCallingIdentity(identity);
        }
    }

    /**
     * @return the IMS registration technology for the MMTEL feature. Valid return values are
     * defined in {@link ImsRegistrationImplBase}.
     */
    public @ImsRegistrationImplBase.ImsRegistrationTech int getImsRegTechnologyForMmTel(int subId) {
        final long identity = Binder.clearCallingIdentity();
        try {
            Phone phone = getPhone(subId);
            if (phone != null) {
                return phone.getImsRegistrationTech();
            } else {
                return ImsRegistrationImplBase.REGISTRATION_TECH_NONE;
            }
        } finally {
            Binder.restoreCallingIdentity(identity);
        }
    }

    @Override
    public void factoryReset(int subId) {
        enforceSettingsPermission();
        if (mUserManager.hasUserRestriction(UserManager.DISALLOW_NETWORK_RESET)) {
            return;
        }

        final long identity = Binder.clearCallingIdentity();

        try {
            if (SubscriptionManager.isUsableSubIdValue(subId) && !mUserManager.hasUserRestriction(
                    UserManager.DISALLOW_CONFIG_MOBILE_NETWORKS)) {
                setUserDataEnabled(subId, getDefaultDataEnabled());
                setNetworkSelectionModeAutomatic(subId);
                setPreferredNetworkType(subId, getDefaultNetworkType(subId));
                setDataRoamingEnabled(subId, getDefaultDataRoamingEnabled(subId));
                CarrierInfoManager.deleteAllCarrierKeysForImsiEncryption(mApp);
            }
            // There has been issues when Sms raw table somehow stores orphan
            // fragments. They lead to garbled message when new fragments come
            // in and combined with those stale ones. In case this happens again,
            // user can reset all network settings which will clean up this table.
            cleanUpSmsRawTable(getDefaultPhone().getContext());
            // Clean up IMS settings as well here.
            int slotId = getSlotIndex(subId);
            if (slotId > SubscriptionManager.INVALID_SIM_SLOT_INDEX) {
                ImsManager.getInstance(mApp, slotId).factoryReset();
            }

            // Erase modem config if erase modem on network setting is enabled.
            String configValue = DeviceConfig.getProperty(DeviceConfig.NAMESPACE_TELEPHONY,
                    RESET_NETWORK_ERASE_MODEM_CONFIG_ENABLED);
            if (configValue != null && Boolean.parseBoolean(configValue)) {
              sendEraseModemConfig(getDefaultPhone());
            }
        } finally {
            Binder.restoreCallingIdentity(identity);
        }
    }

    private void cleanUpSmsRawTable(Context context) {
        ContentResolver resolver = context.getContentResolver();
        Uri uri = Uri.withAppendedPath(Telephony.Sms.CONTENT_URI, "raw/permanentDelete");
        resolver.delete(uri, null, null);
    }

    @Override
    public String getSimLocaleForSubscriber(int subId) {
        enforceReadPrivilegedPermission("getSimLocaleForSubscriber, subId: " + subId);
        final Phone phone = getPhone(subId);
        if (phone == null) {
            log("getSimLocaleForSubscriber, invalid subId");
            return null;
        }
        final long identity = Binder.clearCallingIdentity();
        try {
            final SubscriptionInfo info = mSubscriptionController.getActiveSubscriptionInfo(subId,
                    phone.getContext().getOpPackageName(), phone.getContext().getAttributionTag());
            if (info == null) {
                log("getSimLocaleForSubscriber, inactive subId: " + subId);
                return null;
            }
            // Try and fetch the locale from the carrier properties or from the SIM language
            // preferences (EF-PL and EF-LI)...
            final int mcc = info.getMcc();
            String simLanguage = null;
            final Locale localeFromDefaultSim = phone.getLocaleFromSimAndCarrierPrefs();
            if (localeFromDefaultSim != null) {
                if (!localeFromDefaultSim.getCountry().isEmpty()) {
                    if (DBG) log("Using locale from subId: " + subId + " locale: "
                            + localeFromDefaultSim);
                    return localeFromDefaultSim.toLanguageTag();
                } else {
                    simLanguage = localeFromDefaultSim.getLanguage();
                }
            }

            // The SIM language preferences only store a language (e.g. fr = French), not an
            // exact locale (e.g. fr_FR = French/France). So, if the locale returned from
            // the SIM and carrier preferences does not include a country we add the country
            // determined from the SIM MCC to provide an exact locale.
            final Locale mccLocale = LocaleUtils.getLocaleFromMcc(mApp, mcc, simLanguage);
            if (mccLocale != null) {
                if (DBG) log("No locale from SIM, using mcc locale:" + mccLocale);
                return mccLocale.toLanguageTag();
            }

            if (DBG) log("No locale found - returning null");
            return null;
        } finally {
            Binder.restoreCallingIdentity(identity);
        }
    }

    private List<SubscriptionInfo> getAllSubscriptionInfoList() {
        return mSubscriptionController.getAllSubInfoList(mApp.getOpPackageName(),
                mApp.getAttributionTag());
    }

    /**
     * NOTE: this method assumes permission checks are done and caller identity has been cleared.
     */
    private List<SubscriptionInfo> getActiveSubscriptionInfoListPrivileged() {
        return mSubscriptionController.getActiveSubscriptionInfoList(mApp.getOpPackageName(),
                mApp.getAttributionTag());
    }

    private final ModemActivityInfo mLastModemActivityInfo =
            new ModemActivityInfo(0, 0, 0, new int[0], 0);

    /**
     * Responds to the ResultReceiver with the {@link android.telephony.ModemActivityInfo} object
     * representing the state of the modem.
     *
     * NOTE: The underlying implementation clears the modem state, so there should only ever be one
     * caller to it. Everyone should call this class to get cumulative data.
     * @hide
     */
    @Override
    public void requestModemActivityInfo(ResultReceiver result) {
        enforceModifyPermission();
        WorkSource workSource = getWorkSource(Binder.getCallingUid());

        final long identity = Binder.clearCallingIdentity();
        try {
            sendRequestAsync(CMD_GET_MODEM_ACTIVITY_INFO, result, null, workSource);
        } finally {
            Binder.restoreCallingIdentity(identity);
        }
    }

    // Checks that ModemActivityInfo is valid. Sleep time, Idle time, Rx time and Tx time should be
    // less than total activity duration.
    private boolean isModemActivityInfoValid(ModemActivityInfo info) {
        if (info == null) {
            return false;
        }
        int activityDurationMs =
            (int) (info.getTimestamp() - mLastModemActivityInfo.getTimestamp());
        int totalTxTimeMs = 0;
        int[] txTimeMs = info.getTransmitTimeMillis();
        for (int i = 0; i < info.getTransmitPowerInfo().size(); i++) {
            totalTxTimeMs += txTimeMs[i];
        }
        return (info.isValid()
            && (info.getSleepTimeMillis() <= activityDurationMs)
            && (info.getIdleTimeMillis() <= activityDurationMs)
            && (info.getReceiveTimeMillis() <= activityDurationMs)
            && (totalTxTimeMs <= activityDurationMs));
    }

    /**
     * {@hide}
     * Returns the service state information on specified subscription.
     */
    @Override
    public ServiceState getServiceStateForSubscriber(int subId, String callingPackage,
            String callingFeatureId) {
        if (!TelephonyPermissions.checkCallingOrSelfReadPhoneState(
                mApp, subId, callingPackage, callingFeatureId, "getServiceStateForSubscriber")) {
            return null;
        }

        LocationAccessPolicy.LocationPermissionResult fineLocationResult =
                LocationAccessPolicy.checkLocationPermission(mApp,
                        new LocationAccessPolicy.LocationPermissionQuery.Builder()
                                .setCallingPackage(callingPackage)
                                .setCallingFeatureId(callingFeatureId)
                                .setCallingPid(Binder.getCallingPid())
                                .setCallingUid(Binder.getCallingUid())
                                .setMethod("getServiceStateForSubscriber")
                                .setLogAsInfo(true)
                                .setMinSdkVersionForFine(Build.VERSION_CODES.Q)
                                .build());

        LocationAccessPolicy.LocationPermissionResult coarseLocationResult =
                LocationAccessPolicy.checkLocationPermission(mApp,
                        new LocationAccessPolicy.LocationPermissionQuery.Builder()
                                .setCallingPackage(callingPackage)
                                .setCallingFeatureId(callingFeatureId)
                                .setCallingPid(Binder.getCallingPid())
                                .setCallingUid(Binder.getCallingUid())
                                .setMethod("getServiceStateForSubscriber")
                                .setLogAsInfo(true)
                                .setMinSdkVersionForCoarse(Build.VERSION_CODES.Q)
                                .build());
        // We don't care about hard or soft here -- all we need to know is how much info to scrub.
        boolean hasFinePermission =
                fineLocationResult == LocationAccessPolicy.LocationPermissionResult.ALLOWED;
        boolean hasCoarsePermission =
                coarseLocationResult == LocationAccessPolicy.LocationPermissionResult.ALLOWED;

        final long identity = Binder.clearCallingIdentity();
        try {
            final Phone phone = getPhone(subId);
            if (phone == null) {
                return null;
            }

            ServiceState ss = phone.getServiceState();

            // Scrub out the location info in ServiceState depending on what level of access
            // the caller has.
            if (hasFinePermission) return ss;
            if (hasCoarsePermission) return ss.createLocationInfoSanitizedCopy(false);
            return ss.createLocationInfoSanitizedCopy(true);
        } finally {
            Binder.restoreCallingIdentity(identity);
        }
    }

    /**
     * Returns the URI for the per-account voicemail ringtone set in Phone settings.
     *
     * @param accountHandle The handle for the {@link PhoneAccount} for which to retrieve the
     * voicemail ringtone.
     * @return The URI for the ringtone to play when receiving a voicemail from a specific
     * PhoneAccount.
     */
    @Override
    public Uri getVoicemailRingtoneUri(PhoneAccountHandle accountHandle) {
        final long identity = Binder.clearCallingIdentity();
        try {
            Phone phone = PhoneUtils.getPhoneForPhoneAccountHandle(accountHandle);
            if (phone == null) {
                phone = getDefaultPhone();
            }

            return VoicemailNotificationSettingsUtil.getRingtoneUri(phone.getContext());
        } finally {
            Binder.restoreCallingIdentity(identity);
        }
    }

    /**
     * Sets the per-account voicemail ringtone.
     *
     * <p>Requires that the calling app is the default dialer, or has carrier privileges, or
     * has permission {@link android.Manifest.permission#MODIFY_PHONE_STATE MODIFY_PHONE_STATE}.
     *
     * @param phoneAccountHandle The handle for the {@link PhoneAccount} for which to set the
     * voicemail ringtone.
     * @param uri The URI for the ringtone to play when receiving a voicemail from a specific
     * PhoneAccount.
     */
    @Override
    public void setVoicemailRingtoneUri(String callingPackage,
            PhoneAccountHandle phoneAccountHandle, Uri uri) {
        final Phone defaultPhone = getDefaultPhone();
        mAppOps.checkPackage(Binder.getCallingUid(), callingPackage);
        TelecomManager tm = defaultPhone.getContext().getSystemService(TelecomManager.class);
        if (!TextUtils.equals(callingPackage, tm.getDefaultDialerPackage())) {
            TelephonyPermissions.enforceCallingOrSelfModifyPermissionOrCarrierPrivilege(
                    mApp, PhoneUtils.getSubIdForPhoneAccountHandle(phoneAccountHandle),
                    "setVoicemailRingtoneUri");
        }

        final long identity = Binder.clearCallingIdentity();
        try {
            Phone phone = PhoneUtils.getPhoneForPhoneAccountHandle(phoneAccountHandle);
            if (phone == null) {
                phone = defaultPhone;
            }
            VoicemailNotificationSettingsUtil.setRingtoneUri(phone.getContext(), uri);
        } finally {
            Binder.restoreCallingIdentity(identity);
        }
    }

    /**
     * Returns whether vibration is set for voicemail notification in Phone settings.
     *
     * @param accountHandle The handle for the {@link PhoneAccount} for which to retrieve the
     * voicemail vibration setting.
     * @return {@code true} if the vibration is set for this PhoneAccount, {@code false} otherwise.
     */
    @Override
    public boolean isVoicemailVibrationEnabled(PhoneAccountHandle accountHandle) {
        final long identity = Binder.clearCallingIdentity();
        try {
            Phone phone = PhoneUtils.getPhoneForPhoneAccountHandle(accountHandle);
            if (phone == null) {
                phone = getDefaultPhone();
            }

            return VoicemailNotificationSettingsUtil.isVibrationEnabled(phone.getContext());
        } finally {
            Binder.restoreCallingIdentity(identity);
        }
    }

    /**
     * Sets the per-account voicemail vibration.
     *
     * <p>Requires that the calling app is the default dialer, or has carrier privileges, or
     * has permission {@link android.Manifest.permission#MODIFY_PHONE_STATE MODIFY_PHONE_STATE}.
     *
     * @param phoneAccountHandle The handle for the {@link PhoneAccount} for which to set the
     * voicemail vibration setting.
     * @param enabled Whether to enable or disable vibration for voicemail notifications from a
     * specific PhoneAccount.
     */
    @Override
    public void setVoicemailVibrationEnabled(String callingPackage,
            PhoneAccountHandle phoneAccountHandle, boolean enabled) {
        final Phone defaultPhone = getDefaultPhone();
        mAppOps.checkPackage(Binder.getCallingUid(), callingPackage);
        TelecomManager tm = defaultPhone.getContext().getSystemService(TelecomManager.class);
        if (!TextUtils.equals(callingPackage, tm.getDefaultDialerPackage())) {
            TelephonyPermissions.enforceCallingOrSelfModifyPermissionOrCarrierPrivilege(
                    mApp, PhoneUtils.getSubIdForPhoneAccountHandle(phoneAccountHandle),
                    "setVoicemailVibrationEnabled");
        }

        final long identity = Binder.clearCallingIdentity();
        try {
            Phone phone = PhoneUtils.getPhoneForPhoneAccountHandle(phoneAccountHandle);
            if (phone == null) {
                phone = defaultPhone;
            }
            VoicemailNotificationSettingsUtil.setVibrationEnabled(phone.getContext(), enabled);
        } finally {
            Binder.restoreCallingIdentity(identity);
        }
    }

    /**
     * Make sure either called from same process as self (phone) or IPC caller has read privilege.
     *
     * @throws SecurityException if the caller does not have the required permission
     */
    private void enforceReadPrivilegedPermission(String message) {
        mApp.enforceCallingOrSelfPermission(android.Manifest.permission.READ_PRIVILEGED_PHONE_STATE,
                message);
    }

    /**
     * Make sure either called from same process as self (phone) or IPC caller has send SMS
     * permission.
     *
     * @throws SecurityException if the caller does not have the required permission
     */
    private void enforceSendSmsPermission() {
        mApp.enforceCallingOrSelfPermission(permission.SEND_SMS, null);
    }

    /**
     * Make sure called from the package in charge of visual voicemail.
     *
     * @throws SecurityException if the caller is not the visual voicemail package.
     */
    private void enforceVisualVoicemailPackage(String callingPackage, int subId) {
        final long identity = Binder.clearCallingIdentity();
        try {
            ComponentName componentName =
                    RemoteVvmTaskManager.getRemotePackage(mApp, subId);
            if (componentName == null) {
                throw new SecurityException(
                        "Caller not current active visual voicemail package[null]");
            }
            String vvmPackage = componentName.getPackageName();
            if (!callingPackage.equals(vvmPackage)) {
                throw new SecurityException("Caller not current active visual voicemail package["
                        + vvmPackage + "]");
            }
        } finally {
            Binder.restoreCallingIdentity(identity);
        }
    }

    /**
     * Return the application ID for the app type.
     *
     * @param subId the subscription ID that this request applies to.
     * @param appType the uicc app type.
     * @return Application ID for specificied app type, or null if no uicc.
     */
    @Override
    public String getAidForAppType(int subId, int appType) {
        enforceReadPrivilegedPermission("getAidForAppType");
        Phone phone = getPhone(subId);

        final long identity = Binder.clearCallingIdentity();
        try {
            if (phone == null) {
                return null;
            }
            String aid = null;
            try {
                aid = UiccController.getInstance().getUiccCard(phone.getPhoneId())
                        .getApplicationByType(appType).getAid();
            } catch (Exception e) {
                Log.e(LOG_TAG, "Not getting aid. Exception ex=" + e);
            }
            return aid;
        } finally {
            Binder.restoreCallingIdentity(identity);
        }
    }

    /**
     * Return the Electronic Serial Number.
     *
     * @param subId the subscription ID that this request applies to.
     * @return ESN or null if error.
     */
    @Override
    public String getEsn(int subId) {
        enforceReadPrivilegedPermission("getEsn");
        Phone phone = getPhone(subId);

        final long identity = Binder.clearCallingIdentity();
        try {
            if (phone == null) {
                return null;
            }
            String esn = null;
            try {
                esn = phone.getEsn();
            } catch (Exception e) {
                Log.e(LOG_TAG, "Not getting ESN. Exception ex=" + e);
            }
            return esn;
        } finally {
            Binder.restoreCallingIdentity(identity);
        }
    }

    /**
     * Return the Preferred Roaming List Version.
     *
     * @param subId the subscription ID that this request applies to.
     * @return PRLVersion or null if error.
     */
    @Override
    public String getCdmaPrlVersion(int subId) {
        enforceReadPrivilegedPermission("getCdmaPrlVersion");
        Phone phone = getPhone(subId);

        final long identity = Binder.clearCallingIdentity();
        try {
            if (phone == null) {
                return null;
            }
            String cdmaPrlVersion = null;
            try {
                cdmaPrlVersion = phone.getCdmaPrlVersion();
            } catch (Exception e) {
                Log.e(LOG_TAG, "Not getting PRLVersion", e);
            }
            return cdmaPrlVersion;
        } finally {
            Binder.restoreCallingIdentity(identity);
        }
    }

    /**
     * Get snapshot of Telephony histograms
     * @return List of Telephony histograms
     * @hide
     */
    @Override
    public List<TelephonyHistogram> getTelephonyHistograms() {
        TelephonyPermissions.enforceCallingOrSelfModifyPermissionOrCarrierPrivilege(
                mApp, getDefaultSubscription(), "getTelephonyHistograms");

        final long identity = Binder.clearCallingIdentity();
        try {
            return RIL.getTelephonyRILTimingHistograms();
        } finally {
            Binder.restoreCallingIdentity(identity);
        }
    }

    /**
     * {@hide}
     * Set the allowed carrier list and the excluded carrier list, indicating the priority between
     * the two lists.
     * Require system privileges. In the future we may add this to carrier APIs.
     *
     * @return Integer with the result of the operation, as defined in {@link TelephonyManager}.
     */
    @Override
    @TelephonyManager.SetCarrierRestrictionResult
    public int setAllowedCarriers(CarrierRestrictionRules carrierRestrictionRules) {
        enforceModifyPermission();
        WorkSource workSource = getWorkSource(Binder.getCallingUid());

        if (carrierRestrictionRules == null) {
            throw new NullPointerException("carrier restriction cannot be null");
        }

        final long identity = Binder.clearCallingIdentity();
        try {
            return (int) sendRequest(CMD_SET_ALLOWED_CARRIERS, carrierRestrictionRules,
                    workSource);
        } finally {
            Binder.restoreCallingIdentity(identity);
        }
    }

    /**
     * {@hide}
     * Get the allowed carrier list and the excluded carrier list, including the priority between
     * the two lists.
     * Require system privileges. In the future we may add this to carrier APIs.
     *
     * @return {@link android.telephony.CarrierRestrictionRules}
     */
    @Override
    public CarrierRestrictionRules getAllowedCarriers() {
        enforceReadPrivilegedPermission("getAllowedCarriers");
        WorkSource workSource = getWorkSource(Binder.getCallingUid());

        final long identity = Binder.clearCallingIdentity();
        try {
            Object response = sendRequest(CMD_GET_ALLOWED_CARRIERS, null, workSource);
            if (response instanceof CarrierRestrictionRules) {
                return (CarrierRestrictionRules) response;
            }
            // Response is an Exception of some kind,
            // which is signalled to the user as a NULL retval
            return null;
        } catch (Exception e) {
            Log.e(LOG_TAG, "getAllowedCarriers. Exception ex=" + e);
            return null;
        } finally {
            Binder.restoreCallingIdentity(identity);
        }
    }

    /**
     * Action set from carrier signalling broadcast receivers to enable/disable metered apns
     * @param subId the subscription ID that this action applies to.
     * @param enabled control enable or disable metered apns.
     * {@hide}
     */
    @Override
    public void carrierActionSetMeteredApnsEnabled(int subId, boolean enabled) {
        enforceModifyPermission();
        final Phone phone = getPhone(subId);

        final long identity = Binder.clearCallingIdentity();
        if (phone == null) {
            loge("carrierAction: SetMeteredApnsEnabled fails with invalid subId: " + subId);
            return;
        }
        try {
            phone.carrierActionSetMeteredApnsEnabled(enabled);
        } catch (Exception e) {
            Log.e(LOG_TAG, "carrierAction: SetMeteredApnsEnabled fails. Exception ex=" + e);
        } finally {
            Binder.restoreCallingIdentity(identity);
        }
    }

    /**
     * Action set from carrier signalling broadcast receivers to enable/disable radio
     * @param subId the subscription ID that this action applies to.
     * @param enabled control enable or disable radio.
     * {@hide}
     */
    @Override
    public void carrierActionSetRadioEnabled(int subId, boolean enabled) {
        enforceModifyPermission();
        final Phone phone = getPhone(subId);

        final long identity = Binder.clearCallingIdentity();
        if (phone == null) {
            loge("carrierAction: SetRadioEnabled fails with invalid sibId: " + subId);
            return;
        }
        try {
            phone.carrierActionSetRadioEnabled(enabled);
        } catch (Exception e) {
            Log.e(LOG_TAG, "carrierAction: SetRadioEnabled fails. Exception ex=" + e);
        } finally {
            Binder.restoreCallingIdentity(identity);
        }
    }

    /**
     * Action set from carrier signalling broadcast receivers to start/stop reporting the default
     * network status based on which carrier apps could apply actions accordingly,
     * enable/disable default url handler for example.
     *
     * @param subId the subscription ID that this action applies to.
     * @param report control start/stop reporting the default network status.
     * {@hide}
     */
    @Override
    public void carrierActionReportDefaultNetworkStatus(int subId, boolean report) {
        enforceModifyPermission();
        final Phone phone = getPhone(subId);

        final long identity = Binder.clearCallingIdentity();
        if (phone == null) {
            loge("carrierAction: ReportDefaultNetworkStatus fails with invalid sibId: " + subId);
            return;
        }
        try {
            phone.carrierActionReportDefaultNetworkStatus(report);
        } catch (Exception e) {
            Log.e(LOG_TAG, "carrierAction: ReportDefaultNetworkStatus fails. Exception ex=" + e);
        } finally {
            Binder.restoreCallingIdentity(identity);
        }
    }

    /**
     * Action set from carrier signalling broadcast receivers to reset all carrier actions
     * @param subId the subscription ID that this action applies to.
     * {@hide}
     */
    @Override
    public void carrierActionResetAll(int subId) {
        enforceModifyPermission();
        final Phone phone = getPhone(subId);
        if (phone == null) {
            loge("carrierAction: ResetAll fails with invalid sibId: " + subId);
            return;
        }
        try {
            phone.carrierActionResetAll();
        } catch (Exception e) {
            Log.e(LOG_TAG, "carrierAction: ResetAll fails. Exception ex=" + e);
        }
    }

    /**
     * Called when "adb shell dumpsys phone" is invoked. Dump is also automatically invoked when a
     * bug report is being generated.
     */
    @Override
    protected void dump(FileDescriptor fd, PrintWriter writer, String[] args) {
        if (mApp.checkCallingOrSelfPermission(android.Manifest.permission.DUMP)
                != PackageManager.PERMISSION_GRANTED) {
            writer.println("Permission Denial: can't dump Phone from pid="
                    + Binder.getCallingPid()
                    + ", uid=" + Binder.getCallingUid()
                    + "without permission "
                    + android.Manifest.permission.DUMP);
            return;
        }
        DumpsysHandler.dump(mApp, fd, writer, args);
    }

    @Override
    public int handleShellCommand(@NonNull ParcelFileDescriptor in,
            @NonNull ParcelFileDescriptor out, @NonNull ParcelFileDescriptor err,
            @NonNull String[] args) {
        return new TelephonyShellCommand(this, getDefaultPhone().getContext()).exec(
                this, in.getFileDescriptor(), out.getFileDescriptor(),
                        err.getFileDescriptor(), args);
    }

    /**
     * Policy control of data connection. Usually used when data limit is passed.
     * @param enabled True if enabling the data, otherwise disabling.
     * @param subId Subscription index
     * {@hide}
     */
    @Override
    public void setPolicyDataEnabled(boolean enabled, int subId) {
        enforceModifyPermission();

        final long identity = Binder.clearCallingIdentity();
        try {
            Phone phone = getPhone(subId);
            if (phone != null) {
                phone.getDataEnabledSettings().setPolicyDataEnabled(enabled);
            }
        } finally {
            Binder.restoreCallingIdentity(identity);
        }
    }

    /**
     * Get Client request stats
     * @return List of Client Request Stats
     * @hide
     */
    @Override
    public List<ClientRequestStats> getClientRequestStats(String callingPackage,
            String callingFeatureId, int subId) {
        if (!TelephonyPermissions.checkCallingOrSelfReadPhoneState(
                mApp, subId, callingPackage, callingFeatureId, "getClientRequestStats")) {
            return null;
        }
        Phone phone = getPhone(subId);

        final long identity = Binder.clearCallingIdentity();
        try {
            if (phone != null) {
                return phone.getClientRequestStats();
            }

            return null;
        } finally {
            Binder.restoreCallingIdentity(identity);
        }
    }

    private WorkSource getWorkSource(int uid) {
        String packageName = mApp.getPackageManager().getNameForUid(uid);
        return new WorkSource(uid, packageName);
    }

    /**
     * Set SIM card power state.
     *
     * @param slotIndex SIM slot id.
     * @param state  State of SIM (power down, power up, pass through)
     * - {@link android.telephony.TelephonyManager#CARD_POWER_DOWN}
     * - {@link android.telephony.TelephonyManager#CARD_POWER_UP}
     * - {@link android.telephony.TelephonyManager#CARD_POWER_UP_PASS_THROUGH}
     *
     **/
    @Override
    public void setSimPowerStateForSlot(int slotIndex, int state) {
        enforceModifyPermission();
        Phone phone = PhoneFactory.getPhone(slotIndex);

        WorkSource workSource = getWorkSource(Binder.getCallingUid());

        final long identity = Binder.clearCallingIdentity();
        try {
            if (phone != null) {
                phone.setSimPowerState(state, workSource);
            }
        } finally {
            Binder.restoreCallingIdentity(identity);
        }
    }

    private boolean isUssdApiAllowed(int subId) {
        CarrierConfigManager configManager =
                (CarrierConfigManager) mApp.getSystemService(Context.CARRIER_CONFIG_SERVICE);
        if (configManager == null) {
            return false;
        }
        PersistableBundle pb = configManager.getConfigForSubId(subId);
        if (pb == null) {
            return false;
        }
        return pb.getBoolean(
                CarrierConfigManager.KEY_ALLOW_USSD_REQUESTS_VIA_TELEPHONY_MANAGER_BOOL);
    }

    /**
     * Check if phone is in emergency callback mode
     * @return true if phone is in emergency callback mode
     * @param subId sub id
     */
    @Override
    public boolean getEmergencyCallbackMode(int subId) {
        enforceReadPrivilegedPermission("getEmergencyCallbackMode");
        final Phone phone = getPhone(subId);

        final long identity = Binder.clearCallingIdentity();
        try {
            if (phone != null) {
                return phone.isInEcm();
            } else {
                return false;
            }
        } finally {
            Binder.restoreCallingIdentity(identity);
        }
    }

    /**
     * Get the current signal strength information for the given subscription.
     * Because this information is not updated when the device is in a low power state
     * it should not be relied-upon to be current.
     * @param subId Subscription index
     * @return the most recent cached signal strength info from the modem
     */
    @Override
    public SignalStrength getSignalStrength(int subId) {
        final long identity = Binder.clearCallingIdentity();
        try {
            Phone p = getPhone(subId);
            if (p == null) {
                return null;
            }

            return p.getSignalStrength();
        } finally {
            Binder.restoreCallingIdentity(identity);
        }
    }

    /**
     * Get the current modem radio state for the given slot.
     * @param slotIndex slot index.
     * @param callingPackage the name of the package making the call.
     * @param callingFeatureId The feature in the package.
     * @return the current radio power state from the modem
     */
    @Override
    public int getRadioPowerState(int slotIndex, String callingPackage, String callingFeatureId) {
        Phone phone = PhoneFactory.getPhone(slotIndex);
        if (phone != null) {
            if (!TelephonyPermissions.checkCallingOrSelfReadPhoneState(mApp, phone.getSubId(),
                    callingPackage, callingFeatureId, "getRadioPowerState")) {
                return TelephonyManager.RADIO_POWER_UNAVAILABLE;
            }

            final long identity = Binder.clearCallingIdentity();
            try {
                return phone.getRadioPowerState();
            } finally {
                Binder.restoreCallingIdentity(identity);
            }
        }
        return TelephonyManager.RADIO_POWER_UNAVAILABLE;
    }

    /**
     * Checks if data roaming is enabled on the subscription with id {@code subId}.
     *
     * <p>Requires one of the following permissions:
     * {@link android.Manifest.permission#ACCESS_NETWORK_STATE},
     * {@link android.Manifest.permission#READ_PHONE_STATE} or that the calling app has carrier
     * privileges.
     *
     * @param subId subscription id
     * @return {@code true} if data roaming is enabled on this subscription, otherwise return
     * {@code false}.
     */
    @Override
    public boolean isDataRoamingEnabled(int subId) {
        try {
            mApp.enforceCallingOrSelfPermission(android.Manifest.permission.ACCESS_NETWORK_STATE,
                    null);
        } catch (Exception e) {
            TelephonyPermissions.enforeceCallingOrSelfReadPhoneStatePermissionOrCarrierPrivilege(
                    mApp, subId, "isDataRoamingEnabled");
        }

        boolean isEnabled = false;
        final long identity = Binder.clearCallingIdentity();
        try {
            Phone phone = getPhone(subId);
            isEnabled =  phone != null ? phone.getDataRoamingEnabled() : false;
        } finally {
            Binder.restoreCallingIdentity(identity);
        }
        return isEnabled;
    }


    /**
     * Enables/Disables the data roaming on the subscription with id {@code subId}.
     *
     * <p> Requires permission:
     * {@link android.Manifest.permission#MODIFY_PHONE_STATE} or that the calling app has carrier
     * privileges.
     *
     * @param subId subscription id
     * @param isEnabled {@code true} means enable, {@code false} means disable.
     */
    @Override
    public void setDataRoamingEnabled(int subId, boolean isEnabled) {
        TelephonyPermissions.enforceCallingOrSelfModifyPermissionOrCarrierPrivilege(
                mApp, subId, "setDataRoamingEnabled");

        final long identity = Binder.clearCallingIdentity();
        try {
            Phone phone = getPhone(subId);
            if (phone != null) {
                phone.setDataRoamingEnabled(isEnabled);
            }
        } finally {
            Binder.restoreCallingIdentity(identity);
        }
    }

    @Override
    public boolean isManualNetworkSelectionAllowed(int subId) {
        TelephonyPermissions
                .enforeceCallingOrSelfReadPrivilegedPhoneStatePermissionOrCarrierPrivilege(
                mApp, subId, "isManualNetworkSelectionAllowed");

        boolean isAllowed = true;
        final long identity = Binder.clearCallingIdentity();
        try {
            Phone phone = getPhone(subId);
            if (phone != null) {
                isAllowed = phone.isCspPlmnEnabled();
            }
        } finally {
            Binder.restoreCallingIdentity(identity);
        }
        return isAllowed;
    }

    @Override
    public List<UiccCardInfo> getUiccCardsInfo(String callingPackage) {
        // Verify that tha callingPackage belongs to the calling UID
        mApp.getSystemService(AppOpsManager.class)
                .checkPackage(Binder.getCallingUid(), callingPackage);

        boolean hasReadPermission = false;
        try {
            enforceReadPrivilegedPermission("getUiccCardsInfo");
            hasReadPermission = true;
        } catch (SecurityException e) {
            // even without READ_PRIVILEGED_PHONE_STATE, we allow the call to continue if the caller
            // has carrier privileges on an active UICC
            if (checkCarrierPrivilegesForPackageAnyPhone(callingPackage)
                        != TelephonyManager.CARRIER_PRIVILEGE_STATUS_HAS_ACCESS) {
                throw new SecurityException("Caller does not have permission.");
            }
        }

        final long identity = Binder.clearCallingIdentity();
        try {
            UiccController uiccController = UiccController.getInstance();
            ArrayList<UiccCardInfo> cardInfos = uiccController.getAllUiccCardInfos();
            if (hasReadPermission) {
                return cardInfos;
            }

            // Remove private info if the caller doesn't have access
            ArrayList<UiccCardInfo> filteredInfos = new ArrayList<>();
            for (UiccCardInfo cardInfo : cardInfos) {
                // For an inactive eUICC, the UiccCard will be null even though the UiccCardInfo
                // is available
                UiccCard card = uiccController.getUiccCardForSlot(cardInfo.getSlotIndex());
                if (card == null || card.getUiccProfile() == null) {
                    // assume no access if the card or profile is unavailable
                    filteredInfos.add(cardInfo.getUnprivileged());
                    continue;
                }
                UiccProfile profile = card.getUiccProfile();
                if (profile.getCarrierPrivilegeStatus(mApp.getPackageManager(), callingPackage)
                        == TelephonyManager.CARRIER_PRIVILEGE_STATUS_HAS_ACCESS) {
                    filteredInfos.add(cardInfo);
                } else {
                    filteredInfos.add(cardInfo.getUnprivileged());
                }
            }
            return filteredInfos;
        } finally {
            Binder.restoreCallingIdentity(identity);
        }
    }

    @Override
    public UiccSlotInfo[] getUiccSlotsInfo() {
        enforceReadPrivilegedPermission("getUiccSlotsInfo");

        final long identity = Binder.clearCallingIdentity();
        try {
            UiccSlot[] slots = UiccController.getInstance().getUiccSlots();
            if (slots == null) {
                Rlog.i(LOG_TAG, "slots is null.");
                return null;
            }

            UiccSlotInfo[] infos = new UiccSlotInfo[slots.length];
            for (int i = 0; i < slots.length; i++) {
                UiccSlot slot = slots[i];
                if (slot == null) {
                    continue;
                }

                String cardId;
                UiccCard card = slot.getUiccCard();
                if (card != null) {
                    cardId = card.getCardId();
                } else {
                    cardId = slot.getEid();
                    if (TextUtils.isEmpty(cardId)) {
                        cardId = slot.getIccId();
                    }
                }

                if (cardId != null) {
                    // if cardId is an ICCID, strip off trailing Fs before exposing to user
                    // if cardId is an EID, it's all digits so this is fine
                    cardId = IccUtils.stripTrailingFs(cardId);
                }

                int cardState = 0;
                switch (slot.getCardState()) {
                    case CARDSTATE_ABSENT:
                        cardState = UiccSlotInfo.CARD_STATE_INFO_ABSENT;
                        break;
                    case CARDSTATE_PRESENT:
                        cardState = UiccSlotInfo.CARD_STATE_INFO_PRESENT;
                        break;
                    case CARDSTATE_ERROR:
                        cardState = UiccSlotInfo.CARD_STATE_INFO_ERROR;
                        break;
                    case CARDSTATE_RESTRICTED:
                        cardState = UiccSlotInfo.CARD_STATE_INFO_RESTRICTED;
                        break;
                    default:
                        break;

                }

                infos[i] = new UiccSlotInfo(
                        slot.isActive(),
                        slot.isEuicc(),
                        cardId,
                        cardState,
                        slot.getPhoneId(),
                        slot.isExtendedApduSupported(),
                        slot.isRemovable());
            }
            return infos;
        } finally {
            Binder.restoreCallingIdentity(identity);
        }
    }

    @Override
    public boolean switchSlots(int[] physicalSlots) {
        enforceModifyPermission();

        final long identity = Binder.clearCallingIdentity();
        try {
            return (Boolean) sendRequest(CMD_SWITCH_SLOTS, physicalSlots);
        } finally {
            Binder.restoreCallingIdentity(identity);
        }
    }

    @Override
    public int getCardIdForDefaultEuicc(int subId, String callingPackage) {
        final long identity = Binder.clearCallingIdentity();
        try {
            return UiccController.getInstance().getCardIdForDefaultEuicc();
        } finally {
            Binder.restoreCallingIdentity(identity);
        }
    }

    /**
     * A test API to reload the UICC profile.
     *
     * <p>Requires that the calling app has permission
     * {@link android.Manifest.permission#MODIFY_PHONE_STATE MODIFY_PHONE_STATE}.
     * @hide
     */
    @Override
    public void refreshUiccProfile(int subId) {
        enforceModifyPermission();

        final long identity = Binder.clearCallingIdentity();
        try {
            Phone phone = getPhone(subId);
            if (phone == null) {
                return;
            }
            UiccCard uiccCard = phone.getUiccCard();
            if (uiccCard == null) {
                return;
            }
            UiccProfile uiccProfile = uiccCard.getUiccProfile();
            if (uiccProfile == null) {
                return;
            }
            uiccProfile.refresh();
        } finally {
            Binder.restoreCallingIdentity(identity);
        }
    }

    /**
     * Returns false if the mobile data is disabled by default, otherwise return true.
     */
    private boolean getDefaultDataEnabled() {
        return TelephonyProperties.mobile_data().orElse(true);
    }

    /**
     * Returns true if the data roaming is enabled by default, i.e the system property
     * of {@link #DEFAULT_DATA_ROAMING_PROPERTY_NAME} is true or the config of
     * {@link CarrierConfigManager#KEY_CARRIER_DEFAULT_DATA_ROAMING_ENABLED_BOOL} is true.
     */
    private boolean getDefaultDataRoamingEnabled(int subId) {
        final CarrierConfigManager configMgr = (CarrierConfigManager)
                mApp.getSystemService(Context.CARRIER_CONFIG_SERVICE);
        boolean isDataRoamingEnabled = TelephonyProperties.data_roaming().orElse(false);
        isDataRoamingEnabled |= configMgr.getConfigForSubId(subId).getBoolean(
                CarrierConfigManager.KEY_CARRIER_DEFAULT_DATA_ROAMING_ENABLED_BOOL);
        return isDataRoamingEnabled;
    }

    /**
     * Returns the default network type for the given {@code subId}, if the default network type is
     * not set, return {@link Phone#PREFERRED_NT_MODE}.
     */
    private int getDefaultNetworkType(int subId) {
        List<Integer> list = TelephonyProperties.default_network();
        int phoneId = mSubscriptionController.getPhoneId(subId);
        if (phoneId >= 0 && phoneId < list.size() && list.get(phoneId) != null) {
            return list.get(phoneId);
        }
        return Phone.PREFERRED_NT_MODE;
    }

    @Override
    public void setCarrierTestOverride(int subId, String mccmnc, String imsi, String iccid, String
            gid1, String gid2, String plmn, String spn, String carrierPrivilegeRules, String apn) {
        enforceModifyPermission();

        final long identity = Binder.clearCallingIdentity();
        try {
            final Phone phone = getPhone(subId);
            if (phone == null) {
                loge("setCarrierTestOverride fails with invalid subId: " + subId);
                return;
            }
            phone.setCarrierTestOverride(mccmnc, imsi, iccid, gid1, gid2, plmn, spn,
                    carrierPrivilegeRules, apn);
            if (carrierPrivilegeRules == null) {
                mCarrierPrivilegeTestOverrideSubIds.remove(subId);
            } else {
                mCarrierPrivilegeTestOverrideSubIds.add(subId);
            }
        } finally {
            Binder.restoreCallingIdentity(identity);
        }
    }

    @Override
    public int getCarrierIdListVersion(int subId) {
        enforceReadPrivilegedPermission("getCarrierIdListVersion");

        final long identity = Binder.clearCallingIdentity();
        try {
            final Phone phone = getPhone(subId);
            if (phone == null) {
                loge("getCarrierIdListVersion fails with invalid subId: " + subId);
                return TelephonyManager.UNKNOWN_CARRIER_ID_LIST_VERSION;
            }
            return phone.getCarrierIdListVersion();
        } finally {
            Binder.restoreCallingIdentity(identity);
        }
    }

    @Override
    public int getNumberOfModemsWithSimultaneousDataConnections(int subId, String callingPackage,
            String callingFeatureId) {
        if (!TelephonyPermissions.checkCallingOrSelfReadPhoneState(
                mApp, subId, callingPackage, callingFeatureId,
                "getNumberOfModemsWithSimultaneousDataConnections")) {
            return -1;
        }

        final long identity = Binder.clearCallingIdentity();
        try {
            return mPhoneConfigurationManager.getNumberOfModemsWithSimultaneousDataConnections();
        } finally {
            Binder.restoreCallingIdentity(identity);
        }
    }

    @Override
    public int getCdmaRoamingMode(int subId) {
        TelephonyPermissions
                .enforeceCallingOrSelfReadPrivilegedPhoneStatePermissionOrCarrierPrivilege(
                mApp, subId, "getCdmaRoamingMode");

        final long identity = Binder.clearCallingIdentity();
        try {
            return (int) sendRequest(CMD_GET_CDMA_ROAMING_MODE, null /* argument */, subId);
        } finally {
            Binder.restoreCallingIdentity(identity);
        }
    }

    @Override
    public boolean setCdmaRoamingMode(int subId, int mode) {
        TelephonyPermissions.enforceCallingOrSelfModifyPermissionOrCarrierPrivilege(
                mApp, subId, "setCdmaRoamingMode");

        final long identity = Binder.clearCallingIdentity();
        try {
            return (boolean) sendRequest(CMD_SET_CDMA_ROAMING_MODE, mode, subId);
        } finally {
            Binder.restoreCallingIdentity(identity);
        }
    }

    @Override
    public boolean setCdmaSubscriptionMode(int subId, int mode) {
        TelephonyPermissions.enforceCallingOrSelfModifyPermissionOrCarrierPrivilege(
                mApp, subId, "setCdmaSubscriptionMode");

        final long identity = Binder.clearCallingIdentity();
        try {
            return (boolean) sendRequest(CMD_SET_CDMA_SUBSCRIPTION_MODE, mode, subId);
        } finally {
            Binder.restoreCallingIdentity(identity);
        }
    }

    @Override
    public Map<Integer, List<EmergencyNumber>> getEmergencyNumberList(
            String callingPackage, String callingFeatureId) {
        if (!TelephonyPermissions.checkCallingOrSelfReadPhoneState(
                mApp, getDefaultSubscription(), callingPackage, callingFeatureId,
                "getEmergencyNumberList")) {
            throw new SecurityException("Requires READ_PHONE_STATE permission.");
        }
        final long identity = Binder.clearCallingIdentity();
        try {
            Map<Integer, List<EmergencyNumber>> emergencyNumberListInternal = new HashMap<>();
            for (Phone phone: PhoneFactory.getPhones()) {
                if (phone.getEmergencyNumberTracker() != null
                        && phone.getEmergencyNumberTracker().getEmergencyNumberList() != null) {
                    emergencyNumberListInternal.put(
                            phone.getSubId(),
                            phone.getEmergencyNumberTracker().getEmergencyNumberList());
                }
            }
            return emergencyNumberListInternal;
        } finally {
            Binder.restoreCallingIdentity(identity);
        }
    }

    @Override
    public boolean isEmergencyNumber(String number, boolean exactMatch) {
        final Phone defaultPhone = getDefaultPhone();
        if (!exactMatch) {
            TelephonyPermissions
                    .enforeceCallingOrSelfReadPrivilegedPhoneStatePermissionOrCarrierPrivilege(
                            mApp, defaultPhone.getSubId(), "isEmergencyNumber(Potential)");
        }
        final long identity = Binder.clearCallingIdentity();
        try {
            for (Phone phone: PhoneFactory.getPhones()) {
                if (phone.getEmergencyNumberTracker() != null
                        && phone.getEmergencyNumberTracker()
                                .isEmergencyNumber(number, exactMatch)) {
                    return true;
                }
            }
            return false;
        } finally {
            Binder.restoreCallingIdentity(identity);
        }
    }

    /**
     * Update emergency number list for test mode.
     */
    @Override
    public void updateEmergencyNumberListTestMode(int action, EmergencyNumber num) {
        TelephonyPermissions.enforceShellOnly(Binder.getCallingUid(),
                "updateEmergencyNumberListTestMode");

        final long identity = Binder.clearCallingIdentity();
        try {
            for (Phone phone: PhoneFactory.getPhones()) {
                EmergencyNumberTracker tracker = phone.getEmergencyNumberTracker();
                if (tracker != null) {
                    tracker.executeEmergencyNumberTestModeCommand(action, num);
                }
            }
        } finally {
            Binder.restoreCallingIdentity(identity);
        }
    }

    /**
     * Get the full emergency number list for test mode.
     */
    @Override
    public List<String> getEmergencyNumberListTestMode() {
        TelephonyPermissions.enforceShellOnly(Binder.getCallingUid(),
                "getEmergencyNumberListTestMode");

        final long identity = Binder.clearCallingIdentity();
        try {
            Set<String> emergencyNumbers = new HashSet<>();
            for (Phone phone: PhoneFactory.getPhones()) {
                EmergencyNumberTracker tracker = phone.getEmergencyNumberTracker();
                if (tracker != null) {
                    for (EmergencyNumber num : tracker.getEmergencyNumberList()) {
                        emergencyNumbers.add(num.getNumber());
                    }
                }
            }
            return new ArrayList<>(emergencyNumbers);
        } finally {
            Binder.restoreCallingIdentity(identity);
        }
    }

    @Override
    public int getEmergencyNumberDbVersion(int subId) {
        enforceReadPrivilegedPermission("getEmergencyNumberDbVersion");

        final long identity = Binder.clearCallingIdentity();
        try {
            final Phone phone = getPhone(subId);
            if (phone == null) {
                loge("getEmergencyNumberDbVersion fails with invalid subId: " + subId);
                return TelephonyManager.INVALID_EMERGENCY_NUMBER_DB_VERSION;
            }
            return phone.getEmergencyNumberDbVersion();
        } finally {
            Binder.restoreCallingIdentity(identity);
        }
    }

    @Override
    public void notifyOtaEmergencyNumberDbInstalled() {
        enforceModifyPermission();

        final long identity = Binder.clearCallingIdentity();
        try {
            for (Phone phone: PhoneFactory.getPhones()) {
                EmergencyNumberTracker tracker = phone.getEmergencyNumberTracker();
                if (tracker != null) {
                    tracker.updateOtaEmergencyNumberDatabase();
                }
            }
        } finally {
            Binder.restoreCallingIdentity(identity);
        }
    }

    @Override
    public void updateOtaEmergencyNumberDbFilePath(ParcelFileDescriptor otaParcelFileDescriptor) {
        enforceActiveEmergencySessionPermission();

        final long identity = Binder.clearCallingIdentity();
        try {
            for (Phone phone: PhoneFactory.getPhones()) {
                EmergencyNumberTracker tracker = phone.getEmergencyNumberTracker();
                if (tracker != null) {
                    tracker.updateOtaEmergencyNumberDbFilePath(otaParcelFileDescriptor);
                }
            }
        } finally {
            Binder.restoreCallingIdentity(identity);
        }
    }

    @Override
    public void resetOtaEmergencyNumberDbFilePath() {
        enforceActiveEmergencySessionPermission();

        final long identity = Binder.clearCallingIdentity();
        try {
            for (Phone phone: PhoneFactory.getPhones()) {
                EmergencyNumberTracker tracker = phone.getEmergencyNumberTracker();
                if (tracker != null) {
                    tracker.resetOtaEmergencyNumberDbFilePath();
                }
            }
        } finally {
            Binder.restoreCallingIdentity(identity);
        }
    }

    @Override
    public List<String> getCertsFromCarrierPrivilegeAccessRules(int subId) {
        enforceReadPrivilegedPermission("getCertsFromCarrierPrivilegeAccessRules");
        Phone phone = getPhone(subId);
        if (phone == null) {
            return null;
        }
        final long identity = Binder.clearCallingIdentity();
        try {
            UiccProfile profile = UiccController.getInstance()
                    .getUiccProfileForPhone(phone.getPhoneId());
            if (profile != null) {
                return profile.getCertsFromCarrierPrivilegeAccessRules();
            }
        } finally {
            Binder.restoreCallingIdentity(identity);
        }
        return null;
    }

    /**
     * Enable or disable a modem stack.
     */
    @Override
    public boolean enableModemForSlot(int slotIndex, boolean enable) {
        enforceModifyPermission();

        final long identity = Binder.clearCallingIdentity();
        try {
            Phone phone = PhoneFactory.getPhone(slotIndex);
            if (phone == null) {
                return false;
            } else {
                return (Boolean) sendRequest(CMD_REQUEST_ENABLE_MODEM, enable, phone, null);
            }
        } finally {
            Binder.restoreCallingIdentity(identity);
        }
    }

    /**
     * Whether a modem stack is enabled or not.
     */
    @Override
    public boolean isModemEnabledForSlot(int slotIndex, String callingPackage,
            String callingFeatureId) {
        Phone phone = PhoneFactory.getPhone(slotIndex);
        if (phone == null) return false;

        if (!TelephonyPermissions.checkCallingOrSelfReadPhoneState(
                mApp, phone.getSubId(), callingPackage, callingFeatureId,
                "isModemEnabledForSlot")) {
            throw new SecurityException("Requires READ_PHONE_STATE permission.");
        }

        final long identity = Binder.clearCallingIdentity();
        try {
            try {
                return mPhoneConfigurationManager.getPhoneStatusFromCache(phone.getPhoneId());
            } catch (NoSuchElementException ex) {
                return (Boolean) sendRequest(CMD_GET_MODEM_STATUS, null, phone, null);
            }
        } finally {
            Binder.restoreCallingIdentity(identity);
        }
    }

    @Override
    public void setMultiSimCarrierRestriction(boolean isMultiSimCarrierRestricted) {
        enforceModifyPermission();

        final long identity = Binder.clearCallingIdentity();
        try {
            mTelephonySharedPreferences.edit()
                    .putBoolean(PREF_MULTI_SIM_RESTRICTED, isMultiSimCarrierRestricted)
                    .commit();
        } finally {
            Binder.restoreCallingIdentity(identity);
        }
    }

    @Override
    @TelephonyManager.IsMultiSimSupportedResult
    public int isMultiSimSupported(String callingPackage, String callingFeatureId) {
        if (!TelephonyPermissions.checkCallingOrSelfReadPhoneState(mApp,
                getDefaultPhone().getSubId(), callingPackage, callingFeatureId,
                "isMultiSimSupported")) {
            return TelephonyManager.MULTISIM_NOT_SUPPORTED_BY_HARDWARE;
        }

        final long identity = Binder.clearCallingIdentity();
        try {
            return isMultiSimSupportedInternal();
        } finally {
            Binder.restoreCallingIdentity(identity);
        }
    }

    @TelephonyManager.IsMultiSimSupportedResult
    private int isMultiSimSupportedInternal() {
        // If the device has less than 2 SIM cards, indicate that multisim is restricted.
        int numPhysicalSlots = UiccController.getInstance().getUiccSlots().length;
        if (numPhysicalSlots < 2) {
            loge("isMultiSimSupportedInternal: requires at least 2 cards");
            return TelephonyManager.MULTISIM_NOT_SUPPORTED_BY_HARDWARE;
        }
        // Check if the hardware supports multisim functionality. If usage of multisim is not
        // supported by the modem, indicate that it is restricted.
        PhoneCapability staticCapability =
                mPhoneConfigurationManager.getStaticPhoneCapability();
        if (staticCapability == null) {
            loge("isMultiSimSupportedInternal: no static configuration available");
            return TelephonyManager.MULTISIM_NOT_SUPPORTED_BY_HARDWARE;
        }
        if (staticCapability.logicalModemList.size() < 2) {
            loge("isMultiSimSupportedInternal: maximum number of modem is < 2");
            return TelephonyManager.MULTISIM_NOT_SUPPORTED_BY_HARDWARE;
        }
        // Check if support of multiple SIMs is restricted by carrier
        if (mTelephonySharedPreferences.getBoolean(PREF_MULTI_SIM_RESTRICTED, false)) {
            return TelephonyManager.MULTISIM_NOT_SUPPORTED_BY_CARRIER;
        }

        return TelephonyManager.MULTISIM_ALLOWED;
    }

    /**
     * Switch configs to enable multi-sim or switch back to single-sim
     * Note: Switch from multi-sim to single-sim is only possible with MODIFY_PHONE_STATE
     * permission, but the other way around is possible with either MODIFY_PHONE_STATE
     * or carrier privileges
     * @param numOfSims number of active sims we want to switch to
     */
    @Override
    public void switchMultiSimConfig(int numOfSims) {
        if (numOfSims == 1) {
            enforceModifyPermission();
        } else {
            TelephonyPermissions.enforceCallingOrSelfModifyPermissionOrCarrierPrivilege(
                    mApp, SubscriptionManager.DEFAULT_SUBSCRIPTION_ID, "switchMultiSimConfig");
        }
        final long identity = Binder.clearCallingIdentity();

        try {
            //only proceed if multi-sim is not restricted
            if (isMultiSimSupportedInternal() != TelephonyManager.MULTISIM_ALLOWED) {
                loge("switchMultiSimConfig not possible. It is restricted or not supported.");
                return;
            }
            mPhoneConfigurationManager.switchMultiSimConfig(numOfSims);
        } finally {
            Binder.restoreCallingIdentity(identity);
        }
    }

    @Override
    public boolean isApplicationOnUicc(int subId, int appType) {
        enforceReadPrivilegedPermission("isApplicationOnUicc");
        Phone phone = getPhone(subId);
        if (phone == null) {
            return false;
        }
        final long identity = Binder.clearCallingIdentity();
        try {
            UiccCard uiccCard = phone.getUiccCard();
            if (uiccCard == null) {
                return false;
            }
            UiccProfile uiccProfile = uiccCard.getUiccProfile();
            if (uiccProfile == null) {
                return false;
            }
            if (TelephonyManager.APPTYPE_SIM <= appType
                    && appType <= TelephonyManager.APPTYPE_ISIM) {
                return uiccProfile.isApplicationOnIcc(AppType.values()[appType]);
            }
            return false;
        } finally {
            Binder.restoreCallingIdentity(identity);
        }
    }

    /**
     * Get whether making changes to modem configurations will trigger reboot.
     * Return value defaults to true.
     */
    @Override
    public boolean doesSwitchMultiSimConfigTriggerReboot(int subId, String callingPackage,
            String callingFeatureId) {
        if (!TelephonyPermissions.checkCallingOrSelfReadPhoneState(
                mApp, subId, callingPackage, callingFeatureId,
                "doesSwitchMultiSimConfigTriggerReboot")) {
            return false;
        }
        final long identity = Binder.clearCallingIdentity();
        try {
            return mPhoneConfigurationManager.isRebootRequiredForModemConfigChange();
        } finally {
            Binder.restoreCallingIdentity(identity);
        }
    }

    private void updateModemStateMetrics() {
        TelephonyMetrics metrics = TelephonyMetrics.getInstance();
        // TODO: check the state for each modem if the api is ready.
        metrics.updateEnabledModemBitmap((1 << TelephonyManager.from(mApp).getPhoneCount()) - 1);
    }

    @Override
    public int[] getSlotsMapping() {
        enforceReadPrivilegedPermission("getSlotsMapping");

        final long identity = Binder.clearCallingIdentity();
        try {
            int phoneCount = TelephonyManager.getDefault().getPhoneCount();
            // All logical slots should have a mapping to a physical slot.
            int[] logicalSlotsMapping = new int[phoneCount];
            UiccSlotInfo[] slotInfos = getUiccSlotsInfo();
            for (int i = 0; i < slotInfos.length; i++) {
                if (SubscriptionManager.isValidPhoneId(slotInfos[i].getLogicalSlotIdx())) {
                    logicalSlotsMapping[slotInfos[i].getLogicalSlotIdx()] = i;
                }
            }
            return logicalSlotsMapping;
        } finally {
            Binder.restoreCallingIdentity(identity);
        }
    }

    /**
     * Get the IRadio HAL Version
     */
    @Override
    public int getRadioHalVersion() {
        Phone phone = getDefaultPhone();
        if (phone == null) return -1;
        HalVersion hv = phone.getHalVersion();
        if (hv.equals(HalVersion.UNKNOWN)) return -1;
        return hv.major * 100 + hv.minor;
    }

    /**
     * Get the current calling package name.
     * @return the current calling package name
     */
    @Override
    public String getCurrentPackageName() {
        return mApp.getPackageManager().getPackagesForUid(Binder.getCallingUid())[0];
    }

    /**
     * Return whether data is enabled for certain APN type. This will tell if framework will accept
     * corresponding network requests on a subId.
     *
     *  Data is enabled if:
     *  1) user data is turned on, or
     *  2) APN is un-metered for this subscription, or
     *  3) APN type is whitelisted. E.g. MMS is whitelisted if
     *  {@link TelephonyManager#MOBILE_DATA_POLICY_MMS_ALWAYS_ALLOWED} is enabled.
     *
     * @return whether data is allowed for a apn type.
     *
     * @hide
     */
    @Override
    public boolean isDataEnabledForApn(int apnType, int subId, String callingPackage) {
        enforceReadPrivilegedPermission("Needs READ_PRIVILEGED_PHONE_STATE for "
                + "isDataEnabledForApn");

        // Now that all security checks passes, perform the operation as ourselves.
        final long identity = Binder.clearCallingIdentity();
        try {
            Phone phone = getPhone(subId);
            if (phone == null) return false;

            boolean isMetered = ApnSettingUtils.isMeteredApnType(apnType, phone);
            return !isMetered || phone.getDataEnabledSettings().isDataEnabled(apnType);
        } finally {
            Binder.restoreCallingIdentity(identity);
        }
    }

    @Override
    public boolean isApnMetered(@ApnType int apnType, int subId) {
        enforceReadPrivilegedPermission("isApnMetered");

        // Now that all security checks passes, perform the operation as ourselves.
        final long identity = Binder.clearCallingIdentity();
        try {
            Phone phone = getPhone(subId);
            if (phone == null) return true; // By default return true.

            return ApnSettingUtils.isMeteredApnType(apnType, phone);
        } finally {
            Binder.restoreCallingIdentity(identity);
        }
    }

    @Override
    public void setSystemSelectionChannels(List<RadioAccessSpecifier> specifiers,
            int subscriptionId, IBooleanConsumer resultCallback) {
        enforceModifyPermission();
        long token = Binder.clearCallingIdentity();
        try {
            Phone phone = getPhone(subscriptionId);
            if (phone == null) {
                try {
                    if (resultCallback != null) {
                        resultCallback.accept(false);
                    }
                } catch (RemoteException e) {
                    // ignore
                }
                return;
            }
            Pair<List<RadioAccessSpecifier>, Consumer<Boolean>> argument =
                    Pair.create(specifiers, (x) -> {
                        try {
                            if (resultCallback != null) {
                                resultCallback.accept(x);
                            }
                        } catch (RemoteException e) {
                            // ignore
                        }
                    });
            sendRequestAsync(CMD_SET_SYSTEM_SELECTION_CHANNELS, argument, phone, null);
        } finally {
            Binder.restoreCallingIdentity(token);
        }
    }

    @Override
    public boolean isMvnoMatched(int subId, int mvnoType, @NonNull String mvnoMatchData) {
        enforceReadPrivilegedPermission("isMvnoMatched");
        IccRecords iccRecords = UiccController.getInstance().getIccRecords(
                SubscriptionManager.getPhoneId(subId), UiccController.APP_FAM_3GPP);
        if (iccRecords == null) {
            Log.d(LOG_TAG, "isMvnoMatched# IccRecords is null");
            return false;
        }
        return ApnSettingUtils.mvnoMatches(iccRecords, mvnoType, mvnoMatchData);
    }

    @Override
    public void enqueueSmsPickResult(String callingPackage, String callingAttributionTag,
            IIntegerConsumer pendingSubIdResult) {
        if (callingPackage == null) {
            callingPackage = getCurrentPackageName();
        }
        SmsPermissions permissions = new SmsPermissions(getDefaultPhone(), mApp,
                (AppOpsManager) mApp.getSystemService(Context.APP_OPS_SERVICE));
        if (!permissions.checkCallingCanSendSms(callingPackage, callingAttributionTag,
                "Sending message")) {
            throw new SecurityException("Requires SEND_SMS permission to perform this operation");
        }
        PickSmsSubscriptionActivity.addPendingResult(pendingSubIdResult);
        Intent intent = new Intent();
        intent.setClass(mApp, PickSmsSubscriptionActivity.class);
        intent.addFlags(Intent.FLAG_ACTIVITY_NEW_TASK);
        // Bring up choose default SMS subscription dialog right now
        intent.putExtra(PickSmsSubscriptionActivity.DIALOG_TYPE_KEY,
                PickSmsSubscriptionActivity.SMS_PICK_FOR_MESSAGE);
        mApp.startActivity(intent);
    }

    @Override
    public String getMmsUAProfUrl(int subId) {
        //TODO investigate if this API should require proper permission check in R b/133791609
        final long identity = Binder.clearCallingIdentity();
        try {
            String carrierUAProfUrl = mApp.getCarrierConfigForSubId(subId).getString(
                    CarrierConfigManager.KEY_MMS_UA_PROF_URL_STRING);
            if (!TextUtils.isEmpty(carrierUAProfUrl)) {
                return carrierUAProfUrl;
            }
            return SubscriptionManager.getResourcesForSubId(getDefaultPhone().getContext(), subId)
                    .getString(com.android.internal.R.string.config_mms_user_agent_profile_url);
        } finally {
            Binder.restoreCallingIdentity(identity);
        }
    }

    @Override
    public String getMmsUserAgent(int subId) {
        //TODO investigate if this API should require proper permission check in R b/133791609
        final long identity = Binder.clearCallingIdentity();
        try {
            String carrierUserAgent = mApp.getCarrierConfigForSubId(subId).getString(
                    CarrierConfigManager.KEY_MMS_USER_AGENT_STRING);
            if (!TextUtils.isEmpty(carrierUserAgent)) {
                return carrierUserAgent;
            }
            return SubscriptionManager.getResourcesForSubId(getDefaultPhone().getContext(), subId)
                    .getString(com.android.internal.R.string.config_mms_user_agent);
        } finally {
            Binder.restoreCallingIdentity(identity);
        }
    }

    @Override
    public boolean isMobileDataPolicyEnabled(int subscriptionId, int policy) {
        enforceReadPrivilegedPermission("isMobileDataPolicyEnabled");
<<<<<<< HEAD

        final long identity = Binder.clearCallingIdentity();
        try {
            Phone phone = getPhone(subscriptionId);
            if (phone == null) return false;

            switch (policy) {
                case TelephonyManager.MOBILE_DATA_POLICY_DATA_ON_NON_DEFAULT_DURING_VOICE_CALL:
                    return phone.getDataEnabledSettings().isDataAllowedInVoiceCall();
                case TelephonyManager.MOBILE_DATA_POLICY_MMS_ALWAYS_ALLOWED:
                    return phone.getDataEnabledSettings().isMmsAlwaysAllowed();
                default:
                    throw new IllegalArgumentException(policy + " is not a valid policy");
            }
        } finally {
            Binder.restoreCallingIdentity(identity);
        }
    }

    @Override
    public void setMobileDataPolicyEnabledStatus(int subscriptionId, int policy,
            boolean enabled) {
        enforceModifyPermission();

        final long identity = Binder.clearCallingIdentity();
        try {
            Phone phone = getPhone(subscriptionId);
            if (phone == null) return;

            switch (policy) {
                case TelephonyManager.MOBILE_DATA_POLICY_DATA_ON_NON_DEFAULT_DURING_VOICE_CALL:
                    phone.getDataEnabledSettings().setAllowDataDuringVoiceCall(enabled);
                    break;
                case TelephonyManager.MOBILE_DATA_POLICY_MMS_ALWAYS_ALLOWED:
                    phone.getDataEnabledSettings().setAlwaysAllowMmsData(enabled);
                    break;
                default:
                    throw new IllegalArgumentException(policy + " is not a valid policy");
            }
        } finally {
            Binder.restoreCallingIdentity(identity);
        }
    }

    @Override
    public boolean setDataAllowedDuringVoiceCall(int subId, boolean allow) {
        enforceModifyPermission();
=======
>>>>>>> 11d63a2d

        final long identity = Binder.clearCallingIdentity();
        try {
            Phone phone = getPhone(subscriptionId);
            if (phone == null) return false;

            switch (policy) {
                case TelephonyManager.MOBILE_DATA_POLICY_DATA_ON_NON_DEFAULT_DURING_VOICE_CALL:
                    return phone.getDataEnabledSettings().isDataAllowedInVoiceCall();
                case TelephonyManager.MOBILE_DATA_POLICY_MMS_ALWAYS_ALLOWED:
                    return phone.getDataEnabledSettings().isMmsAlwaysAllowed();
                default:
                    throw new IllegalArgumentException(policy + " is not a valid policy");
            }
        } finally {
            Binder.restoreCallingIdentity(identity);
        }
    }

    @Override
    public void setMobileDataPolicyEnabledStatus(int subscriptionId, int policy,
            boolean enabled) {
        enforceModifyPermission();

        final long identity = Binder.clearCallingIdentity();
        try {
            Phone phone = getPhone(subscriptionId);
            if (phone == null) return;

            switch (policy) {
                case TelephonyManager.MOBILE_DATA_POLICY_DATA_ON_NON_DEFAULT_DURING_VOICE_CALL:
                    phone.getDataEnabledSettings().setAllowDataDuringVoiceCall(enabled);
                    break;
                case TelephonyManager.MOBILE_DATA_POLICY_MMS_ALWAYS_ALLOWED:
                    phone.getDataEnabledSettings().setAlwaysAllowMmsData(enabled);
                    break;
                default:
                    throw new IllegalArgumentException(policy + " is not a valid policy");
            }
        } finally {
            Binder.restoreCallingIdentity(identity);
        }
    }

    /**
     * Updates whether conference event package handling is enabled.
     * @param isCepEnabled {@code true} if CEP handling is enabled (default), or {@code false}
     *                                 otherwise.
     */
    @Override
    public void setCepEnabled(boolean isCepEnabled) {
        TelephonyPermissions.enforceShellOnly(Binder.getCallingUid(), "setCepEnabled");

        final long identity = Binder.clearCallingIdentity();
        try {
            Rlog.i(LOG_TAG, "setCepEnabled isCepEnabled=" + isCepEnabled);
            for (Phone phone : PhoneFactory.getPhones()) {
                Phone defaultPhone = phone.getImsPhone();
                if (defaultPhone != null && defaultPhone.getPhoneType() == PHONE_TYPE_IMS) {
                    ImsPhone imsPhone = (ImsPhone) defaultPhone;
                    ImsPhoneCallTracker imsPhoneCallTracker =
                            (ImsPhoneCallTracker) imsPhone.getCallTracker();
                    imsPhoneCallTracker.setConferenceEventPackageEnabled(isCepEnabled);
                    Rlog.i(LOG_TAG, "setCepEnabled isCepEnabled=" + isCepEnabled + ", for imsPhone "
                            + imsPhone.getMsisdn());
                }
            }
        } finally {
            Binder.restoreCallingIdentity(identity);
        }
    }

    /**
     * Notify that an RCS autoconfiguration XML file has been received for provisioning.
     *
     * @param config       The XML file to be read. ASCII/UTF8 encoded text if not compressed.
     * @param isCompressed The XML file is compressed in gzip format and must be decompressed
     *                     before being read.
     */
    @Override
    public void notifyRcsAutoConfigurationReceived(int subId, @NonNull byte[] config, boolean
            isCompressed) {
        TelephonyPermissions.enforceCallingOrSelfModifyPermissionOrCarrierPrivilege(
                mApp, subId, "notifyRcsAutoConfigurationReceived");
        try {
            IImsConfig configBinder = getImsConfig(getSlotIndex(subId), ImsFeature.FEATURE_RCS);
            if (configBinder == null) {
                Rlog.e(LOG_TAG, "null result for getImsConfig");
            } else {
                configBinder.notifyRcsAutoConfigurationReceived(config, isCompressed);
            }
        } catch (RemoteException e) {
            Rlog.e(LOG_TAG, "fail to getImsConfig " + e.getMessage());
        }
    }

    @Override
    public boolean isIccLockEnabled(int subId) {
        enforceReadPrivilegedPermission("isIccLockEnabled");

        // Now that all security checks passes, perform the operation as ourselves.
        final long identity = Binder.clearCallingIdentity();
        try {
            Phone phone = getPhone(subId);
            if (phone != null && phone.getIccCard() != null) {
                return phone.getIccCard().getIccLockEnabled();
            } else {
                return false;
            }
        } finally {
            Binder.restoreCallingIdentity(identity);
        }
    }

    /**
     * Set the ICC pin lock enabled or disabled.
     *
     * @return an integer representing the status of IccLock enabled or disabled in the following
     * three cases:
     *   - {@link TelephonyManager#CHANGE_ICC_LOCK_SUCCESS} if enabled or disabled IccLock
     *   successfully.
     *   - Positive number and zero for remaining password attempts.
     *   - Negative number for other failure cases (such like enabling/disabling PIN failed).
     *
     */
    @Override
    public int setIccLockEnabled(int subId, boolean enabled, String password) {
        enforceModifyPermission();

        Phone phone = getPhone(subId);
        if (phone == null) {
            return 0;
        }
        // Now that all security checks passes, perform the operation as ourselves.
        final long identity = Binder.clearCallingIdentity();
        try {
            int attemptsRemaining = (int) sendRequest(CMD_SET_ICC_LOCK_ENABLED,
                    new Pair<Boolean, String>(enabled, password), phone, null);
            return attemptsRemaining;

        } catch (Exception e) {
            Log.e(LOG_TAG, "setIccLockEnabled. Exception e =" + e);
        } finally {
            Binder.restoreCallingIdentity(identity);
        }
        return 0;
    }

    /**
     * Change the ICC password used in ICC pin lock.
     *
     * @return an integer representing the status of IccLock changed in the following three cases:
     *   - {@link TelephonyManager#CHANGE_ICC_LOCK_SUCCESS} if changed IccLock successfully.
     *   - Positive number and zero for remaining password attempts.
     *   - Negative number for other failure cases (such like enabling/disabling PIN failed).
     *
     */
    @Override
    public int changeIccLockPassword(int subId, String oldPassword, String newPassword) {
        enforceModifyPermission();

        Phone phone = getPhone(subId);
        if (phone == null) {
            return 0;
        }
        // Now that all security checks passes, perform the operation as ourselves.
        final long identity = Binder.clearCallingIdentity();
        try {
            int attemptsRemaining = (int) sendRequest(CMD_CHANGE_ICC_LOCK_PASSWORD,
                    new Pair<String, String>(oldPassword, newPassword), phone, null);
            return attemptsRemaining;

        } catch (Exception e) {
            Log.e(LOG_TAG, "changeIccLockPassword. Exception e =" + e);
        } finally {
            Binder.restoreCallingIdentity(identity);
        }
        return 0;
    }

    /**
     * Request for receiving user activity notification
     */
    @Override
    public void requestUserActivityNotification() {
        if (!mNotifyUserActivity.get()
                && !mMainThreadHandler.hasMessages(MSG_NOTIFY_USER_ACTIVITY)) {
            mNotifyUserActivity.set(true);
        }
    }

    /**
     * Called when userActivity is signalled in the power manager.
     * This is safe to call from any thread, with any window manager locks held or not.
     */
    @Override
    public void userActivity() {
        // ***************************************
        // *  Inherited from PhoneWindowManager  *
        // ***************************************
        // THIS IS CALLED FROM DEEP IN THE POWER MANAGER
        // WITH ITS LOCKS HELD.
        //
        // This code must be VERY careful about the locks
        // it acquires.
        // In fact, the current code acquires way too many,
        // and probably has lurking deadlocks.

        if (Binder.getCallingUid() != Process.SYSTEM_UID) {
            throw new SecurityException("Only the OS may call notifyUserActivity()");
        }

        if (mNotifyUserActivity.getAndSet(false)) {
            mMainThreadHandler.sendEmptyMessageDelayed(MSG_NOTIFY_USER_ACTIVITY,
                    USER_ACTIVITY_NOTIFICATION_DELAY);
        }
    }

    @Override
    public boolean canConnectTo5GInDsdsMode() {
        return mApp.getResources().getBoolean(R.bool.config_5g_connection_in_dsds_mode);
    }

    @Override
    public @NonNull List<String> getEquivalentHomePlmns(int subId, String callingPackage,
            String callingFeatureId) {
        if (!TelephonyPermissions.checkCallingOrSelfReadPhoneState(
                mApp, subId, callingPackage, callingFeatureId, "getEquivalentHomePlmns")) {
            throw new SecurityException("Requires READ_PHONE_STATE permission.");
        }

        Phone phone = getPhone(subId);
        if (phone == null) {
            throw new RuntimeException("phone is not available");
        }
        // Now that all security checks passes, perform the operation as ourselves.
        final long identity = Binder.clearCallingIdentity();
        try {
            return phone.getEquivalentHomePlmns();
        } finally {
            Binder.restoreCallingIdentity(identity);
        }
    }
}<|MERGE_RESOLUTION|>--- conflicted
+++ resolved
@@ -8401,56 +8401,6 @@
     @Override
     public boolean isMobileDataPolicyEnabled(int subscriptionId, int policy) {
         enforceReadPrivilegedPermission("isMobileDataPolicyEnabled");
-<<<<<<< HEAD
-
-        final long identity = Binder.clearCallingIdentity();
-        try {
-            Phone phone = getPhone(subscriptionId);
-            if (phone == null) return false;
-
-            switch (policy) {
-                case TelephonyManager.MOBILE_DATA_POLICY_DATA_ON_NON_DEFAULT_DURING_VOICE_CALL:
-                    return phone.getDataEnabledSettings().isDataAllowedInVoiceCall();
-                case TelephonyManager.MOBILE_DATA_POLICY_MMS_ALWAYS_ALLOWED:
-                    return phone.getDataEnabledSettings().isMmsAlwaysAllowed();
-                default:
-                    throw new IllegalArgumentException(policy + " is not a valid policy");
-            }
-        } finally {
-            Binder.restoreCallingIdentity(identity);
-        }
-    }
-
-    @Override
-    public void setMobileDataPolicyEnabledStatus(int subscriptionId, int policy,
-            boolean enabled) {
-        enforceModifyPermission();
-
-        final long identity = Binder.clearCallingIdentity();
-        try {
-            Phone phone = getPhone(subscriptionId);
-            if (phone == null) return;
-
-            switch (policy) {
-                case TelephonyManager.MOBILE_DATA_POLICY_DATA_ON_NON_DEFAULT_DURING_VOICE_CALL:
-                    phone.getDataEnabledSettings().setAllowDataDuringVoiceCall(enabled);
-                    break;
-                case TelephonyManager.MOBILE_DATA_POLICY_MMS_ALWAYS_ALLOWED:
-                    phone.getDataEnabledSettings().setAlwaysAllowMmsData(enabled);
-                    break;
-                default:
-                    throw new IllegalArgumentException(policy + " is not a valid policy");
-            }
-        } finally {
-            Binder.restoreCallingIdentity(identity);
-        }
-    }
-
-    @Override
-    public boolean setDataAllowedDuringVoiceCall(int subId, boolean allow) {
-        enforceModifyPermission();
-=======
->>>>>>> 11d63a2d
 
         final long identity = Binder.clearCallingIdentity();
         try {
