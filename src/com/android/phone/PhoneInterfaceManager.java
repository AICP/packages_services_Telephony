/*
 * Copyright (C) 2006 The Android Open Source Project
 *
 * Licensed under the Apache License, Version 2.0 (the "License");
 * you may not use this file except in compliance with the License.
 * You may obtain a copy of the License at
 *
 *      http://www.apache.org/licenses/LICENSE-2.0
 *
 * Unless required by applicable law or agreed to in writing, software
 * distributed under the License is distributed on an "AS IS" BASIS,
 * WITHOUT WARRANTIES OR CONDITIONS OF ANY KIND, either express or implied.
 * See the License for the specific language governing permissions and
 * limitations under the License.
 */

package com.android.phone;

import static android.content.pm.PackageManager.PERMISSION_GRANTED;

import static com.android.internal.telephony.PhoneConstants.SUBSCRIPTION_KEY;

import android.Manifest.permission;
import android.annotation.Nullable;
import android.app.AppOpsManager;
import android.app.PendingIntent;
import android.content.ComponentName;
import android.content.ContentResolver;
import android.content.Context;
import android.content.Intent;
import android.content.SharedPreferences;
import android.content.pm.ApplicationInfo;
import android.content.pm.ComponentInfo;
import android.content.pm.PackageInfo;
import android.content.pm.PackageManager;
import android.net.NetworkStats;
import android.net.Uri;
import android.os.AsyncResult;
import android.os.Binder;
import android.os.Build;
import android.os.Bundle;
import android.os.Handler;
import android.os.IBinder;
import android.os.Looper;
import android.os.Message;
import android.os.Messenger;
import android.os.ParcelUuid;
import android.os.PersistableBundle;
import android.os.RemoteException;
import android.os.ResultReceiver;
import android.os.ServiceManager;
import android.os.ShellCallback;
import android.os.SystemProperties;
import android.os.UserHandle;
import android.os.UserManager;
import android.os.WorkSource;
import android.preference.PreferenceManager;
import android.provider.DeviceConfig;
import android.provider.Settings;
import android.provider.Telephony;
import android.telecom.PhoneAccount;
import android.telecom.PhoneAccountHandle;
import android.telecom.TelecomManager;
import android.telephony.CarrierConfigManager;
import android.telephony.CarrierRestrictionRules;
import android.telephony.CellInfo;
import android.telephony.CellInfoGsm;
import android.telephony.CellInfoWcdma;
import android.telephony.CellLocation;
import android.telephony.ClientRequestStats;
import android.telephony.ICellInfoCallback;
import android.telephony.IccOpenLogicalChannelResponse;
import android.telephony.LocationAccessPolicy;
import android.telephony.ModemActivityInfo;
import android.telephony.NeighboringCellInfo;
import android.telephony.NetworkScanRequest;
import android.telephony.PhoneCapability;
import android.telephony.PhoneNumberRange;
import android.telephony.RadioAccessFamily;
import android.telephony.RadioAccessSpecifier;
import android.telephony.Rlog;
import android.telephony.ServiceState;
import android.telephony.SignalStrength;
import android.telephony.SubscriptionInfo;
import android.telephony.SubscriptionManager;
import android.telephony.TelephonyHistogram;
import android.telephony.TelephonyManager;
import android.telephony.TelephonyScanManager;
import android.telephony.UiccCardInfo;
import android.telephony.UiccSlotInfo;
import android.telephony.UssdResponse;
import android.telephony.VisualVoicemailSmsFilterSettings;
import android.telephony.cdma.CdmaCellLocation;
import android.telephony.data.ApnSetting;
import android.telephony.data.ApnSetting.ApnType;
import android.telephony.emergency.EmergencyNumber;
import android.telephony.gsm.GsmCellLocation;
import android.telephony.ims.ProvisioningManager;
import android.telephony.ims.aidl.IImsCapabilityCallback;
import android.telephony.ims.aidl.IImsConfig;
import android.telephony.ims.aidl.IImsConfigCallback;
import android.telephony.ims.aidl.IImsMmTelFeature;
import android.telephony.ims.aidl.IImsRcsFeature;
import android.telephony.ims.aidl.IImsRegistration;
import android.telephony.ims.aidl.IImsRegistrationCallback;
import android.telephony.ims.feature.MmTelFeature;
import android.telephony.ims.stub.ImsConfigImplBase;
import android.telephony.ims.stub.ImsRegistrationImplBase;
import android.text.TextUtils;
import android.util.ArraySet;
import android.util.Log;
import android.util.Pair;
import android.util.Slog;

import com.android.ims.ImsException;
import com.android.ims.ImsManager;
import com.android.ims.internal.IImsServiceFeatureCallback;
import com.android.internal.telephony.CallManager;
import com.android.internal.telephony.CallStateException;
import com.android.internal.telephony.CarrierInfoManager;
import com.android.internal.telephony.CarrierResolver;
import com.android.internal.telephony.CellNetworkScanResult;
import com.android.internal.telephony.CommandException;
import com.android.internal.telephony.DefaultPhoneNotifier;
import com.android.internal.telephony.HalVersion;
import com.android.internal.telephony.IIntegerConsumer;
import com.android.internal.telephony.INumberVerificationCallback;
import com.android.internal.telephony.ITelephony;
import com.android.internal.telephony.IccCard;
import com.android.internal.telephony.LocaleTracker;
import com.android.internal.telephony.MccTable;
import com.android.internal.telephony.NetworkScanRequestTracker;
import com.android.internal.telephony.OperatorInfo;
import com.android.internal.telephony.Phone;
import com.android.internal.telephony.PhoneConfigurationManager;
import com.android.internal.telephony.PhoneConstantConversions;
import com.android.internal.telephony.PhoneConstants;
import com.android.internal.telephony.PhoneFactory;
import com.android.internal.telephony.ProxyController;
import com.android.internal.telephony.RIL;
import com.android.internal.telephony.RILConstants;
import com.android.internal.telephony.ServiceStateTracker;
import com.android.internal.telephony.SmsApplication;
import com.android.internal.telephony.SmsApplication.SmsApplicationData;
import com.android.internal.telephony.SmsController;
import com.android.internal.telephony.SmsPermissions;
import com.android.internal.telephony.SubscriptionController;
import com.android.internal.telephony.TelephonyPermissions;
import com.android.internal.telephony.dataconnection.ApnSettingUtils;
import com.android.internal.telephony.emergency.EmergencyNumberTracker;
import com.android.internal.telephony.euicc.EuiccConnector;
import com.android.internal.telephony.ims.ImsResolver;
import com.android.internal.telephony.metrics.TelephonyMetrics;
import com.android.internal.telephony.uicc.IccIoResult;
import com.android.internal.telephony.uicc.IccUtils;
import com.android.internal.telephony.uicc.SIMRecords;
import com.android.internal.telephony.uicc.UiccCard;
import com.android.internal.telephony.uicc.UiccCardApplication;
import com.android.internal.telephony.uicc.UiccController;
import com.android.internal.telephony.uicc.UiccProfile;
import com.android.internal.telephony.uicc.UiccSlot;
import com.android.internal.telephony.util.VoicemailNotificationSettingsUtil;
import com.android.internal.util.HexDump;
import com.android.phone.settings.PickSmsSubscriptionActivity;
import com.android.phone.vvm.PhoneAccountHandleConverter;
import com.android.phone.vvm.RemoteVvmTaskManager;
import com.android.phone.vvm.VisualVoicemailSettingsUtil;
import com.android.phone.vvm.VisualVoicemailSmsFilterConfig;

import java.io.FileDescriptor;
import java.io.PrintWriter;
import java.util.ArrayList;
import java.util.Arrays;
import java.util.Collection;
import java.util.HashMap;
import java.util.HashSet;
import java.util.List;
import java.util.Locale;
import java.util.Map;
import java.util.NoSuchElementException;
import java.util.Set;

/**
 * Implementation of the ITelephony interface.
 */
public class PhoneInterfaceManager extends ITelephony.Stub {
    private static final String LOG_TAG = "PhoneInterfaceManager";
    private static final boolean DBG = (PhoneGlobals.DBG_LEVEL >= 2);
    private static final boolean DBG_LOC = false;
    private static final boolean DBG_MERGE = false;

    // Message codes used with mMainThreadHandler
    private static final int CMD_HANDLE_PIN_MMI = 1;
    private static final int CMD_TRANSMIT_APDU_LOGICAL_CHANNEL = 7;
    private static final int EVENT_TRANSMIT_APDU_LOGICAL_CHANNEL_DONE = 8;
    private static final int CMD_OPEN_CHANNEL = 9;
    private static final int EVENT_OPEN_CHANNEL_DONE = 10;
    private static final int CMD_CLOSE_CHANNEL = 11;
    private static final int EVENT_CLOSE_CHANNEL_DONE = 12;
    private static final int CMD_NV_READ_ITEM = 13;
    private static final int EVENT_NV_READ_ITEM_DONE = 14;
    private static final int CMD_NV_WRITE_ITEM = 15;
    private static final int EVENT_NV_WRITE_ITEM_DONE = 16;
    private static final int CMD_NV_WRITE_CDMA_PRL = 17;
    private static final int EVENT_NV_WRITE_CDMA_PRL_DONE = 18;
    private static final int CMD_RESET_MODEM_CONFIG = 19;
    private static final int EVENT_RESET_MODEM_CONFIG_DONE = 20;
    private static final int CMD_GET_PREFERRED_NETWORK_TYPE = 21;
    private static final int EVENT_GET_PREFERRED_NETWORK_TYPE_DONE = 22;
    private static final int CMD_SET_PREFERRED_NETWORK_TYPE = 23;
    private static final int EVENT_SET_PREFERRED_NETWORK_TYPE_DONE = 24;
    private static final int CMD_SEND_ENVELOPE = 25;
    private static final int EVENT_SEND_ENVELOPE_DONE = 26;
    private static final int CMD_INVOKE_OEM_RIL_REQUEST_RAW = 27;
    private static final int EVENT_INVOKE_OEM_RIL_REQUEST_RAW_DONE = 28;
    private static final int CMD_TRANSMIT_APDU_BASIC_CHANNEL = 29;
    private static final int EVENT_TRANSMIT_APDU_BASIC_CHANNEL_DONE = 30;
    private static final int CMD_EXCHANGE_SIM_IO = 31;
    private static final int EVENT_EXCHANGE_SIM_IO_DONE = 32;
    private static final int CMD_SET_VOICEMAIL_NUMBER = 33;
    private static final int EVENT_SET_VOICEMAIL_NUMBER_DONE = 34;
    private static final int CMD_SET_NETWORK_SELECTION_MODE_AUTOMATIC = 35;
    private static final int EVENT_SET_NETWORK_SELECTION_MODE_AUTOMATIC_DONE = 36;
    private static final int CMD_GET_MODEM_ACTIVITY_INFO = 37;
    private static final int EVENT_GET_MODEM_ACTIVITY_INFO_DONE = 38;
    private static final int CMD_PERFORM_NETWORK_SCAN = 39;
    private static final int EVENT_PERFORM_NETWORK_SCAN_DONE = 40;
    private static final int CMD_SET_NETWORK_SELECTION_MODE_MANUAL = 41;
    private static final int EVENT_SET_NETWORK_SELECTION_MODE_MANUAL_DONE = 42;
    private static final int CMD_SET_ALLOWED_CARRIERS = 43;
    private static final int EVENT_SET_ALLOWED_CARRIERS_DONE = 44;
    private static final int CMD_GET_ALLOWED_CARRIERS = 45;
    private static final int EVENT_GET_ALLOWED_CARRIERS_DONE = 46;
    private static final int CMD_HANDLE_USSD_REQUEST = 47;
    private static final int CMD_GET_FORBIDDEN_PLMNS = 48;
    private static final int EVENT_GET_FORBIDDEN_PLMNS_DONE = 49;
    private static final int CMD_SWITCH_SLOTS = 50;
    private static final int EVENT_SWITCH_SLOTS_DONE = 51;
    private static final int CMD_GET_NETWORK_SELECTION_MODE = 52;
    private static final int EVENT_GET_NETWORK_SELECTION_MODE_DONE = 53;
    private static final int CMD_GET_CDMA_ROAMING_MODE = 54;
    private static final int EVENT_GET_CDMA_ROAMING_MODE_DONE = 55;
    private static final int CMD_SET_CDMA_ROAMING_MODE = 56;
    private static final int EVENT_SET_CDMA_ROAMING_MODE_DONE = 57;
    private static final int CMD_SET_CDMA_SUBSCRIPTION_MODE = 58;
    private static final int EVENT_SET_CDMA_SUBSCRIPTION_MODE_DONE = 59;
    private static final int CMD_GET_ALL_CELL_INFO = 60;
    private static final int EVENT_GET_ALL_CELL_INFO_DONE = 61;
    private static final int CMD_GET_CELL_LOCATION = 62;
    private static final int EVENT_GET_CELL_LOCATION_DONE = 63;
    private static final int CMD_MODEM_REBOOT = 64;
    private static final int EVENT_CMD_MODEM_REBOOT_DONE = 65;
    private static final int CMD_REQUEST_CELL_INFO_UPDATE = 66;
    private static final int EVENT_REQUEST_CELL_INFO_UPDATE_DONE = 67;
    private static final int CMD_REQUEST_ENABLE_MODEM = 68;
    private static final int EVENT_ENABLE_MODEM_DONE = 69;
    private static final int CMD_GET_MODEM_STATUS = 70;
    private static final int EVENT_GET_MODEM_STATUS_DONE = 71;
<<<<<<< HEAD
    private static final int CMD_TOGGLE_2G = 998;
=======
    private static final int CMD_ERASE_MODEM_CONFIG = 72;
    private static final int EVENT_ERASE_MODEM_CONFIG_DONE = 73;
>>>>>>> 34a4fb93

    // Parameters of select command.
    private static final int SELECT_COMMAND = 0xA4;
    private static final int SELECT_P1 = 0x04;
    private static final int SELECT_P2 = 0;
    private static final int SELECT_P3 = 0x10;

    private static final String DEFAULT_NETWORK_MODE_PROPERTY_NAME = "ro.telephony.default_network";
    private static final String DEFAULT_DATA_ROAMING_PROPERTY_NAME = "ro.com.android.dataroaming";
    private static final String DEFAULT_MOBILE_DATA_PROPERTY_NAME = "ro.com.android.mobiledata";

    /** The singleton instance. */
    private static PhoneInterfaceManager sInstance;

    private PhoneGlobals mApp;
    private CallManager mCM;
    private UserManager mUserManager;
    private AppOpsManager mAppOps;
    private MainThreadHandler mMainThreadHandler;
    private SubscriptionController mSubscriptionController;
    private SharedPreferences mTelephonySharedPreferences;
    private PhoneConfigurationManager mPhoneConfigurationManager;
    private int pNetwork;

    private static final String PREF_CARRIERS_ALPHATAG_PREFIX = "carrier_alphtag_";
    private static final String PREF_CARRIERS_NUMBER_PREFIX = "carrier_number_";
    private static final String PREF_CARRIERS_SUBSCRIBER_PREFIX = "carrier_subscriber_";
    private static final String PREF_PROVISION_IMS_MMTEL_PREFIX = "provision_ims_mmtel_";

    // String to store multi SIM allowed
    private static final String PREF_MULTI_SIM_RESTRICTED = "multisim_restricted";

    // The AID of ISD-R.
    private static final String ISDR_AID = "A0000005591010FFFFFFFF8900000100";

    private NetworkScanRequestTracker mNetworkScanRequestTracker;

    private static final int TYPE_ALLOCATION_CODE_LENGTH = 8;
    private static final int MANUFACTURER_CODE_LENGTH = 8;

    /**
     * Experiment flag to enable erase modem config on reset network, default value is false
     */
    public static final String RESET_NETWORK_ERASE_MODEM_CONFIG_ENABLED =
            "reset_network_erase_modem_config_enabled";

    /**
     * A request object to use for transmitting data to an ICC.
     */
    private static final class IccAPDUArgument {
        public int channel, cla, command, p1, p2, p3;
        public String data;

        public IccAPDUArgument(int channel, int cla, int command,
                int p1, int p2, int p3, String data) {
            this.channel = channel;
            this.cla = cla;
            this.command = command;
            this.p1 = p1;
            this.p2 = p2;
            this.p3 = p3;
            this.data = data;
        }
    }

    /**
     * A request object to use for transmitting data to an ICC.
     */
    private static final class ManualNetworkSelectionArgument {
        public OperatorInfo operatorInfo;
        public boolean persistSelection;

        public ManualNetworkSelectionArgument(OperatorInfo operatorInfo, boolean persistSelection) {
            this.operatorInfo = operatorInfo;
            this.persistSelection = persistSelection;
        }
    }

    /**
     * A request object for use with {@link MainThreadHandler}. Requesters should wait() on the
     * request after sending. The main thread will notify the request when it is complete.
     */
    private static final class MainThreadRequest {
        /** The argument to use for the request */
        public Object argument;
        /** The result of the request that is run on the main thread */
        public Object result;
        // The subscriber id that this request applies to. Defaults to
        // SubscriptionManager.INVALID_SUBSCRIPTION_ID
        public Integer subId = SubscriptionManager.INVALID_SUBSCRIPTION_ID;

        // In cases where subId is unavailable, the caller needs to specify the phone.
        public Phone phone;

        public WorkSource workSource;

        public MainThreadRequest(Object argument) {
            this.argument = argument;
        }

        MainThreadRequest(Object argument, Phone phone, WorkSource workSource) {
            this.argument = argument;
            if (phone != null) {
                this.phone = phone;
            }
            this.workSource = workSource;
        }

        MainThreadRequest(Object argument, Integer subId, WorkSource workSource) {
            this.argument = argument;
            if (subId != null) {
                this.subId = subId;
            }
            this.workSource = workSource;
        }
    }

    private static final class IncomingThirdPartyCallArgs {
        public final ComponentName component;
        public final String callId;
        public final String callerDisplayName;

        public IncomingThirdPartyCallArgs(ComponentName component, String callId,
                String callerDisplayName) {
            this.component = component;
            this.callId = callId;
            this.callerDisplayName = callerDisplayName;
        }
    }

    /**
     * A handler that processes messages on the main thread in the phone process. Since many
     * of the Phone calls are not thread safe this is needed to shuttle the requests from the
     * inbound binder threads to the main thread in the phone process.  The Binder thread
     * may provide a {@link MainThreadRequest} object in the msg.obj field that they are waiting
     * on, which will be notified when the operation completes and will contain the result of the
     * request.
     *
     * <p>If a MainThreadRequest object is provided in the msg.obj field,
     * note that request.result must be set to something non-null for the calling thread to
     * unblock.
     */
    private final class MainThreadHandler extends Handler {
        @Override
        public void handleMessage(Message msg) {
            MainThreadRequest request;
            Message onCompleted;
            AsyncResult ar;
            UiccCard uiccCard;
            IccAPDUArgument iccArgument;
            final Phone defaultPhone = getDefaultPhone();

            switch (msg.what) {
                case CMD_HANDLE_USSD_REQUEST: {
                    request = (MainThreadRequest) msg.obj;
                    final Phone phone = getPhoneFromRequest(request);
                    Pair<String, ResultReceiver> ussdObject = (Pair) request.argument;
                    String ussdRequest =  ussdObject.first;
                    ResultReceiver wrappedCallback = ussdObject.second;

                    if (!isUssdApiAllowed(request.subId)) {
                        // Carrier does not support use of this API, return failure.
                        Rlog.w(LOG_TAG, "handleUssdRequest: carrier does not support USSD apis.");
                        UssdResponse response = new UssdResponse(ussdRequest, null);
                        Bundle returnData = new Bundle();
                        returnData.putParcelable(TelephonyManager.USSD_RESPONSE, response);
                        wrappedCallback.send(TelephonyManager.USSD_RETURN_FAILURE, returnData);

                        request.result = true;
                        notifyRequester(request);
                        return;
                    }

                    try {
                        request.result = phone != null
                                ? phone.handleUssdRequest(ussdRequest, wrappedCallback) : false;
                    } catch (CallStateException cse) {
                        request.result = false;
                    }
                    // Wake up the requesting thread
                    notifyRequester(request);
                    break;
                }

                case CMD_HANDLE_PIN_MMI: {
                    request = (MainThreadRequest) msg.obj;
                    final Phone phone = getPhoneFromRequest(request);
                    request.result = phone != null ?
                            getPhoneFromRequest(request).handlePinMmi((String) request.argument)
                            : false;
                    // Wake up the requesting thread
                    notifyRequester(request);
                    break;
                }

                case CMD_TRANSMIT_APDU_LOGICAL_CHANNEL:
                    request = (MainThreadRequest) msg.obj;
                    iccArgument = (IccAPDUArgument) request.argument;
                    uiccCard = getUiccCardFromRequest(request);
                    if (uiccCard == null) {
                        loge("iccTransmitApduLogicalChannel: No UICC");
                        request.result = new IccIoResult(0x6F, 0, (byte[])null);
                        notifyRequester(request);
                    } else {
                        onCompleted = obtainMessage(EVENT_TRANSMIT_APDU_LOGICAL_CHANNEL_DONE,
                            request);
                        uiccCard.iccTransmitApduLogicalChannel(
                            iccArgument.channel, iccArgument.cla, iccArgument.command,
                            iccArgument.p1, iccArgument.p2, iccArgument.p3, iccArgument.data,
                            onCompleted);
                    }
                    break;

                case EVENT_TRANSMIT_APDU_LOGICAL_CHANNEL_DONE:
                    ar = (AsyncResult) msg.obj;
                    request = (MainThreadRequest) ar.userObj;
                    if (ar.exception == null && ar.result != null) {
                        request.result = ar.result;
                    } else {
                        request.result = new IccIoResult(0x6F, 0, (byte[])null);
                        if (ar.result == null) {
                            loge("iccTransmitApduLogicalChannel: Empty response");
                        } else if (ar.exception instanceof CommandException) {
                            loge("iccTransmitApduLogicalChannel: CommandException: " +
                                    ar.exception);
                        } else {
                            loge("iccTransmitApduLogicalChannel: Unknown exception");
                        }
                    }
                    notifyRequester(request);
                    break;

                case CMD_TRANSMIT_APDU_BASIC_CHANNEL:
                    request = (MainThreadRequest) msg.obj;
                    iccArgument = (IccAPDUArgument) request.argument;
                    uiccCard = getUiccCardFromRequest(request);
                    if (uiccCard == null) {
                        loge("iccTransmitApduBasicChannel: No UICC");
                        request.result = new IccIoResult(0x6F, 0, (byte[])null);
                        notifyRequester(request);
                    } else {
                        onCompleted = obtainMessage(EVENT_TRANSMIT_APDU_BASIC_CHANNEL_DONE,
                            request);
                        uiccCard.iccTransmitApduBasicChannel(
                            iccArgument.cla, iccArgument.command, iccArgument.p1, iccArgument.p2,
                            iccArgument.p3, iccArgument.data, onCompleted);
                    }
                    break;

                case EVENT_TRANSMIT_APDU_BASIC_CHANNEL_DONE:
                    ar = (AsyncResult) msg.obj;
                    request = (MainThreadRequest) ar.userObj;
                    if (ar.exception == null && ar.result != null) {
                        request.result = ar.result;
                    } else {
                        request.result = new IccIoResult(0x6F, 0, (byte[])null);
                        if (ar.result == null) {
                            loge("iccTransmitApduBasicChannel: Empty response");
                        } else if (ar.exception instanceof CommandException) {
                            loge("iccTransmitApduBasicChannel: CommandException: " +
                                    ar.exception);
                        } else {
                            loge("iccTransmitApduBasicChannel: Unknown exception");
                        }
                    }
                    notifyRequester(request);
                    break;

                case CMD_EXCHANGE_SIM_IO:
                    request = (MainThreadRequest) msg.obj;
                    iccArgument = (IccAPDUArgument) request.argument;
                    uiccCard = getUiccCardFromRequest(request);
                    if (uiccCard == null) {
                        loge("iccExchangeSimIO: No UICC");
                        request.result = new IccIoResult(0x6F, 0, (byte[])null);
                        notifyRequester(request);
                    } else {
                        onCompleted = obtainMessage(EVENT_EXCHANGE_SIM_IO_DONE,
                                request);
                        uiccCard.iccExchangeSimIO(iccArgument.cla, /* fileID */
                                iccArgument.command, iccArgument.p1, iccArgument.p2, iccArgument.p3,
                                iccArgument.data, onCompleted);
                    }
                    break;

                case EVENT_EXCHANGE_SIM_IO_DONE:
                    ar = (AsyncResult) msg.obj;
                    request = (MainThreadRequest) ar.userObj;
                    if (ar.exception == null && ar.result != null) {
                        request.result = ar.result;
                    } else {
                        request.result = new IccIoResult(0x6f, 0, (byte[])null);
                    }
                    notifyRequester(request);
                    break;

                case CMD_SEND_ENVELOPE:
                    request = (MainThreadRequest) msg.obj;
                    uiccCard = getUiccCardFromRequest(request);
                    if (uiccCard == null) {
                        loge("sendEnvelopeWithStatus: No UICC");
                        request.result = new IccIoResult(0x6F, 0, (byte[])null);
                        notifyRequester(request);
                    } else {
                        onCompleted = obtainMessage(EVENT_SEND_ENVELOPE_DONE, request);
                        uiccCard.sendEnvelopeWithStatus((String)request.argument, onCompleted);
                    }
                    break;

                case EVENT_SEND_ENVELOPE_DONE:
                    ar = (AsyncResult) msg.obj;
                    request = (MainThreadRequest) ar.userObj;
                    if (ar.exception == null && ar.result != null) {
                        request.result = ar.result;
                    } else {
                        request.result = new IccIoResult(0x6F, 0, (byte[])null);
                        if (ar.result == null) {
                            loge("sendEnvelopeWithStatus: Empty response");
                        } else if (ar.exception instanceof CommandException) {
                            loge("sendEnvelopeWithStatus: CommandException: " +
                                    ar.exception);
                        } else {
                            loge("sendEnvelopeWithStatus: exception:" + ar.exception);
                        }
                    }
                    notifyRequester(request);
                    break;

                case CMD_OPEN_CHANNEL:
                    request = (MainThreadRequest) msg.obj;
                    uiccCard = getUiccCardFromRequest(request);
                    Pair<String, Integer> openChannelArgs = (Pair<String, Integer>) request.argument;
                    if (uiccCard == null) {
                        loge("iccOpenLogicalChannel: No UICC");
                        request.result = new IccOpenLogicalChannelResponse(-1,
                            IccOpenLogicalChannelResponse.STATUS_MISSING_RESOURCE, null);
                        notifyRequester(request);
                    } else {
                        onCompleted = obtainMessage(EVENT_OPEN_CHANNEL_DONE, request);
                        uiccCard.iccOpenLogicalChannel(openChannelArgs.first,
                                openChannelArgs.second, onCompleted);
                    }
                    break;

                case EVENT_OPEN_CHANNEL_DONE:
                    ar = (AsyncResult) msg.obj;
                    request = (MainThreadRequest) ar.userObj;
                    IccOpenLogicalChannelResponse openChannelResp;
                    if (ar.exception == null && ar.result != null) {
                        int[] result = (int[]) ar.result;
                        int channelId = result[0];
                        byte[] selectResponse = null;
                        if (result.length > 1) {
                            selectResponse = new byte[result.length - 1];
                            for (int i = 1; i < result.length; ++i) {
                                selectResponse[i - 1] = (byte) result[i];
                            }
                        }
                        openChannelResp = new IccOpenLogicalChannelResponse(channelId,
                            IccOpenLogicalChannelResponse.STATUS_NO_ERROR, selectResponse);
                    } else {
                        if (ar.result == null) {
                            loge("iccOpenLogicalChannel: Empty response");
                        }
                        if (ar.exception != null) {
                            loge("iccOpenLogicalChannel: Exception: " + ar.exception);
                        }

                        int errorCode = IccOpenLogicalChannelResponse.STATUS_UNKNOWN_ERROR;
                        if (ar.exception instanceof CommandException) {
                            CommandException.Error error =
                                ((CommandException) (ar.exception)).getCommandError();
                            if (error == CommandException.Error.MISSING_RESOURCE) {
                                errorCode = IccOpenLogicalChannelResponse.STATUS_MISSING_RESOURCE;
                            } else if (error == CommandException.Error.NO_SUCH_ELEMENT) {
                                errorCode = IccOpenLogicalChannelResponse.STATUS_NO_SUCH_ELEMENT;
                            }
                        }
                        openChannelResp = new IccOpenLogicalChannelResponse(
                            IccOpenLogicalChannelResponse.INVALID_CHANNEL, errorCode, null);
                    }
                    request.result = openChannelResp;
                    notifyRequester(request);
                    break;

                case CMD_CLOSE_CHANNEL:
                    request = (MainThreadRequest) msg.obj;
                    uiccCard = getUiccCardFromRequest(request);
                    if (uiccCard == null) {
                        loge("iccCloseLogicalChannel: No UICC");
                        request.result = false;
                        notifyRequester(request);
                    } else {
                        onCompleted = obtainMessage(EVENT_CLOSE_CHANNEL_DONE, request);
                        uiccCard.iccCloseLogicalChannel((Integer) request.argument, onCompleted);
                    }
                    break;

                case EVENT_CLOSE_CHANNEL_DONE:
                    handleNullReturnEvent(msg, "iccCloseLogicalChannel");
                    break;

                case CMD_NV_READ_ITEM:
                    request = (MainThreadRequest) msg.obj;
                    onCompleted = obtainMessage(EVENT_NV_READ_ITEM_DONE, request);
                    defaultPhone.nvReadItem((Integer) request.argument, onCompleted,
                            request.workSource);
                    break;

                case EVENT_NV_READ_ITEM_DONE:
                    ar = (AsyncResult) msg.obj;
                    request = (MainThreadRequest) ar.userObj;
                    if (ar.exception == null && ar.result != null) {
                        request.result = ar.result;     // String
                    } else {
                        request.result = "";
                        if (ar.result == null) {
                            loge("nvReadItem: Empty response");
                        } else if (ar.exception instanceof CommandException) {
                            loge("nvReadItem: CommandException: " +
                                    ar.exception);
                        } else {
                            loge("nvReadItem: Unknown exception");
                        }
                    }
                    notifyRequester(request);
                    break;

                case CMD_NV_WRITE_ITEM:
                    request = (MainThreadRequest) msg.obj;
                    onCompleted = obtainMessage(EVENT_NV_WRITE_ITEM_DONE, request);
                    Pair<Integer, String> idValue = (Pair<Integer, String>) request.argument;
                    defaultPhone.nvWriteItem(idValue.first, idValue.second, onCompleted,
                            request.workSource);
                    break;

                case EVENT_NV_WRITE_ITEM_DONE:
                    handleNullReturnEvent(msg, "nvWriteItem");
                    break;

                case CMD_NV_WRITE_CDMA_PRL:
                    request = (MainThreadRequest) msg.obj;
                    onCompleted = obtainMessage(EVENT_NV_WRITE_CDMA_PRL_DONE, request);
                    defaultPhone.nvWriteCdmaPrl((byte[]) request.argument, onCompleted);
                    break;

                case EVENT_NV_WRITE_CDMA_PRL_DONE:
                    handleNullReturnEvent(msg, "nvWriteCdmaPrl");
                    break;

                case CMD_RESET_MODEM_CONFIG:
                    request = (MainThreadRequest) msg.obj;
                    onCompleted = obtainMessage(EVENT_RESET_MODEM_CONFIG_DONE, request);
                    defaultPhone.resetModemConfig(onCompleted);
                    break;

                case EVENT_RESET_MODEM_CONFIG_DONE:
                    handleNullReturnEvent(msg, "resetModemConfig");
                    break;

                case CMD_GET_PREFERRED_NETWORK_TYPE:
                    request = (MainThreadRequest) msg.obj;
                    onCompleted = obtainMessage(EVENT_GET_PREFERRED_NETWORK_TYPE_DONE, request);
                    getPhoneFromRequest(request).getPreferredNetworkType(onCompleted);
                    break;

                case EVENT_GET_PREFERRED_NETWORK_TYPE_DONE:
                    ar = (AsyncResult) msg.obj;
                    request = (MainThreadRequest) ar.userObj;
                    if (ar.exception == null && ar.result != null) {
                        request.result = ar.result;     // Integer
                    } else {
                        request.result = null;
                        if (ar.result == null) {
                            loge("getPreferredNetworkType: Empty response");
                        } else if (ar.exception instanceof CommandException) {
                            loge("getPreferredNetworkType: CommandException: " +
                                    ar.exception);
                        } else {
                            loge("getPreferredNetworkType: Unknown exception");
                        }
                    }
                    notifyRequester(request);
                    break;

                case CMD_SET_PREFERRED_NETWORK_TYPE:
                    request = (MainThreadRequest) msg.obj;
                    onCompleted = obtainMessage(EVENT_SET_PREFERRED_NETWORK_TYPE_DONE, request);
                    int networkType = (Integer) request.argument;
                    getPhoneFromRequest(request).setPreferredNetworkType(networkType, onCompleted);
                    break;

                case EVENT_SET_PREFERRED_NETWORK_TYPE_DONE:
                    handleNullReturnEvent(msg, "setPreferredNetworkType");
                    break;

                case CMD_INVOKE_OEM_RIL_REQUEST_RAW:
                    request = (MainThreadRequest)msg.obj;
                    onCompleted = obtainMessage(EVENT_INVOKE_OEM_RIL_REQUEST_RAW_DONE, request);
                    defaultPhone.invokeOemRilRequestRaw((byte[]) request.argument, onCompleted);
                    break;

                case EVENT_INVOKE_OEM_RIL_REQUEST_RAW_DONE:
                    ar = (AsyncResult)msg.obj;
                    request = (MainThreadRequest)ar.userObj;
                    request.result = ar;
                    notifyRequester(request);
                    break;

                case CMD_SET_VOICEMAIL_NUMBER:
                    request = (MainThreadRequest) msg.obj;
                    onCompleted = obtainMessage(EVENT_SET_VOICEMAIL_NUMBER_DONE, request);
                    Pair<String, String> tagNum = (Pair<String, String>) request.argument;
                    getPhoneFromRequest(request).setVoiceMailNumber(tagNum.first, tagNum.second,
                            onCompleted);
                    break;

                case EVENT_SET_VOICEMAIL_NUMBER_DONE:
                    handleNullReturnEvent(msg, "setVoicemailNumber");
                    break;

                case CMD_SET_NETWORK_SELECTION_MODE_AUTOMATIC:
                    request = (MainThreadRequest) msg.obj;
                    onCompleted = obtainMessage(EVENT_SET_NETWORK_SELECTION_MODE_AUTOMATIC_DONE,
                            request);
                    getPhoneFromRequest(request).setNetworkSelectionModeAutomatic(onCompleted);
                    break;

                case EVENT_SET_NETWORK_SELECTION_MODE_AUTOMATIC_DONE:
                    handleNullReturnEvent(msg, "setNetworkSelectionModeAutomatic");
                    break;

                case CMD_PERFORM_NETWORK_SCAN:
                    request = (MainThreadRequest) msg.obj;
                    onCompleted = obtainMessage(EVENT_PERFORM_NETWORK_SCAN_DONE, request);
                    getPhoneFromRequest(request).getAvailableNetworks(onCompleted);
                    break;

                case EVENT_PERFORM_NETWORK_SCAN_DONE:
                    ar = (AsyncResult) msg.obj;
                    request = (MainThreadRequest) ar.userObj;
                    CellNetworkScanResult cellScanResult;
                    if (ar.exception == null && ar.result != null) {
                        cellScanResult = new CellNetworkScanResult(
                                CellNetworkScanResult.STATUS_SUCCESS,
                                (List<OperatorInfo>) ar.result);
                    } else {
                        if (ar.result == null) {
                            loge("getCellNetworkScanResults: Empty response");
                        }
                        if (ar.exception != null) {
                            loge("getCellNetworkScanResults: Exception: " + ar.exception);
                        }
                        int errorCode = CellNetworkScanResult.STATUS_UNKNOWN_ERROR;
                        if (ar.exception instanceof CommandException) {
                            CommandException.Error error =
                                ((CommandException) (ar.exception)).getCommandError();
                            if (error == CommandException.Error.RADIO_NOT_AVAILABLE) {
                                errorCode = CellNetworkScanResult.STATUS_RADIO_NOT_AVAILABLE;
                            } else if (error == CommandException.Error.GENERIC_FAILURE) {
                                errorCode = CellNetworkScanResult.STATUS_RADIO_GENERIC_FAILURE;
                            }
                        }
                        cellScanResult = new CellNetworkScanResult(errorCode, null);
                    }
                    request.result = cellScanResult;
                    notifyRequester(request);
                    break;

                case CMD_SET_NETWORK_SELECTION_MODE_MANUAL:
                    request = (MainThreadRequest) msg.obj;
                    ManualNetworkSelectionArgument selArg =
                            (ManualNetworkSelectionArgument) request.argument;
                    onCompleted = obtainMessage(EVENT_SET_NETWORK_SELECTION_MODE_MANUAL_DONE,
                            request);
                    getPhoneFromRequest(request).selectNetworkManually(selArg.operatorInfo,
                            selArg.persistSelection, onCompleted);
                    break;

                case EVENT_SET_NETWORK_SELECTION_MODE_MANUAL_DONE:
                    ar = (AsyncResult) msg.obj;
                    request = (MainThreadRequest) ar.userObj;
                    if (ar.exception == null) {
                        request.result = true;
                    } else {
                        request.result = false;
                        loge("setNetworkSelectionModeManual " + ar.exception);
                    }
                    notifyRequester(request);
                    mApp.onNetworkSelectionChanged(request.subId);
                    break;

                case CMD_GET_MODEM_ACTIVITY_INFO:
                    request = (MainThreadRequest) msg.obj;
                    onCompleted = obtainMessage(EVENT_GET_MODEM_ACTIVITY_INFO_DONE, request);
                    if (defaultPhone != null) {
                        defaultPhone.getModemActivityInfo(onCompleted, request.workSource);
                    }
                    break;

                case EVENT_GET_MODEM_ACTIVITY_INFO_DONE:
                    ar = (AsyncResult) msg.obj;
                    request = (MainThreadRequest) ar.userObj;
                    if (ar.exception == null && ar.result != null) {
                        request.result = ar.result;
                    } else {
                        if (ar.result == null) {
                            loge("queryModemActivityInfo: Empty response");
                        } else if (ar.exception instanceof CommandException) {
                            loge("queryModemActivityInfo: CommandException: " +
                                    ar.exception);
                        } else {
                            loge("queryModemActivityInfo: Unknown exception");
                        }
                    }
                    // Result cannot be null. Return ModemActivityInfo with all fields set to 0.
                    if (request.result == null) {
                        request.result = new ModemActivityInfo(0, 0, 0, null, 0, 0);
                    }
                    notifyRequester(request);
                    break;

                case CMD_SET_ALLOWED_CARRIERS:
                    request = (MainThreadRequest) msg.obj;
                    CarrierRestrictionRules argument =
                            (CarrierRestrictionRules) request.argument;
                    onCompleted = obtainMessage(EVENT_SET_ALLOWED_CARRIERS_DONE, request);
                    defaultPhone.setAllowedCarriers(argument, onCompleted, request.workSource);
                    break;

                case EVENT_SET_ALLOWED_CARRIERS_DONE:
                    ar = (AsyncResult) msg.obj;
                    request = (MainThreadRequest) ar.userObj;
                    if (ar.exception == null && ar.result != null) {
                        request.result = ar.result;
                    } else {
                        request.result = TelephonyManager.SET_CARRIER_RESTRICTION_ERROR;
                        if (ar.exception instanceof CommandException) {
                            loge("setAllowedCarriers: CommandException: " + ar.exception);
                            CommandException.Error error =
                                    ((CommandException) (ar.exception)).getCommandError();
                            if (error == CommandException.Error.REQUEST_NOT_SUPPORTED) {
                                request.result =
                                        TelephonyManager.SET_CARRIER_RESTRICTION_NOT_SUPPORTED;
                            }
                        } else {
                            loge("setAllowedCarriers: Unknown exception");
                        }
                    }
                    notifyRequester(request);
                    break;

                case CMD_GET_ALLOWED_CARRIERS:
                    request = (MainThreadRequest) msg.obj;
                    onCompleted = obtainMessage(EVENT_GET_ALLOWED_CARRIERS_DONE, request);
                    defaultPhone.getAllowedCarriers(onCompleted, request.workSource);
                    break;

                case EVENT_GET_ALLOWED_CARRIERS_DONE:
                    ar = (AsyncResult) msg.obj;
                    request = (MainThreadRequest) ar.userObj;
                    if (ar.exception == null && ar.result != null) {
                        request.result = ar.result;
                    } else {
                        request.result = new IllegalStateException(
                            "Failed to get carrier restrictions");
                        if (ar.result == null) {
                            loge("getAllowedCarriers: Empty response");
                        } else if (ar.exception instanceof CommandException) {
                            loge("getAllowedCarriers: CommandException: " +
                                    ar.exception);
                        } else {
                            loge("getAllowedCarriers: Unknown exception");
                        }
                    }
                    notifyRequester(request);
                    break;

                case EVENT_GET_FORBIDDEN_PLMNS_DONE:
                    ar = (AsyncResult) msg.obj;
                    request = (MainThreadRequest) ar.userObj;
                    if (ar.exception == null && ar.result != null) {
                        request.result = ar.result;
                    } else {
                        request.result = new IllegalArgumentException(
                                "Failed to retrieve Forbidden Plmns");
                        if (ar.result == null) {
                            loge("getForbiddenPlmns: Empty response");
                        } else {
                            loge("getForbiddenPlmns: Unknown exception");
                        }
                    }
                    notifyRequester(request);
                    break;

                case CMD_GET_FORBIDDEN_PLMNS:
                    request = (MainThreadRequest) msg.obj;
                    uiccCard = getUiccCardFromRequest(request);
                    if (uiccCard == null) {
                        loge("getForbiddenPlmns() UiccCard is null");
                        request.result = new IllegalArgumentException(
                                "getForbiddenPlmns() UiccCard is null");
                        notifyRequester(request);
                        break;
                    }
                    Integer appType = (Integer) request.argument;
                    UiccCardApplication uiccApp = uiccCard.getApplicationByType(appType);
                    if (uiccApp == null) {
                        loge("getForbiddenPlmns() no app with specified type -- "
                                + appType);
                        request.result = new IllegalArgumentException("Failed to get UICC App");
                        notifyRequester(request);
                        break;
                    } else {
                        if (DBG) logv("getForbiddenPlmns() found app " + uiccApp.getAid()
                                + " specified type -- " + appType);
                    }
                    onCompleted = obtainMessage(EVENT_GET_FORBIDDEN_PLMNS_DONE, request);
                    ((SIMRecords) uiccApp.getIccRecords()).getForbiddenPlmns(
                              onCompleted);
                    break;

                case CMD_SWITCH_SLOTS:
                    request = (MainThreadRequest) msg.obj;
                    int[] physicalSlots = (int[]) request.argument;
                    onCompleted = obtainMessage(EVENT_SWITCH_SLOTS_DONE, request);
                    UiccController.getInstance().switchSlots(physicalSlots, onCompleted);
                    break;

                case EVENT_SWITCH_SLOTS_DONE:
                    ar = (AsyncResult) msg.obj;
                    request = (MainThreadRequest) ar.userObj;
                    request.result = (ar.exception == null);
                    notifyRequester(request);
                    break;
                case CMD_GET_NETWORK_SELECTION_MODE:
                    request = (MainThreadRequest) msg.obj;
                    onCompleted = obtainMessage(EVENT_GET_NETWORK_SELECTION_MODE_DONE, request);
                    getPhoneFromRequest(request).getNetworkSelectionMode(onCompleted);
                    break;

                case EVENT_GET_NETWORK_SELECTION_MODE_DONE:
                    ar = (AsyncResult) msg.obj;
                    request = (MainThreadRequest) ar.userObj;
                    if (ar.exception != null) {
                        request.result = TelephonyManager.NETWORK_SELECTION_MODE_UNKNOWN;
                    } else {
                        int mode = ((int[]) ar.result)[0];
                        if (mode == 0) {
                            request.result = TelephonyManager.NETWORK_SELECTION_MODE_AUTO;
                        } else {
                            request.result = TelephonyManager.NETWORK_SELECTION_MODE_MANUAL;
                        }
                    }
                    notifyRequester(request);
                    break;
                case CMD_GET_CDMA_ROAMING_MODE:
                    request = (MainThreadRequest) msg.obj;
                    onCompleted = obtainMessage(EVENT_GET_CDMA_ROAMING_MODE_DONE, request);
                    getPhoneFromRequest(request).queryCdmaRoamingPreference(onCompleted);
                    break;
                case EVENT_GET_CDMA_ROAMING_MODE_DONE:
                    ar = (AsyncResult) msg.obj;
                    request = (MainThreadRequest) ar.userObj;
                    if (ar.exception != null) {
                        request.result = TelephonyManager.CDMA_ROAMING_MODE_RADIO_DEFAULT;
                    } else {
                        request.result = ((int[]) ar.result)[0];
                    }
                    notifyRequester(request);
                    break;
                case CMD_SET_CDMA_ROAMING_MODE:
                    request = (MainThreadRequest) msg.obj;
                    onCompleted = obtainMessage(EVENT_SET_CDMA_ROAMING_MODE_DONE, request);
                    int mode = (int) request.argument;
                    getPhoneFromRequest(request).setCdmaRoamingPreference(mode, onCompleted);
                    break;
                case EVENT_SET_CDMA_ROAMING_MODE_DONE:
                    ar = (AsyncResult) msg.obj;
                    request = (MainThreadRequest) ar.userObj;
                    request.result = ar.exception == null;
                    notifyRequester(request);
                    break;
                case CMD_SET_CDMA_SUBSCRIPTION_MODE:
                    request = (MainThreadRequest) msg.obj;
                    onCompleted = obtainMessage(EVENT_SET_CDMA_SUBSCRIPTION_MODE_DONE, request);
                    int subscriptionMode = (int) request.argument;
                    getPhoneFromRequest(request).setCdmaSubscription(subscriptionMode, onCompleted);
                    break;
                case EVENT_SET_CDMA_SUBSCRIPTION_MODE_DONE:
                    ar = (AsyncResult) msg.obj;
                    request = (MainThreadRequest) ar.userObj;
                    request.result = ar.exception == null;
                    notifyRequester(request);
                    break;
                case CMD_GET_ALL_CELL_INFO:
                    request = (MainThreadRequest) msg.obj;
                    onCompleted = obtainMessage(EVENT_GET_ALL_CELL_INFO_DONE, request);
                    request.phone.requestCellInfoUpdate(request.workSource, onCompleted);
                    break;
                case EVENT_GET_ALL_CELL_INFO_DONE:
                    ar = (AsyncResult) msg.obj;
                    request = (MainThreadRequest) ar.userObj;
                    // If a timeout occurs, the response will be null
                    request.result = (ar.exception == null && ar.result != null)
                            ? ar.result : new ArrayList<CellInfo>();
                    synchronized (request) {
                        request.notifyAll();
                    }
                    break;
                case CMD_REQUEST_CELL_INFO_UPDATE:
                    request = (MainThreadRequest) msg.obj;
                    request.phone.requestCellInfoUpdate(request.workSource,
                            obtainMessage(EVENT_REQUEST_CELL_INFO_UPDATE_DONE, request));
                    break;
                case EVENT_REQUEST_CELL_INFO_UPDATE_DONE:
                    ar = (AsyncResult) msg.obj;
                    request = (MainThreadRequest) ar.userObj;
                    ICellInfoCallback cb = (ICellInfoCallback) request.argument;
                    try {
                        if (ar.exception != null) {
                            Log.e(LOG_TAG, "Exception retrieving CellInfo=" + ar.exception);
                            cb.onError(TelephonyManager.CellInfoCallback.ERROR_MODEM_ERROR,
                                    new android.os.ParcelableException(ar.exception));
                        } else if (ar.result == null) {
                            Log.w(LOG_TAG, "Timeout Waiting for CellInfo!");
                            cb.onError(TelephonyManager.CellInfoCallback.ERROR_TIMEOUT, null);
                        } else {
                            // use the result as returned
                            cb.onCellInfo((List<CellInfo>) ar.result);
                        }
                    } catch (RemoteException re) {
                        Log.w(LOG_TAG, "Discarded CellInfo due to Callback RemoteException");
                    }
                    break;
                case CMD_GET_CELL_LOCATION:
                    request = (MainThreadRequest) msg.obj;
                    WorkSource ws = (WorkSource) request.argument;
                    Phone phone = getPhoneFromRequest(request);
                    phone.getCellLocation(ws, obtainMessage(EVENT_GET_CELL_LOCATION_DONE, request));
                    break;
                case EVENT_GET_CELL_LOCATION_DONE:
                    ar = (AsyncResult) msg.obj;
                    request = (MainThreadRequest) ar.userObj;
                    if (ar.exception == null) {
                        request.result = ar.result;
                    } else {
                        phone = getPhoneFromRequest(request);
                        request.result = (phone.getPhoneType() == PhoneConstants.PHONE_TYPE_CDMA)
                                ? new CdmaCellLocation() : new GsmCellLocation();
                    }

                    synchronized (request) {
                        request.notifyAll();
                    }
                    break;
                case CMD_MODEM_REBOOT:
                    request = (MainThreadRequest) msg.obj;
                    onCompleted = obtainMessage(EVENT_RESET_MODEM_CONFIG_DONE, request);
                    defaultPhone.rebootModem(onCompleted);
                    break;
                case EVENT_CMD_MODEM_REBOOT_DONE:
                    handleNullReturnEvent(msg, "rebootModem");
                    break;
                case CMD_REQUEST_ENABLE_MODEM:
                    request = (MainThreadRequest) msg.obj;
                    boolean enable = (boolean) request.argument;
                    onCompleted = obtainMessage(EVENT_ENABLE_MODEM_DONE, request);
                    onCompleted.arg1 = enable ? 1 : 0;
                    PhoneConfigurationManager.getInstance()
                            .enablePhone(request.phone, enable, onCompleted);
                    break;
                case EVENT_ENABLE_MODEM_DONE:
                    ar = (AsyncResult) msg.obj;
                    request = (MainThreadRequest) ar.userObj;
                    request.result = (ar.exception == null);
                    int phoneId = request.phone.getPhoneId();
                    //update the cache as modem status has changed
                    if ((boolean) request.result) {
                        mPhoneConfigurationManager.addToPhoneStatusCache(phoneId, msg.arg1 == 1);
                        updateModemStateMetrics();
                    } else {
                        Log.e(LOG_TAG, msg.what + " failure. Not updating modem status."
                                + ar.exception);
                    }
                    notifyRequester(request);
                    break;
                case CMD_GET_MODEM_STATUS:
                    request = (MainThreadRequest) msg.obj;
                    onCompleted = obtainMessage(EVENT_GET_MODEM_STATUS_DONE, request);
                    PhoneConfigurationManager.getInstance()
                            .getPhoneStatusFromModem(request.phone, onCompleted);
                    break;
                case EVENT_GET_MODEM_STATUS_DONE:
                    ar = (AsyncResult) msg.obj;
                    request = (MainThreadRequest) ar.userObj;
                    int id = request.phone.getPhoneId();
                    if (ar.exception == null && ar.result != null) {
                        request.result = ar.result;
                        //update the cache as modem status has changed
                        mPhoneConfigurationManager.addToPhoneStatusCache(id,
                                (boolean) request.result);
                    } else {
                        // Return true if modem status cannot be retrieved. For most cases,
                        // modem status is on. And for older version modems, GET_MODEM_STATUS
                        // and disable modem are not supported. Modem is always on.
                        // TODO: this should be fixed in R to support a third
                        // status UNKNOWN b/131631629
                        request.result = true;
                        Log.e(LOG_TAG, msg.what + " failure. Not updating modem status."
                                + ar.exception);
                    }
                    notifyRequester(request);
                    break;
                case CMD_ERASE_MODEM_CONFIG:
                    request = (MainThreadRequest) msg.obj;
                    onCompleted = obtainMessage(EVENT_ERASE_MODEM_CONFIG_DONE, request);
                    defaultPhone.eraseModemConfig(onCompleted);
                    break;
                case EVENT_ERASE_MODEM_CONFIG_DONE:
                    handleNullReturnEvent(msg, "eraseModemConfig");
                    break;
                default:
                    Log.w(LOG_TAG, "MainThreadHandler: unexpected message code: " + msg.what);
                    break;
            }
        }

        private void notifyRequester(MainThreadRequest request) {
            synchronized (request) {
                request.notifyAll();
            }
        }

        private void handleNullReturnEvent(Message msg, String command) {
            AsyncResult ar = (AsyncResult) msg.obj;
            MainThreadRequest request = (MainThreadRequest) ar.userObj;
            if (ar.exception == null) {
                request.result = true;
            } else {
                request.result = false;
                if (ar.exception instanceof CommandException) {
                    loge(command + ": CommandException: " + ar.exception);
                } else {
                    loge(command + ": Unknown exception");
                }
            }
            notifyRequester(request);
        }
    }

    /**
     * Posts the specified command to be executed on the main thread,
     * waits for the request to complete, and returns the result.
     * @see #sendRequestAsync
     */
    private Object sendRequest(int command, Object argument) {
        return sendRequest(
                command, argument, SubscriptionManager.INVALID_SUBSCRIPTION_ID, null, null);
    }

    /**
     * Posts the specified command to be executed on the main thread,
     * waits for the request to complete, and returns the result.
     * @see #sendRequestAsync
     */
    private Object sendRequest(int command, Object argument, WorkSource workSource) {
        return sendRequest(command, argument,  SubscriptionManager.INVALID_SUBSCRIPTION_ID,
                null, workSource);
    }

    /**
     * Posts the specified command to be executed on the main thread,
     * waits for the request to complete, and returns the result.
     * @see #sendRequestAsync
     */
    private Object sendRequest(int command, Object argument, Integer subId) {
        return sendRequest(command, argument, subId, null, null);
    }

    /**
     * Posts the specified command to be executed on the main thread,
     * waits for the request to complete, and returns the result.
     * @see #sendRequestAsync
     */
    private Object sendRequest(int command, Object argument, int subId, WorkSource workSource) {
        return sendRequest(command, argument, subId, null, workSource);
    }

    /**
     * Posts the specified command to be executed on the main thread,
     * waits for the request to complete, and returns the result.
     * @see #sendRequestAsync
     */
    private Object sendRequest(int command, Object argument, Phone phone, WorkSource workSource) {
        return sendRequest(
                command, argument, SubscriptionManager.INVALID_SUBSCRIPTION_ID, phone, workSource);
    }

    /**
     * Posts the specified command to be executed on the main thread,
     * waits for the request to complete, and returns the result.
     * @see #sendRequestAsync
     */
    private Object sendRequest(
            int command, Object argument, Integer subId, Phone phone, WorkSource workSource) {
        if (Looper.myLooper() == mMainThreadHandler.getLooper()) {
            throw new RuntimeException("This method will deadlock if called from the main thread.");
        }

        MainThreadRequest request = null;
        if (subId != SubscriptionManager.INVALID_SUBSCRIPTION_ID && phone != null) {
            throw new IllegalArgumentException("subId and phone cannot both be specified!");
        } else if (phone != null) {
            request = new MainThreadRequest(argument, phone, workSource);
        } else {
            request = new MainThreadRequest(argument, subId, workSource);
        }

        Message msg = mMainThreadHandler.obtainMessage(command, request);
        msg.sendToTarget();

        // Wait for the request to complete
        synchronized (request) {
            while (request.result == null) {
                try {
                    request.wait();
                } catch (InterruptedException e) {
                    // Do nothing, go back and wait until the request is complete
                }
            }
        }
        return request.result;
    }

    /**
     * Asynchronous ("fire and forget") version of sendRequest():
     * Posts the specified command to be executed on the main thread, and
     * returns immediately.
     * @see #sendRequest
     */
    private void sendRequestAsync(int command) {
        mMainThreadHandler.sendEmptyMessage(command);
    }

    /**
     * Same as {@link #sendRequestAsync(int)} except it takes an argument.
     * @see {@link #sendRequest(int)}
     */
    private void sendRequestAsync(int command, Object argument) {
        sendRequestAsync(command, argument, null, null);
    }

    /**
     * Same as {@link #sendRequestAsync(int,Object)} except it takes a Phone and WorkSource.
     * @see {@link #sendRequest(int,Object)}
     */
    private void sendRequestAsync(
            int command, Object argument, Phone phone, WorkSource workSource) {
        MainThreadRequest request = new MainThreadRequest(argument, phone, workSource);
        Message msg = mMainThreadHandler.obtainMessage(command, request);
        msg.sendToTarget();
    }

    /**
     * Initialize the singleton PhoneInterfaceManager instance.
     * This is only done once, at startup, from PhoneApp.onCreate().
     */
    /* package */ static PhoneInterfaceManager init(PhoneGlobals app) {
        synchronized (PhoneInterfaceManager.class) {
            if (sInstance == null) {
                sInstance = new PhoneInterfaceManager(app);
            } else {
                Log.wtf(LOG_TAG, "init() called multiple times!  sInstance = " + sInstance);
            }
            return sInstance;
        }
    }

    /** Private constructor; @see init() */
    private PhoneInterfaceManager(PhoneGlobals app) {
        mApp = app;
        mCM = PhoneGlobals.getInstance().mCM;
        mUserManager = (UserManager) app.getSystemService(Context.USER_SERVICE);
        mAppOps = (AppOpsManager)app.getSystemService(Context.APP_OPS_SERVICE);
        mMainThreadHandler = new MainThreadHandler();
        mSubscriptionController = SubscriptionController.getInstance();
        mTelephonySharedPreferences =
                PreferenceManager.getDefaultSharedPreferences(mApp);
        mNetworkScanRequestTracker = new NetworkScanRequestTracker();
        mPhoneConfigurationManager = PhoneConfigurationManager.getInstance();

        publish();
    }

    private Phone getDefaultPhone() {
        Phone thePhone = getPhone(getDefaultSubscription());
        return (thePhone != null) ? thePhone : PhoneFactory.getDefaultPhone();
    }

    private void publish() {
        if (DBG) log("publish: " + this);

        ServiceManager.addService("phone", this);
    }

    private Phone getPhoneFromRequest(MainThreadRequest request) {
        if (request.phone != null) {
            return request.phone;
        } else {
            return getPhoneFromSubId(request.subId);
        }
    }

    private Phone getPhoneFromSubId(int subId) {
        return (subId == SubscriptionManager.INVALID_SUBSCRIPTION_ID)
                ? getDefaultPhone() : getPhone(subId);
    }

    private UiccCard getUiccCardFromRequest(MainThreadRequest request) {
        Phone phone = getPhoneFromRequest(request);
        return phone == null ? null :
                UiccController.getInstance().getUiccCard(phone.getPhoneId());
    }

    // returns phone associated with the subId.
    private Phone getPhone(int subId) {
        return PhoneFactory.getPhone(mSubscriptionController.getPhoneId(subId));
    }

    private void sendEraseModemConfig(Phone phone) {
        if (phone != null) {
            TelephonyPermissions.enforceCallingOrSelfModifyPermissionOrCarrierPrivilege(
                  mApp, phone.getSubId(), "eraseModemConfig");
            final long identity = Binder.clearCallingIdentity();
            try {
                Boolean success = (Boolean) sendRequest(CMD_ERASE_MODEM_CONFIG, null);
                if (DBG) log("eraseModemConfig:" + ' ' + (success ? "ok" : "fail"));
            } finally {
                Binder.restoreCallingIdentity(identity);
            }
        }
    }

    public void dial(String number) {
        dialForSubscriber(getPreferredVoiceSubscription(), number);
    }

    public void dialForSubscriber(int subId, String number) {
        if (DBG) log("dial: " + number);
        // No permission check needed here: This is just a wrapper around the
        // ACTION_DIAL intent, which is available to any app since it puts up
        // the UI before it does anything.

        final long identity = Binder.clearCallingIdentity();
        try {
            String url = createTelUrl(number);
            if (url == null) {
                return;
            }

            // PENDING: should we just silently fail if phone is offhook or ringing?
            PhoneConstants.State state = mCM.getState(subId);
            if (state != PhoneConstants.State.OFFHOOK && state != PhoneConstants.State.RINGING) {
                Intent intent = new Intent(Intent.ACTION_DIAL, Uri.parse(url));
                intent.addFlags(Intent.FLAG_ACTIVITY_NEW_TASK);
                mApp.startActivity(intent);
            }
        } finally {
            Binder.restoreCallingIdentity(identity);
        }
    }

    public void call(String callingPackage, String number) {
        callForSubscriber(getPreferredVoiceSubscription(), callingPackage, number);
    }

    public void callForSubscriber(int subId, String callingPackage, String number) {
        if (DBG) log("call: " + number);

        // This is just a wrapper around the ACTION_CALL intent, but we still
        // need to do a permission check since we're calling startActivity()
        // from the context of the phone app.
        enforceCallPermission();

        if (mAppOps.noteOp(AppOpsManager.OP_CALL_PHONE, Binder.getCallingUid(), callingPackage)
                != AppOpsManager.MODE_ALLOWED) {
            return;
        }

        final long identity = Binder.clearCallingIdentity();
        try {
            String url = createTelUrl(number);
            if (url == null) {
                return;
            }

            boolean isValid = false;
            final List<SubscriptionInfo> slist = getActiveSubscriptionInfoListPrivileged();
            if (slist != null) {
                for (SubscriptionInfo subInfoRecord : slist) {
                    if (subInfoRecord.getSubscriptionId() == subId) {
                        isValid = true;
                        break;
                    }
                }
            }
            if (!isValid) {
                return;
            }

            Intent intent = new Intent(Intent.ACTION_CALL, Uri.parse(url));
            intent.putExtra(SUBSCRIPTION_KEY, subId);
            intent.addFlags(Intent.FLAG_ACTIVITY_NEW_TASK);
            mApp.startActivity(intent);
        } finally {
            Binder.restoreCallingIdentity(identity);
        }
    }

    public void toggle2G(boolean on) {
        int network = -1;
        final int phoneSubId = mSubscriptionController.getDefaultDataSubId();
        Phone aphone = getPhone(phoneSubId);

        if (on) {
            if(phoneSubId != 0) {
                pNetwork = android.provider.Settings.Global.getInt(mApp.getContentResolver(),
                    android.provider.Settings.Global.PREFERRED_NETWORK_MODE + phoneSubId, 0);
            } else {
                pNetwork = android.provider.Settings.Global.getInt(mApp.getContentResolver(),
                    android.provider.Settings.Global.PREFERRED_NETWORK_MODE, 0);
            }
            network = TelephonyManager.NETWORK_MODE_GSM_ONLY;
        } else {
            network = pNetwork;
        }

        aphone.setPreferredNetworkType(network,
                mMainThreadHandler.obtainMessage(CMD_TOGGLE_2G));
        if(phoneSubId != 0) {
            android.provider.Settings.Global.putInt(mApp.getContentResolver(),
                android.provider.Settings.Global.PREFERRED_NETWORK_MODE + phoneSubId, network);
        } else {
            android.provider.Settings.Global.putInt(mApp.getContentResolver(),
                android.provider.Settings.Global.PREFERRED_NETWORK_MODE, network);
        }

        log("DefaultSubId: " + phoneSubId);
        log("NetworkType: " + network);
    }

    public boolean supplyPin(String pin) {
        return supplyPinForSubscriber(getDefaultSubscription(), pin);
    }

    public boolean supplyPinForSubscriber(int subId, String pin) {
        int [] resultArray = supplyPinReportResultForSubscriber(subId, pin);
        return (resultArray[0] == PhoneConstants.PIN_RESULT_SUCCESS) ? true : false;
    }

    public boolean supplyPuk(String puk, String pin) {
        return supplyPukForSubscriber(getDefaultSubscription(), puk, pin);
    }

    public boolean supplyPukForSubscriber(int subId, String puk, String pin) {
        int [] resultArray = supplyPukReportResultForSubscriber(subId, puk, pin);
        return (resultArray[0] == PhoneConstants.PIN_RESULT_SUCCESS) ? true : false;
    }

    /** {@hide} */
    public int[] supplyPinReportResult(String pin) {
        return supplyPinReportResultForSubscriber(getDefaultSubscription(), pin);
    }

    public int[] supplyPinReportResultForSubscriber(int subId, String pin) {
        enforceModifyPermission();

        final long identity = Binder.clearCallingIdentity();
        try {
            final UnlockSim checkSimPin = new UnlockSim(getPhone(subId).getIccCard());
            checkSimPin.start();
            return checkSimPin.unlockSim(null, pin);
        } finally {
            Binder.restoreCallingIdentity(identity);
        }
    }

    /** {@hide} */
    public int[] supplyPukReportResult(String puk, String pin) {
        return supplyPukReportResultForSubscriber(getDefaultSubscription(), puk, pin);
    }

    public int[] supplyPukReportResultForSubscriber(int subId, String puk, String pin) {
        enforceModifyPermission();

        final long identity = Binder.clearCallingIdentity();
        try {
            final UnlockSim checkSimPuk = new UnlockSim(getPhone(subId).getIccCard());
            checkSimPuk.start();
            return checkSimPuk.unlockSim(puk, pin);
        } finally {
            Binder.restoreCallingIdentity(identity);
        }
    }

    /**
     * Helper thread to turn async call to SimCard#supplyPin into
     * a synchronous one.
     */
    private static class UnlockSim extends Thread {

        private final IccCard mSimCard;

        private boolean mDone = false;
        private int mResult = PhoneConstants.PIN_GENERAL_FAILURE;
        private int mRetryCount = -1;

        // For replies from SimCard interface
        private Handler mHandler;

        // For async handler to identify request type
        private static final int SUPPLY_PIN_COMPLETE = 100;

        public UnlockSim(IccCard simCard) {
            mSimCard = simCard;
        }

        @Override
        public void run() {
            Looper.prepare();
            synchronized (UnlockSim.this) {
                mHandler = new Handler() {
                    @Override
                    public void handleMessage(Message msg) {
                        AsyncResult ar = (AsyncResult) msg.obj;
                        switch (msg.what) {
                            case SUPPLY_PIN_COMPLETE:
                                Log.d(LOG_TAG, "SUPPLY_PIN_COMPLETE");
                                synchronized (UnlockSim.this) {
                                    mRetryCount = msg.arg1;
                                    if (ar.exception != null) {
                                        if (ar.exception instanceof CommandException &&
                                                ((CommandException)(ar.exception)).getCommandError()
                                                == CommandException.Error.PASSWORD_INCORRECT) {
                                            mResult = PhoneConstants.PIN_PASSWORD_INCORRECT;
                                        } else {
                                            mResult = PhoneConstants.PIN_GENERAL_FAILURE;
                                        }
                                    } else {
                                        mResult = PhoneConstants.PIN_RESULT_SUCCESS;
                                    }
                                    mDone = true;
                                    UnlockSim.this.notifyAll();
                                }
                                break;
                        }
                    }
                };
                UnlockSim.this.notifyAll();
            }
            Looper.loop();
        }

        /*
         * Use PIN or PUK to unlock SIM card
         *
         * If PUK is null, unlock SIM card with PIN
         *
         * If PUK is not null, unlock SIM card with PUK and set PIN code
         */
        synchronized int[] unlockSim(String puk, String pin) {

            while (mHandler == null) {
                try {
                    wait();
                } catch (InterruptedException e) {
                    Thread.currentThread().interrupt();
                }
            }
            Message callback = Message.obtain(mHandler, SUPPLY_PIN_COMPLETE);

            if (puk == null) {
                mSimCard.supplyPin(pin, callback);
            } else {
                mSimCard.supplyPuk(puk, pin, callback);
            }

            while (!mDone) {
                try {
                    Log.d(LOG_TAG, "wait for done");
                    wait();
                } catch (InterruptedException e) {
                    // Restore the interrupted status
                    Thread.currentThread().interrupt();
                }
            }
            Log.d(LOG_TAG, "done");
            int[] resultArray = new int[2];
            resultArray[0] = mResult;
            resultArray[1] = mRetryCount;
            return resultArray;
        }
    }

    public void updateServiceLocation() {
        updateServiceLocationForSubscriber(getDefaultSubscription());

    }

    public void updateServiceLocationForSubscriber(int subId) {
        // No permission check needed here: this call is harmless, and it's
        // needed for the ServiceState.requestStateUpdate() call (which is
        // already intentionally exposed to 3rd parties.)
        final long identity = Binder.clearCallingIdentity();
        try {
            final Phone phone = getPhone(subId);
            if (phone != null) {
                phone.updateServiceLocation();
            }
        } finally {
            Binder.restoreCallingIdentity(identity);
        }
    }

    @Override
    public boolean isRadioOn(String callingPackage) {
        return isRadioOnForSubscriber(getDefaultSubscription(), callingPackage);
    }

    @Override
    public boolean isRadioOnForSubscriber(int subId, String callingPackage) {
        if (!TelephonyPermissions.checkCallingOrSelfReadPhoneState(
                mApp, subId, callingPackage, "isRadioOnForSubscriber")) {
            return false;
        }

        final long identity = Binder.clearCallingIdentity();
        try {
            return isRadioOnForSubscriber(subId);
        } finally {
            Binder.restoreCallingIdentity(identity);
        }
    }

    private boolean isRadioOnForSubscriber(int subId) {
        final long identity = Binder.clearCallingIdentity();
        try {
            final Phone phone = getPhone(subId);
            if (phone != null) {
                return phone.getServiceState().getState() != ServiceState.STATE_POWER_OFF;
            } else {
                return false;
            }
        } finally {
            Binder.restoreCallingIdentity(identity);
        }
    }

    public void toggleRadioOnOff() {
        toggleRadioOnOffForSubscriber(getDefaultSubscription());
    }

    public void toggleRadioOnOffForSubscriber(int subId) {
        enforceModifyPermission();

        final long identity = Binder.clearCallingIdentity();
        try {
            final Phone phone = getPhone(subId);
            if (phone != null) {
                phone.setRadioPower(!isRadioOnForSubscriber(subId));
            }
        } finally {
            Binder.restoreCallingIdentity(identity);
        }
    }

    public boolean setRadio(boolean turnOn) {
        return setRadioForSubscriber(getDefaultSubscription(), turnOn);
    }

    public boolean setRadioForSubscriber(int subId, boolean turnOn) {
        enforceModifyPermission();

        final long identity = Binder.clearCallingIdentity();
        try {
            final Phone phone = getPhone(subId);
            if (phone == null) {
                return false;
            }
            if ((phone.getServiceState().getState() != ServiceState.STATE_POWER_OFF) != turnOn) {
                toggleRadioOnOffForSubscriber(subId);
            }
            return true;
        } finally {
            Binder.restoreCallingIdentity(identity);
        }
    }

    public boolean needMobileRadioShutdown() {
        /*
         * If any of the Radios are available, it will need to be
         * shutdown. So return true if any Radio is available.
         */
        final long identity = Binder.clearCallingIdentity();
        try {
            for (int i = 0; i < TelephonyManager.getDefault().getPhoneCount(); i++) {
                Phone phone = PhoneFactory.getPhone(i);
                if (phone != null && phone.isRadioAvailable()) return true;
            }
            logv(TelephonyManager.getDefault().getPhoneCount() + " Phones are shutdown.");
            return false;
        } finally {
            Binder.restoreCallingIdentity(identity);
        }
    }

    @Override
    public void shutdownMobileRadios() {
        enforceModifyPermission();

        final long identity = Binder.clearCallingIdentity();
        try {
            for (int i = 0; i < TelephonyManager.getDefault().getPhoneCount(); i++) {
                logv("Shutting down Phone " + i);
                shutdownRadioUsingPhoneId(i);
            }
        } finally {
            Binder.restoreCallingIdentity(identity);
        }
    }

    private void shutdownRadioUsingPhoneId(int phoneId) {
        Phone phone = PhoneFactory.getPhone(phoneId);
        if (phone != null && phone.isRadioAvailable()) {
            phone.shutdownRadio();
        }
    }

    public boolean setRadioPower(boolean turnOn) {
        enforceModifyPermission();

        final long identity = Binder.clearCallingIdentity();
        try {
            final Phone defaultPhone = PhoneFactory.getDefaultPhone();
            if (defaultPhone != null) {
                defaultPhone.setRadioPower(turnOn);
                return true;
            } else {
                loge("There's no default phone.");
                return false;
            }
        } finally {
            Binder.restoreCallingIdentity(identity);
        }
    }

    public boolean setRadioPowerForSubscriber(int subId, boolean turnOn) {
        enforceModifyPermission();

        final long identity = Binder.clearCallingIdentity();
        try {
            final Phone phone = getPhone(subId);
            if (phone != null) {
                phone.setRadioPower(turnOn);
                return true;
            } else {
                return false;
            }
        } finally {
            Binder.restoreCallingIdentity(identity);
        }
    }

    // FIXME: subId version needed
    @Override
    public boolean enableDataConnectivity() {
        enforceModifyPermission();

        final long identity = Binder.clearCallingIdentity();
        try {
            int subId = mSubscriptionController.getDefaultDataSubId();
            final Phone phone = getPhone(subId);
            if (phone != null) {
                phone.getDataEnabledSettings().setUserDataEnabled(true);
                return true;
            } else {
                return false;
            }
        } finally {
            Binder.restoreCallingIdentity(identity);
        }
    }

    // FIXME: subId version needed
    @Override
    public boolean disableDataConnectivity() {
        enforceModifyPermission();

        final long identity = Binder.clearCallingIdentity();
        try {
            int subId = mSubscriptionController.getDefaultDataSubId();
            final Phone phone = getPhone(subId);
            if (phone != null) {
                phone.getDataEnabledSettings().setUserDataEnabled(false);
                return true;
            } else {
                return false;
            }
        } finally {
            Binder.restoreCallingIdentity(identity);
        }
    }

    @Override
    public boolean isDataConnectivityPossible(int subId) {
        final long identity = Binder.clearCallingIdentity();
        try {
            final Phone phone = getPhone(subId);
            if (phone != null) {
                return phone.isDataAllowed(ApnSetting.TYPE_DEFAULT);
            } else {
                return false;
            }
        } finally {
            Binder.restoreCallingIdentity(identity);
        }
    }

    public boolean handlePinMmi(String dialString) {
        return handlePinMmiForSubscriber(getDefaultSubscription(), dialString);
    }

    public void handleUssdRequest(int subId, String ussdRequest, ResultReceiver wrappedCallback) {
        enforceCallPermission();

        final long identity = Binder.clearCallingIdentity();
        try {
            if (!SubscriptionManager.isValidSubscriptionId(subId)) {
                return;
            }
            Pair<String, ResultReceiver> ussdObject = new Pair(ussdRequest, wrappedCallback);
            sendRequest(CMD_HANDLE_USSD_REQUEST, ussdObject, subId);
        } finally {
            Binder.restoreCallingIdentity(identity);
        }
    };

    public boolean handlePinMmiForSubscriber(int subId, String dialString) {
        enforceModifyPermission();

        final long identity = Binder.clearCallingIdentity();
        try {
            if (!SubscriptionManager.isValidSubscriptionId(subId)) {
                return false;
            }
            return (Boolean) sendRequest(CMD_HANDLE_PIN_MMI, dialString, subId);
        } finally {
            Binder.restoreCallingIdentity(identity);
        }
    }

    public int getCallState() {
        return getCallStateForSlot(getSlotForDefaultSubscription());
    }

    public int getCallStateForSlot(int slotIndex) {
        final long identity = Binder.clearCallingIdentity();
        try {
            Phone phone = PhoneFactory.getPhone(slotIndex);
            return phone == null ? TelephonyManager.CALL_STATE_IDLE :
                    PhoneConstantConversions.convertCallState(phone.getState());
        } finally {
            Binder.restoreCallingIdentity(identity);
        }
    }

    @Override
    public int getDataState() {
        return getDataStateForSubId(mSubscriptionController.getDefaultDataSubId());
    }

    @Override
    public int getDataStateForSubId(int subId) {
        final long identity = Binder.clearCallingIdentity();
        try {
            final Phone phone = getPhone(subId);
            if (phone != null) {
                return PhoneConstantConversions.convertDataState(phone.getDataConnectionState());
            } else {
                return PhoneConstantConversions.convertDataState(
                        PhoneConstants.DataState.DISCONNECTED);
            }
        } finally {
            Binder.restoreCallingIdentity(identity);
        }
    }

    @Override
    public int getDataActivity() {
        return getDataActivityForSubId(mSubscriptionController.getDefaultDataSubId());
    }

    @Override
    public int getDataActivityForSubId(int subId) {
        final long identity = Binder.clearCallingIdentity();
        try {
            final Phone phone = getPhone(subId);
            if (phone != null) {
                return DefaultPhoneNotifier.convertDataActivityState(phone.getDataActivityState());
            } else {
                return TelephonyManager.DATA_ACTIVITY_NONE;
            }
        } finally {
            Binder.restoreCallingIdentity(identity);
        }
    }

    @Override
    public Bundle getCellLocation(String callingPackage) {
        mApp.getSystemService(AppOpsManager.class)
                .checkPackage(Binder.getCallingUid(), callingPackage);

        LocationAccessPolicy.LocationPermissionResult locationResult =
                LocationAccessPolicy.checkLocationPermission(mApp,
                        new LocationAccessPolicy.LocationPermissionQuery.Builder()
                                .setCallingPackage(callingPackage)
                                .setCallingPid(Binder.getCallingPid())
                                .setCallingUid(Binder.getCallingUid())
                                .setMethod("getCellLocation")
                                .setMinSdkVersionForFine(Build.VERSION_CODES.Q)
                                .build());
        switch (locationResult) {
            case DENIED_HARD:
                throw new SecurityException("Not allowed to access cell location");
            case DENIED_SOFT:
                return new Bundle();
        }

        WorkSource workSource = getWorkSource(Binder.getCallingUid());
        final long identity = Binder.clearCallingIdentity();
        try {
            if (DBG_LOC) log("getCellLocation: is active user");
            Bundle data = new Bundle();
            int subId = mSubscriptionController.getDefaultDataSubId();
            CellLocation cl = (CellLocation) sendRequest(CMD_GET_CELL_LOCATION, workSource, subId);
            cl.fillInNotifierBundle(data);
            return data;
        } finally {
            Binder.restoreCallingIdentity(identity);
        }
    }

    @Override
    public String getNetworkCountryIsoForPhone(int phoneId) {
        // Reporting the correct network country is ambiguous when IWLAN could conflict with
        // registered cell info, so return a NULL country instead.
        final long identity = Binder.clearCallingIdentity();
        try {
            if (phoneId == SubscriptionManager.INVALID_PHONE_INDEX) {
                // Get default phone in this case.
                phoneId = SubscriptionManager.DEFAULT_PHONE_INDEX;
            }
            final int subId = mSubscriptionController.getSubIdUsingPhoneId(phoneId);
            // Todo: fix this when we can get the actual cellular network info when the device
            // is on IWLAN.
            if (TelephonyManager.NETWORK_TYPE_IWLAN
                    == getVoiceNetworkTypeForSubscriber(subId, mApp.getPackageName())) {
                return "";
            }
            Phone phone = PhoneFactory.getPhone(phoneId);
            if (phone != null) {
                ServiceStateTracker sst = phone.getServiceStateTracker();
                EmergencyNumberTracker emergencyNumberTracker = phone.getEmergencyNumberTracker();
                if (sst != null) {
                    LocaleTracker lt = sst.getLocaleTracker();
                    if (lt != null) {
                        if (!TextUtils.isEmpty(lt.getCurrentCountry())) {
                            return lt.getCurrentCountry();
                        } else if (emergencyNumberTracker != null) {
                            return emergencyNumberTracker.getEmergencyCountryIso();
                        }
                    }
                }
            }
            return "";
        } finally {
            Binder.restoreCallingIdentity(identity);
        }
    }

    @Override
    public void enableLocationUpdates() {
        enableLocationUpdatesForSubscriber(getDefaultSubscription());
    }

    @Override
    public void enableLocationUpdatesForSubscriber(int subId) {
        mApp.enforceCallingOrSelfPermission(
                android.Manifest.permission.CONTROL_LOCATION_UPDATES, null);

        final long identity = Binder.clearCallingIdentity();
        try {
            final Phone phone = getPhone(subId);
            if (phone != null) {
                phone.enableLocationUpdates();
            }
        } finally {
            Binder.restoreCallingIdentity(identity);
        }
    }

    @Override
    public void disableLocationUpdates() {
        disableLocationUpdatesForSubscriber(getDefaultSubscription());
    }

    @Override
    public void disableLocationUpdatesForSubscriber(int subId) {
        mApp.enforceCallingOrSelfPermission(
                android.Manifest.permission.CONTROL_LOCATION_UPDATES, null);

        final long identity = Binder.clearCallingIdentity();
        try {
            final Phone phone = getPhone(subId);
            if (phone != null) {
                phone.disableLocationUpdates();
            }
        } finally {
            Binder.restoreCallingIdentity(identity);
        }
    }

    /**
     * Returns the target SDK version number for a given package name.
     *
     * This call MUST be invoked before clearing the calling UID.
     *
     * @return target SDK if the package is found or INT_MAX.
     */
    private int getTargetSdk(String packageName) {
        try {
            final ApplicationInfo ai = mApp.getPackageManager().getApplicationInfoAsUser(
                    packageName, 0, UserHandle.getUserId(Binder.getCallingUid()));
            if (ai != null) return ai.targetSdkVersion;
        } catch (PackageManager.NameNotFoundException unexpected) {
            loge("Failed to get package info for pkg="
                    + packageName + ", uid=" + Binder.getCallingUid());
        }
        return Integer.MAX_VALUE;
    }

    @Override
    @SuppressWarnings("unchecked")
    public List<NeighboringCellInfo> getNeighboringCellInfo(String callingPackage) {
        final int targetSdk = getTargetSdk(callingPackage);
        if (targetSdk >= android.os.Build.VERSION_CODES.Q) {
            throw new SecurityException(
                    "getNeighboringCellInfo() is unavailable to callers targeting Q+ SDK levels.");
        }

        if (mAppOps.noteOp(AppOpsManager.OP_NEIGHBORING_CELLS, Binder.getCallingUid(),
                callingPackage) != AppOpsManager.MODE_ALLOWED) {
            return null;
        }

        if (DBG_LOC) log("getNeighboringCellInfo: is active user");

        List<CellInfo> info = getAllCellInfo(callingPackage);
        if (info == null) return null;

        List<NeighboringCellInfo> neighbors = new ArrayList<NeighboringCellInfo>();
        for (CellInfo ci : info) {
            if (ci instanceof CellInfoGsm) {
                neighbors.add(new NeighboringCellInfo((CellInfoGsm) ci));
            } else if (ci instanceof CellInfoWcdma) {
                neighbors.add(new NeighboringCellInfo((CellInfoWcdma) ci));
            }
        }
        return (neighbors.size()) > 0 ? neighbors : null;
    }

    private List<CellInfo> getCachedCellInfo() {
        List<CellInfo> cellInfos = new ArrayList<CellInfo>();
        for (Phone phone : PhoneFactory.getPhones()) {
            List<CellInfo> info = phone.getAllCellInfo();
            if (info != null) cellInfos.addAll(info);
        }
        return cellInfos;
    }

    @Override
    public List<CellInfo> getAllCellInfo(String callingPackage) {
        mApp.getSystemService(AppOpsManager.class)
                .checkPackage(Binder.getCallingUid(), callingPackage);

        LocationAccessPolicy.LocationPermissionResult locationResult =
                LocationAccessPolicy.checkLocationPermission(mApp,
                        new LocationAccessPolicy.LocationPermissionQuery.Builder()
                                .setCallingPackage(callingPackage)
                                .setCallingPid(Binder.getCallingPid())
                                .setCallingUid(Binder.getCallingUid())
                                .setMethod("getAllCellInfo")
                                .setMinSdkVersionForCoarse(Build.VERSION_CODES.BASE)
                                .setMinSdkVersionForFine(Build.VERSION_CODES.Q)
                                .build());
        switch (locationResult) {
            case DENIED_HARD:
                throw new SecurityException("Not allowed to access cell info");
            case DENIED_SOFT:
                return new ArrayList<>();
        }

        final int targetSdk = getTargetSdk(callingPackage);
        if (targetSdk >= android.os.Build.VERSION_CODES.Q) {
            return getCachedCellInfo();
        }

        if (DBG_LOC) log("getAllCellInfo: is active user");
        WorkSource workSource = getWorkSource(Binder.getCallingUid());
        final long identity = Binder.clearCallingIdentity();
        try {
            List<CellInfo> cellInfos = new ArrayList<CellInfo>();
            for (Phone phone : PhoneFactory.getPhones()) {
                final List<CellInfo> info = (List<CellInfo>) sendRequest(
                        CMD_GET_ALL_CELL_INFO, null, phone, workSource);
                if (info != null) cellInfos.addAll(info);
            }
            return cellInfos;
        } finally {
            Binder.restoreCallingIdentity(identity);
        }
    }

    @Override
    public void requestCellInfoUpdate(int subId, ICellInfoCallback cb, String callingPackage) {
        requestCellInfoUpdateInternal(
                subId, cb, callingPackage, getWorkSource(Binder.getCallingUid()));
    }

    @Override
    public void requestCellInfoUpdateWithWorkSource(
            int subId, ICellInfoCallback cb, String callingPackage, WorkSource workSource) {
        enforceModifyPermission();
        requestCellInfoUpdateInternal(subId, cb, callingPackage, workSource);
    }

    private void requestCellInfoUpdateInternal(
            int subId, ICellInfoCallback cb, String callingPackage, WorkSource workSource) {
        mApp.getSystemService(AppOpsManager.class)
                .checkPackage(Binder.getCallingUid(), callingPackage);

        LocationAccessPolicy.LocationPermissionResult locationResult =
                LocationAccessPolicy.checkLocationPermission(mApp,
                        new LocationAccessPolicy.LocationPermissionQuery.Builder()
                                .setCallingPackage(callingPackage)
                                .setCallingPid(Binder.getCallingPid())
                                .setCallingUid(Binder.getCallingUid())
                                .setMethod("requestCellInfoUpdate")
                                .setMinSdkVersionForFine(Build.VERSION_CODES.Q)
                                .build());
        switch (locationResult) {
            case DENIED_HARD:
                throw new SecurityException("Not allowed to access cell info");
            case DENIED_SOFT:
                try {
                    cb.onCellInfo(new ArrayList<CellInfo>());
                } catch (RemoteException re) {
                    // Drop without consequences
                }
                return;
        }


        final Phone phone = getPhoneFromSubId(subId);
        if (phone == null) throw new IllegalArgumentException("Invalid Subscription Id: " + subId);

        sendRequestAsync(CMD_REQUEST_CELL_INFO_UPDATE, cb, phone, workSource);
    }

    @Override
    public void setCellInfoListRate(int rateInMillis) {
        enforceModifyPermission();
        WorkSource workSource = getWorkSource(Binder.getCallingUid());

        final long identity = Binder.clearCallingIdentity();
        try {
            getDefaultPhone().setCellInfoListRate(rateInMillis, workSource);
        } finally {
            Binder.restoreCallingIdentity(identity);
        }
    }

    @Override
    public String getImeiForSlot(int slotIndex, String callingPackage) {
        Phone phone = PhoneFactory.getPhone(slotIndex);
        if (phone == null) {
            return null;
        }
        int subId = phone.getSubId();
        if (!TelephonyPermissions.checkCallingOrSelfReadDeviceIdentifiers(mApp, subId,
                callingPackage, "getImeiForSlot")) {
            return null;
        }

        final long identity = Binder.clearCallingIdentity();
        try {
            return phone.getImei();
        } finally {
            Binder.restoreCallingIdentity(identity);
        }
    }

    @Override
    public String getTypeAllocationCodeForSlot(int slotIndex) {
        Phone phone = PhoneFactory.getPhone(slotIndex);
        String tac = null;
        if (phone != null) {
            String imei = phone.getImei();
            tac = imei == null ? null : imei.substring(0, TYPE_ALLOCATION_CODE_LENGTH);
        }
        return tac;
    }

    @Override
    public String getMeidForSlot(int slotIndex, String callingPackage) {
        Phone phone = PhoneFactory.getPhone(slotIndex);
        if (phone == null) {
            return null;
        }

        int subId = phone.getSubId();
        if (!TelephonyPermissions.checkCallingOrSelfReadDeviceIdentifiers(mApp, subId,
                callingPackage, "getMeidForSlot")) {
            return null;
        }

        final long identity = Binder.clearCallingIdentity();
        try {
            return phone.getMeid();
        } finally {
            Binder.restoreCallingIdentity(identity);
        }
    }

    @Override
    public String getManufacturerCodeForSlot(int slotIndex) {
        Phone phone = PhoneFactory.getPhone(slotIndex);
        String manufacturerCode = null;
        if (phone != null) {
            String meid = phone.getMeid();
            manufacturerCode = meid == null ? null : meid.substring(0, MANUFACTURER_CODE_LENGTH);
        }
        return manufacturerCode;
    }

    @Override
    public String getDeviceSoftwareVersionForSlot(int slotIndex, String callingPackage) {
        Phone phone = PhoneFactory.getPhone(slotIndex);
        if (phone == null) {
            return null;
        }
        int subId = phone.getSubId();
        if (!TelephonyPermissions.checkCallingOrSelfReadPhoneState(
                mApp, subId, callingPackage, "getDeviceSoftwareVersionForSlot")) {
            return null;
        }

        final long identity = Binder.clearCallingIdentity();
        try {
            return phone.getDeviceSvn();
        } finally {
            Binder.restoreCallingIdentity(identity);
        }
    }

    @Override
    public int getSubscriptionCarrierId(int subId) {
        final long identity = Binder.clearCallingIdentity();
        try {
            final Phone phone = getPhone(subId);
            return phone == null ? TelephonyManager.UNKNOWN_CARRIER_ID : phone.getCarrierId();
        } finally {
            Binder.restoreCallingIdentity(identity);
        }
    }

    @Override
    public String getSubscriptionCarrierName(int subId) {
        final long identity = Binder.clearCallingIdentity();
        try {
            final Phone phone = getPhone(subId);
            return phone == null ? null : phone.getCarrierName();
        } finally {
            Binder.restoreCallingIdentity(identity);
        }
    }

    @Override
    public int getSubscriptionSpecificCarrierId(int subId) {
        final long identity = Binder.clearCallingIdentity();
        try {
            final Phone phone = getPhone(subId);
            return phone == null ? TelephonyManager.UNKNOWN_CARRIER_ID
                    : phone.getSpecificCarrierId();
        } finally {
            Binder.restoreCallingIdentity(identity);
        }
    }

    @Override
    public String getSubscriptionSpecificCarrierName(int subId) {
        final long identity = Binder.clearCallingIdentity();
        try {
            final Phone phone = getPhone(subId);
            return phone == null ? null : phone.getSpecificCarrierName();
        } finally {
            Binder.restoreCallingIdentity(identity);
        }
    }

    @Override
    public int getCarrierIdFromMccMnc(int slotIndex, String mccmnc, boolean isSubscriptionMccMnc) {
        if (!isSubscriptionMccMnc) {
            enforceReadPrivilegedPermission("getCarrierIdFromMccMnc");
        }
        final Phone phone = PhoneFactory.getPhone(slotIndex);
        if (phone == null) {
            return TelephonyManager.UNKNOWN_CARRIER_ID;
        }
        final long identity = Binder.clearCallingIdentity();
        try {
            return CarrierResolver.getCarrierIdFromMccMnc(phone.getContext(), mccmnc);
        } finally {
            Binder.restoreCallingIdentity(identity);
        }
    }

    //
    // Internal helper methods.
    //

    /**
     * Make sure the caller has the MODIFY_PHONE_STATE permission.
     *
     * @throws SecurityException if the caller does not have the required permission
     */
    private void enforceModifyPermission() {
        mApp.enforceCallingOrSelfPermission(android.Manifest.permission.MODIFY_PHONE_STATE, null);
    }

    /**
     * Make sure the caller has the CALL_PHONE permission.
     *
     * @throws SecurityException if the caller does not have the required permission
     */
    private void enforceCallPermission() {
        mApp.enforceCallingOrSelfPermission(android.Manifest.permission.CALL_PHONE, null);
    }

    private void enforceConnectivityInternalPermission() {
        mApp.enforceCallingOrSelfPermission(android.Manifest.permission.CONNECTIVITY_INTERNAL,
                "ConnectivityService");
    }

    private String createTelUrl(String number) {
        if (TextUtils.isEmpty(number)) {
            return null;
        }

        return "tel:" + number;
    }

    private static void log(String msg) {
        Log.d(LOG_TAG, "[PhoneIntfMgr] " + msg);
    }

    private static void logv(String msg) {
        Log.v(LOG_TAG, "[PhoneIntfMgr] " + msg);
    }

    private static void loge(String msg) {
        Log.e(LOG_TAG, "[PhoneIntfMgr] " + msg);
    }

    @Override
    public int getActivePhoneType() {
        return getActivePhoneTypeForSlot(getSlotForDefaultSubscription());
    }

    @Override
    public int getActivePhoneTypeForSlot(int slotIndex) {
        final long identity = Binder.clearCallingIdentity();
        try {
            final Phone phone = PhoneFactory.getPhone(slotIndex);
            if (phone == null) {
                return PhoneConstants.PHONE_TYPE_NONE;
            } else {
                return phone.getPhoneType();
            }
        } finally {
            Binder.restoreCallingIdentity(identity);
        }
    }

    /**
     * Returns the CDMA ERI icon index to display
     */
    @Override
    public int getCdmaEriIconIndex(String callingPackage) {
        return getCdmaEriIconIndexForSubscriber(getDefaultSubscription(), callingPackage);
    }

    @Override
    public int getCdmaEriIconIndexForSubscriber(int subId, String callingPackage) {
        if (!TelephonyPermissions.checkCallingOrSelfReadPhoneState(
                mApp, subId, callingPackage, "getCdmaEriIconIndexForSubscriber")) {
            return -1;
        }

        final long identity = Binder.clearCallingIdentity();
        try {
            final Phone phone = getPhone(subId);
            if (phone != null) {
                return phone.getCdmaEriIconIndex();
            } else {
                return -1;
            }
        } finally {
            Binder.restoreCallingIdentity(identity);
        }
    }

    /**
     * Returns the CDMA ERI icon mode,
     * 0 - ON
     * 1 - FLASHING
     */
    @Override
    public int getCdmaEriIconMode(String callingPackage) {
        return getCdmaEriIconModeForSubscriber(getDefaultSubscription(), callingPackage);
    }

    @Override
    public int getCdmaEriIconModeForSubscriber(int subId, String callingPackage) {
        if (!TelephonyPermissions.checkCallingOrSelfReadPhoneState(
                mApp, subId, callingPackage, "getCdmaEriIconModeForSubscriber")) {
            return -1;
        }

        final long identity = Binder.clearCallingIdentity();
        try {
            final Phone phone = getPhone(subId);
            if (phone != null) {
                return phone.getCdmaEriIconMode();
            } else {
                return -1;
            }
        } finally {
            Binder.restoreCallingIdentity(identity);
        }
    }

    /**
     * Returns the CDMA ERI text,
     */
    @Override
    public String getCdmaEriText(String callingPackage) {
        return getCdmaEriTextForSubscriber(getDefaultSubscription(), callingPackage);
    }

    @Override
    public String getCdmaEriTextForSubscriber(int subId, String callingPackage) {
        if (!TelephonyPermissions.checkCallingOrSelfReadPhoneState(
                mApp, subId, callingPackage, "getCdmaEriIconTextForSubscriber")) {
            return null;
        }

        final long identity = Binder.clearCallingIdentity();
        try {
            final Phone phone = getPhone(subId);
            if (phone != null) {
                return phone.getCdmaEriText();
            } else {
                return null;
            }
        } finally {
            Binder.restoreCallingIdentity(identity);
        }
    }

    /**
     * Returns the CDMA MDN.
     */
    @Override
    public String getCdmaMdn(int subId) {
        TelephonyPermissions.enforceCallingOrSelfModifyPermissionOrCarrierPrivilege(
                mApp, subId, "getCdmaMdn");

        final long identity = Binder.clearCallingIdentity();
        try {
            final Phone phone = getPhone(subId);
            if (phone != null && phone.getPhoneType() == PhoneConstants.PHONE_TYPE_CDMA) {
                return phone.getLine1Number();
            } else {
                loge("getCdmaMdn: no phone found. Invalid subId: " + subId);
                return null;
            }
        } finally {
            Binder.restoreCallingIdentity(identity);
        }
    }

    /**
     * Returns the CDMA MIN.
     */
    @Override
    public String getCdmaMin(int subId) {
        TelephonyPermissions.enforceCallingOrSelfModifyPermissionOrCarrierPrivilege(
                mApp, subId, "getCdmaMin");

        final long identity = Binder.clearCallingIdentity();
        try {
            final Phone phone = getPhone(subId);
            if (phone != null && phone.getPhoneType() == PhoneConstants.PHONE_TYPE_CDMA) {
                return phone.getCdmaMin();
            } else {
                return null;
            }
        } finally {
            Binder.restoreCallingIdentity(identity);
        }
    }

    @Override
    public void requestNumberVerification(PhoneNumberRange range, long timeoutMillis,
            INumberVerificationCallback callback, String callingPackage) {
        if (mApp.checkCallingOrSelfPermission(android.Manifest.permission.MODIFY_PHONE_STATE)
                != PERMISSION_GRANTED) {
            throw new SecurityException("Caller must hold the MODIFY_PHONE_STATE permission");
        }
        mAppOps.checkPackage(Binder.getCallingUid(), callingPackage);

        String authorizedPackage = NumberVerificationManager.getAuthorizedPackage(mApp);
        if (!TextUtils.equals(callingPackage, authorizedPackage)) {
            throw new SecurityException("Calling package must be configured in the device config");
        }

        if (range == null) {
            throw new NullPointerException("Range must be non-null");
        }

        timeoutMillis = Math.min(timeoutMillis,
                TelephonyManager.getMaxNumberVerificationTimeoutMillis());

        NumberVerificationManager.getInstance().requestVerification(range, callback, timeoutMillis);
    }

    /**
     * Returns true if CDMA provisioning needs to run.
     */
    public boolean needsOtaServiceProvisioning() {
        final long identity = Binder.clearCallingIdentity();
        try {
            return getDefaultPhone().needsOtaServiceProvisioning();
        } finally {
            Binder.restoreCallingIdentity(identity);
        }
    }

    /**
     * Sets the voice mail number of a given subId.
     */
    @Override
    public boolean setVoiceMailNumber(int subId, String alphaTag, String number) {
        TelephonyPermissions.enforceCallingOrSelfCarrierPrivilege(subId, "setVoiceMailNumber");

        final long identity = Binder.clearCallingIdentity();
        try {
            Boolean success = (Boolean) sendRequest(CMD_SET_VOICEMAIL_NUMBER,
                    new Pair<String, String>(alphaTag, number), new Integer(subId));
            return success;
        } finally {
            Binder.restoreCallingIdentity(identity);
        }
    }

    @Override
    public Bundle getVisualVoicemailSettings(String callingPackage, int subId) {
        mAppOps.checkPackage(Binder.getCallingUid(), callingPackage);
        String systemDialer = TelecomManager.from(mApp).getSystemDialerPackage();
        if (!TextUtils.equals(callingPackage, systemDialer)) {
            throw new SecurityException("caller must be system dialer");
        }

        final long identity = Binder.clearCallingIdentity();
        try {
            PhoneAccountHandle phoneAccountHandle = PhoneAccountHandleConverter.fromSubId(subId);
            if (phoneAccountHandle == null) {
                return null;
            }
            return VisualVoicemailSettingsUtil.dump(mApp, phoneAccountHandle);
        } finally {
            Binder.restoreCallingIdentity(identity);
        }
    }

    @Override
    public String getVisualVoicemailPackageName(String callingPackage, int subId) {
        mAppOps.checkPackage(Binder.getCallingUid(), callingPackage);
        if (!TelephonyPermissions.checkCallingOrSelfReadPhoneState(
                mApp, subId, callingPackage, "getVisualVoicemailPackageName")) {
            return null;
        }

        final long identity = Binder.clearCallingIdentity();
        try {
            return RemoteVvmTaskManager.getRemotePackage(mApp, subId).getPackageName();
        } finally {
            Binder.restoreCallingIdentity(identity);
        }
    }

    @Override
    public void enableVisualVoicemailSmsFilter(String callingPackage, int subId,
            VisualVoicemailSmsFilterSettings settings) {
        mAppOps.checkPackage(Binder.getCallingUid(), callingPackage);

        final long identity = Binder.clearCallingIdentity();
        try {
            VisualVoicemailSmsFilterConfig.enableVisualVoicemailSmsFilter(
                    mApp, callingPackage, subId, settings);
        } finally {
            Binder.restoreCallingIdentity(identity);
        }
    }

    @Override
    public void disableVisualVoicemailSmsFilter(String callingPackage, int subId) {
        mAppOps.checkPackage(Binder.getCallingUid(), callingPackage);

        final long identity = Binder.clearCallingIdentity();
        try {
            VisualVoicemailSmsFilterConfig.disableVisualVoicemailSmsFilter(
                    mApp, callingPackage, subId);
        } finally {
            Binder.restoreCallingIdentity(identity);
        }
    }

    @Override
    public VisualVoicemailSmsFilterSettings getVisualVoicemailSmsFilterSettings(
            String callingPackage, int subId) {
        mAppOps.checkPackage(Binder.getCallingUid(), callingPackage);

        final long identity = Binder.clearCallingIdentity();
        try {
            return VisualVoicemailSmsFilterConfig.getVisualVoicemailSmsFilterSettings(
                    mApp, callingPackage, subId);
        } finally {
            Binder.restoreCallingIdentity(identity);
        }
    }

    @Override
    public VisualVoicemailSmsFilterSettings getActiveVisualVoicemailSmsFilterSettings(int subId) {
        enforceReadPrivilegedPermission("getActiveVisualVoicemailSmsFilterSettings");

        final long identity = Binder.clearCallingIdentity();
        try {
            return VisualVoicemailSmsFilterConfig.getActiveVisualVoicemailSmsFilterSettings(
                    mApp, subId);
        } finally {
            Binder.restoreCallingIdentity(identity);
        }
    }

    @Override
    public void sendVisualVoicemailSmsForSubscriber(String callingPackage, int subId,
            String number, int port, String text, PendingIntent sentIntent) {
        mAppOps.checkPackage(Binder.getCallingUid(), callingPackage);
        enforceVisualVoicemailPackage(callingPackage, subId);
        enforceSendSmsPermission();
        SmsController smsController = PhoneFactory.getSmsController();
        smsController.sendVisualVoicemailSmsForSubscriber(callingPackage, subId, number, port, text,
                sentIntent);
    }

    /**
     * Sets the voice activation state of a given subId.
     */
    @Override
    public void setVoiceActivationState(int subId, int activationState) {
        TelephonyPermissions.enforceCallingOrSelfModifyPermissionOrCarrierPrivilege(
                mApp, subId, "setVoiceActivationState");

        final long identity = Binder.clearCallingIdentity();
        try {
            final Phone phone = getPhone(subId);
            if (phone != null) {
                phone.setVoiceActivationState(activationState);
            } else {
                loge("setVoiceActivationState fails with invalid subId: " + subId);
            }
        } finally {
            Binder.restoreCallingIdentity(identity);
        }
    }

    /**
     * Sets the data activation state of a given subId.
     */
    @Override
    public void setDataActivationState(int subId, int activationState) {
        TelephonyPermissions.enforceCallingOrSelfModifyPermissionOrCarrierPrivilege(
                mApp, subId, "setDataActivationState");

        final long identity = Binder.clearCallingIdentity();
        try {
            final Phone phone = getPhone(subId);
            if (phone != null) {
                phone.setDataActivationState(activationState);
            } else {
                loge("setVoiceActivationState fails with invalid subId: " + subId);
            }
        } finally {
            Binder.restoreCallingIdentity(identity);
        }
    }

    /**
     * Returns the voice activation state of a given subId.
     */
    @Override
    public int getVoiceActivationState(int subId, String callingPackage) {
        enforceReadPrivilegedPermission("getVoiceActivationState");

        final Phone phone = getPhone(subId);
        final long identity = Binder.clearCallingIdentity();
        try {
            if (phone != null) {
                return phone.getVoiceActivationState();
            } else {
                return TelephonyManager.SIM_ACTIVATION_STATE_UNKNOWN;
            }
        } finally {
            Binder.restoreCallingIdentity(identity);
        }
    }

    /**
     * Returns the data activation state of a given subId.
     */
    @Override
    public int getDataActivationState(int subId, String callingPackage) {
        enforceReadPrivilegedPermission("getDataActivationState");

        final Phone phone = getPhone(subId);
        final long identity = Binder.clearCallingIdentity();
        try {
            if (phone != null) {
                return phone.getDataActivationState();
            } else {
                return TelephonyManager.SIM_ACTIVATION_STATE_UNKNOWN;
            }
        } finally {
            Binder.restoreCallingIdentity(identity);
        }
    }

    /**
     * Returns the unread count of voicemails for a subId
     */
    @Override
    public int getVoiceMessageCountForSubscriber(int subId, String callingPackage) {
        if (!TelephonyPermissions.checkCallingOrSelfReadPhoneState(
                mApp, subId, callingPackage, "getVoiceMessageCountForSubscriber")) {
            return 0;
        }
        final long identity = Binder.clearCallingIdentity();
        try {
            final Phone phone = getPhone(subId);
            if (phone != null) {
                return phone.getVoiceMessageCount();
            } else {
                return 0;
            }
        } finally {
            Binder.restoreCallingIdentity(identity);
        }
    }

    /**
      * returns true, if the device is in a state where both voice and data
      * are supported simultaneously. This can change based on location or network condition.
     */
    @Override
    public boolean isConcurrentVoiceAndDataAllowed(int subId) {
        final long identity = Binder.clearCallingIdentity();
        try {
            final Phone phone = getPhone(subId);
            return (phone == null ? false : phone.isConcurrentVoiceAndDataAllowed());
        } finally {
            Binder.restoreCallingIdentity(identity);
        }
    }

    /**
     * Send the dialer code if called from the current default dialer or the caller has
     * carrier privilege.
     * @param inputCode The dialer code to send
     */
    @Override
    public void sendDialerSpecialCode(String callingPackage, String inputCode) {
        final Phone defaultPhone = getDefaultPhone();
        mAppOps.checkPackage(Binder.getCallingUid(), callingPackage);
        String defaultDialer = TelecomManager.from(defaultPhone.getContext())
                .getDefaultDialerPackage();
        if (!TextUtils.equals(callingPackage, defaultDialer)) {
            TelephonyPermissions.enforceCallingOrSelfCarrierPrivilege(
                    getDefaultSubscription(), "sendDialerSpecialCode");
        }

        final long identity = Binder.clearCallingIdentity();
        try {
            defaultPhone.sendDialerSpecialCode(inputCode);
        } finally {
            Binder.restoreCallingIdentity(identity);
        }
    }

    @Override
    public int getNetworkSelectionMode(int subId) {
        if (!isActiveSubscription(subId)) {
            return TelephonyManager.NETWORK_SELECTION_MODE_UNKNOWN;
        }

        return (int) sendRequest(CMD_GET_NETWORK_SELECTION_MODE, null /* argument */, subId);
    }

    @Override
    public boolean isInEmergencySmsMode() {
        enforceReadPrivilegedPermission("isInEmergencySmsMode");
        final long identity = Binder.clearCallingIdentity();
        try {
            for (Phone phone : PhoneFactory.getPhones()) {
                if (phone.isInEmergencySmsMode()) {
                    return true;
                }
            }
        } finally {
            Binder.restoreCallingIdentity(identity);
        }
        return false;
    }

    @Override
    public void registerImsRegistrationCallback(int subId, IImsRegistrationCallback c)
            throws RemoteException {
        enforceReadPrivilegedPermission("registerImsRegistrationCallback");
        final long token = Binder.clearCallingIdentity();
        try {
            // TODO: Refactor to remove ImsManager dependence and query through ImsPhone directly.
            ImsManager.getInstance(mApp, getSlotIndexOrException(subId))
                    .addRegistrationCallbackForSubscription(c, subId);
        } finally {
            Binder.restoreCallingIdentity(token);
        }
    }

    @Override
    public void unregisterImsRegistrationCallback(int subId, IImsRegistrationCallback c) {
        enforceReadPrivilegedPermission("unregisterImsRegistrationCallback");
        if (!SubscriptionManager.isValidSubscriptionId(subId)) {
            throw new IllegalArgumentException("Invalid Subscription ID: " + subId);
        }
        Binder.withCleanCallingIdentity(() -> {
            try {
                // TODO: Refactor to remove ImsManager dependence and query through ImsPhone.
                ImsManager.getInstance(mApp, getSlotIndexOrException(subId))
                        .removeRegistrationCallbackForSubscription(c, subId);
            } catch (IllegalArgumentException e) {
                Log.i(LOG_TAG, "unregisterImsRegistrationCallback: " + subId
                        + "is inactive, ignoring unregister.");
                // If the subscription is no longer active, just return, since the callback
                // will already have been removed internally.
            }
        });
    }

    @Override
    public void registerMmTelCapabilityCallback(int subId, IImsCapabilityCallback c)
            throws RemoteException {
        enforceReadPrivilegedPermission("registerMmTelCapabilityCallback");
        // TODO: Refactor to remove ImsManager dependence and query through ImsPhone directly.
        final long token = Binder.clearCallingIdentity();
        try {
            ImsManager.getInstance(mApp, getSlotIndexOrException(subId))
                    .addCapabilitiesCallbackForSubscription(c, subId);
        } finally {
            Binder.restoreCallingIdentity(token);
        }
    }

    @Override
    public void unregisterMmTelCapabilityCallback(int subId, IImsCapabilityCallback c) {
        enforceReadPrivilegedPermission("unregisterMmTelCapabilityCallback");

        if (!SubscriptionManager.isValidSubscriptionId(subId)) {
            throw new IllegalArgumentException("Invalid Subscription ID: " + subId);
        }
        Binder.withCleanCallingIdentity(() -> {
            try {
                // TODO: Refactor to remove ImsManager dependence and query through ImsPhone.
                ImsManager.getInstance(mApp, getSlotIndexOrException(subId))
                        .removeCapabilitiesCallbackForSubscription(c, subId);
            } catch (IllegalArgumentException e) {
                Log.i(LOG_TAG, "unregisterMmTelCapabilityCallback: " + subId
                        + "is inactive, ignoring unregister.");
                // If the subscription is no longer active, just return, since the callback
                // will already have been removed internally.
            }
        });
    }

    @Override
    public boolean isCapable(int subId, int capability, int regTech) {
        enforceReadPrivilegedPermission("isCapable");
        // TODO: Refactor to remove ImsManager dependence and query through ImsPhone directly.
        final long token = Binder.clearCallingIdentity();
        try {
            return ImsManager.getInstance(mApp,
                    getSlotIndexOrException(subId)).queryMmTelCapability(capability, regTech);
        } catch (ImsException e) {
            Log.w(LOG_TAG, "IMS isCapable - service unavailable: " + e.getMessage());
            return false;
        } catch (IllegalArgumentException e) {
            Log.i(LOG_TAG, "isCapable: " + subId + " is inactive, returning false.");
            return false;
        } finally {
            Binder.restoreCallingIdentity(token);
        }
    }

    @Override
    public boolean isAvailable(int subId, int capability, int regTech) {
        enforceReadPrivilegedPermission("isAvailable");
        final long token = Binder.clearCallingIdentity();
        try {
            Phone phone = getPhone(subId);
            if (phone == null) return false;
            return phone.isImsCapabilityAvailable(capability, regTech);
        } finally {
            Binder.restoreCallingIdentity(token);
        }
    }

    @Override
    public boolean isAdvancedCallingSettingEnabled(int subId) {
        enforceReadPrivilegedPermission("enforceReadPrivilegedPermission");
        // TODO: Refactor to remove ImsManager dependence and query through ImsPhone directly.
        final long token = Binder.clearCallingIdentity();
        try {
            return ImsManager.getInstance(mApp,
                    getSlotIndexOrException(subId)).isEnhanced4gLteModeSettingEnabledByUser();
        } finally {
            Binder.restoreCallingIdentity(token);
        }
    }

    @Override
    public void setAdvancedCallingSettingEnabled(int subId, boolean isEnabled) {
        TelephonyPermissions.enforceCallingOrSelfModifyPermissionOrCarrierPrivilege(mApp, subId,
                "setAdvancedCallingSettingEnabled");
        final long identity = Binder.clearCallingIdentity();
        try {
            // TODO: Refactor to remove ImsManager dependence and query through ImsPhone directly.
            ImsManager.getInstance(mApp,
                    getSlotIndexOrException(subId)).setEnhanced4gLteModeSetting(isEnabled);
        } finally {
            Binder.restoreCallingIdentity(identity);
        }
    }

    @Override
    public boolean isVtSettingEnabled(int subId) {
        enforceReadPrivilegedPermission("isVtSettingEnabled");
        final long identity = Binder.clearCallingIdentity();
        try {
            // TODO: Refactor to remove ImsManager dependence and query through ImsPhone directly.
            return ImsManager.getInstance(mApp,
                    getSlotIndexOrException(subId)).isVtEnabledByUser();
        } finally {
            Binder.restoreCallingIdentity(identity);
        }
    }

    @Override
    public void setVtSettingEnabled(int subId, boolean isEnabled) {
        TelephonyPermissions.enforceCallingOrSelfModifyPermissionOrCarrierPrivilege(mApp, subId,
                "setVtSettingEnabled");
        final long identity = Binder.clearCallingIdentity();
        try {
            // TODO: Refactor to remove ImsManager dependence and query through ImsPhone directly.
            ImsManager.getInstance(mApp, getSlotIndexOrException(subId)).setVtSetting(isEnabled);
        } finally {
            Binder.restoreCallingIdentity(identity);
        }
    }

    @Override
    public boolean isVoWiFiSettingEnabled(int subId) {
        enforceReadPrivilegedPermission("isVoWiFiSettingEnabled");
        final long identity = Binder.clearCallingIdentity();
        try {
            // TODO: Refactor to remove ImsManager dependence and query through ImsPhone directly.
            return ImsManager.getInstance(mApp,
                    getSlotIndexOrException(subId)).isWfcEnabledByUser();
        } finally {
            Binder.restoreCallingIdentity(identity);
        }
    }

    @Override
    public void setVoWiFiSettingEnabled(int subId, boolean isEnabled) {
        TelephonyPermissions.enforceCallingOrSelfModifyPermissionOrCarrierPrivilege(mApp, subId,
                "setVoWiFiSettingEnabled");
        final long identity = Binder.clearCallingIdentity();
        try {
            // TODO: Refactor to remove ImsManager dependence and query through ImsPhone directly.
            ImsManager.getInstance(mApp, getSlotIndexOrException(subId)).setWfcSetting(isEnabled);
        } finally {
            Binder.restoreCallingIdentity(identity);
        }
    }

    @Override
    public boolean isVoWiFiRoamingSettingEnabled(int subId) {
        enforceReadPrivilegedPermission("isVoWiFiRoamingSettingEnabled");
        final long identity = Binder.clearCallingIdentity();
        try {
            // TODO: Refactor to remove ImsManager dependence and query through ImsPhone directly.
            return ImsManager.getInstance(mApp,
                    getSlotIndexOrException(subId)).isWfcRoamingEnabledByUser();
        } finally {
            Binder.restoreCallingIdentity(identity);
        }
    }

    @Override
    public void setVoWiFiRoamingSettingEnabled(int subId, boolean isEnabled) {
        TelephonyPermissions.enforceCallingOrSelfModifyPermissionOrCarrierPrivilege(mApp, subId,
                "setVoWiFiRoamingSettingEnabled");
        final long identity = Binder.clearCallingIdentity();
        try {
            // TODO: Refactor to remove ImsManager dependence and query through ImsPhone directly.
            ImsManager.getInstance(mApp,
                    getSlotIndexOrException(subId)).setWfcRoamingSetting(isEnabled);
        } finally {
            Binder.restoreCallingIdentity(identity);
        }
    }

    @Override
    public void setVoWiFiNonPersistent(int subId, boolean isCapable, int mode) {
        TelephonyPermissions.enforceCallingOrSelfModifyPermissionOrCarrierPrivilege(mApp, subId,
                "setVoWiFiNonPersistent");
        final long identity = Binder.clearCallingIdentity();
        try {
            // TODO: Refactor to remove ImsManager dependence and query through ImsPhone directly.
            ImsManager.getInstance(mApp,
                    getSlotIndexOrException(subId)).setWfcNonPersistent(isCapable, mode);
        } finally {
            Binder.restoreCallingIdentity(identity);
        }
    }

    @Override
    public int getVoWiFiModeSetting(int subId) {
        enforceReadPrivilegedPermission("getVoWiFiModeSetting");
        final long identity = Binder.clearCallingIdentity();
        try {
            // TODO: Refactor to remove ImsManager dependence and query through ImsPhone directly.
            return ImsManager.getInstance(mApp,
                    getSlotIndexOrException(subId)).getWfcMode(false /*isRoaming*/);
        } finally {
            Binder.restoreCallingIdentity(identity);
        }
    }

    @Override
    public void setVoWiFiModeSetting(int subId, int mode) {
        TelephonyPermissions.enforceCallingOrSelfModifyPermissionOrCarrierPrivilege(mApp, subId,
                "setVoWiFiModeSetting");
        final long identity = Binder.clearCallingIdentity();
        try {
            // TODO: Refactor to remove ImsManager dependence and query through ImsPhone directly.
            ImsManager.getInstance(mApp,
                    getSlotIndexOrException(subId)).setWfcMode(mode, false /*isRoaming*/);
        } finally {
            Binder.restoreCallingIdentity(identity);
        }
    }

    @Override
    public int getVoWiFiRoamingModeSetting(int subId) {
        enforceReadPrivilegedPermission("getVoWiFiRoamingModeSetting");
        final long identity = Binder.clearCallingIdentity();
        try {
            // TODO: Refactor to remove ImsManager dependence and query through ImsPhone directly.
            return ImsManager.getInstance(mApp,
                    getSlotIndexOrException(subId)).getWfcMode(true /*isRoaming*/);
        } finally {
            Binder.restoreCallingIdentity(identity);
        }
    }

    @Override
    public void setVoWiFiRoamingModeSetting(int subId, int mode) {
        TelephonyPermissions.enforceCallingOrSelfModifyPermissionOrCarrierPrivilege(mApp, subId,
                "setVoWiFiRoamingModeSetting");
        final long identity = Binder.clearCallingIdentity();
        try {
            // TODO: Refactor to remove ImsManager dependence and query through ImsPhone directly.
            ImsManager.getInstance(mApp,
                    getSlotIndexOrException(subId)).setWfcMode(mode, true /*isRoaming*/);
        } finally {
            Binder.restoreCallingIdentity(identity);
        }
    }

    @Override
    public void setRttCapabilitySetting(int subId, boolean isEnabled) {
        TelephonyPermissions.enforceCallingOrSelfModifyPermissionOrCarrierPrivilege(mApp, subId,
                "setRttCapabilityEnabled");
        final long identity = Binder.clearCallingIdentity();
        try {
            // TODO: Refactor to remove ImsManager dependence and query through ImsPhone directly.
            ImsManager.getInstance(mApp,
                    getSlotIndexOrException(subId)).setRttEnabled(isEnabled);
        } finally {
            Binder.restoreCallingIdentity(identity);
        }
    }

    @Override
    public boolean isTtyOverVolteEnabled(int subId) {
        enforceReadPrivilegedPermission("isTtyOverVolteEnabled");
        final long identity = Binder.clearCallingIdentity();
        try {
            // TODO: Refactor to remove ImsManager dependence and query through ImsPhone directly.
            return ImsManager.getInstance(mApp,
                    getSlotIndexOrException(subId)).isTtyOnVoLteCapable();
        } finally {
            Binder.restoreCallingIdentity(identity);
        }
    }

    @Override
    public void registerImsProvisioningChangedCallback(int subId, IImsConfigCallback callback) {
        enforceReadPrivilegedPermission("registerImsProvisioningChangedCallback");
        final long identity = Binder.clearCallingIdentity();
        try {
            // TODO: Refactor to remove ImsManager dependence and query through ImsPhone directly.
            ImsManager.getInstance(mApp, getSlotIndexOrException(subId))
                    .addProvisioningCallbackForSubscription(callback, subId);
        } finally {
            Binder.restoreCallingIdentity(identity);
        }
    }

    @Override
    public void unregisterImsProvisioningChangedCallback(int subId, IImsConfigCallback callback) {
        enforceReadPrivilegedPermission("unregisterImsProvisioningChangedCallback");
        final long identity = Binder.clearCallingIdentity();
        if (!SubscriptionManager.isValidSubscriptionId(subId)) {
            throw new IllegalArgumentException("Invalid Subscription ID: " + subId);
        }
        try {
            // TODO: Refactor to remove ImsManager dependence and query through ImsPhone directly.
            ImsManager.getInstance(mApp, getSlotIndexOrException(subId))
                    .removeProvisioningCallbackForSubscription(callback, subId);
        } catch (IllegalArgumentException e) {
            Log.i(LOG_TAG, "unregisterImsProvisioningChangedCallback: " + subId
                    + "is inactive, ignoring unregister.");
            // If the subscription is no longer active, just return, since the callback will already
            // have been removed internally.
        } finally {
            Binder.restoreCallingIdentity(identity);
        }
    }

    @Override
    public void setImsProvisioningStatusForCapability(int subId, int capability, int tech,
            boolean isProvisioned) {
        if (tech != ImsRegistrationImplBase.REGISTRATION_TECH_IWLAN
                && tech != ImsRegistrationImplBase.REGISTRATION_TECH_LTE) {
            throw new IllegalArgumentException("Registration technology '" + tech + "' is invalid");
        }
        TelephonyPermissions.enforceCallingOrSelfModifyPermissionOrCarrierPrivilege(mApp, subId,
                "setProvisioningStatusForCapability");
        final long identity = Binder.clearCallingIdentity();
        try {
            // TODO: Refactor to remove ImsManager dependence and query through ImsPhone directly.
            Phone phone = getPhone(subId);
            if (phone == null) {
                loge("setImsProvisioningStatusForCapability: phone instance null for subid "
                        + subId);
                return;
            }
            if (!doesImsCapabilityRequireProvisioning(phone.getContext(), subId, capability)) {
                return;
            }

            // this capability requires provisioning, route to the correct API.
            ImsManager ims = ImsManager.getInstance(mApp, getSlotIndex(subId));
            switch (capability) {
                case MmTelFeature.MmTelCapabilities.CAPABILITY_TYPE_VOICE: {
                    if (tech == ImsRegistrationImplBase.REGISTRATION_TECH_LTE) {
                        ims.setVolteProvisioned(isProvisioned);
                    } else if (tech == ImsRegistrationImplBase.REGISTRATION_TECH_IWLAN) {
                        ims.setWfcProvisioned(isProvisioned);
                    }
                    break;
                }
                case MmTelFeature.MmTelCapabilities.CAPABILITY_TYPE_VIDEO: {
                    // There is currently no difference in VT provisioning type.
                    ims.setVtProvisioned(isProvisioned);
                    break;
                }
                case MmTelFeature.MmTelCapabilities.CAPABILITY_TYPE_UT: {
                    // There is no "deprecated" UT provisioning mechanism through ImsConfig, so
                    // change the capability of the feature instead if needed.
                    if (isMmTelCapabilityProvisionedInCache(subId, capability, tech)
                            == isProvisioned) {
                        // No change in provisioning.
                        return;
                    }
                    cacheMmTelCapabilityProvisioning(subId, capability, tech, isProvisioned);
                    try {
                        ims.changeMmTelCapability(capability, tech, isProvisioned);
                    } catch (ImsException e) {
                        loge("setImsProvisioningStatusForCapability: couldn't change UT capability"
                                + ", Exception" + e.getMessage());
                    }
                    break;
                }
                default: {
                    throw new IllegalArgumentException("Tried to set provisioning for capability '"
                            + capability + "', which does not require provisioning.");
                }
            }

        } finally {
            Binder.restoreCallingIdentity(identity);
        }
    }

    @Override
    public boolean getImsProvisioningStatusForCapability(int subId, int capability, int tech) {
        if (tech != ImsRegistrationImplBase.REGISTRATION_TECH_IWLAN
                && tech != ImsRegistrationImplBase.REGISTRATION_TECH_LTE) {
            throw new IllegalArgumentException("Registration technology '" + tech + "' is invalid");
        }
        enforceReadPrivilegedPermission("getProvisioningStatusForCapability");
        final long identity = Binder.clearCallingIdentity();
        try {
            // TODO: Refactor to remove ImsManager dependence and query through ImsPhone directly.
            Phone phone = getPhone(subId);
            if (phone == null) {
                loge("getImsProvisioningStatusForCapability: phone instance null for subid "
                        + subId);
                // We will fail with "true" as the provisioning status because this is the default
                // if we do not require provisioning.
                return true;
            }

            if (!doesImsCapabilityRequireProvisioning(phone.getContext(), subId, capability)) {
                return true;
            }

            ImsManager ims = ImsManager.getInstance(mApp, getSlotIndex(subId));
            switch (capability) {
                case MmTelFeature.MmTelCapabilities.CAPABILITY_TYPE_VOICE: {
                    if (tech == ImsRegistrationImplBase.REGISTRATION_TECH_LTE) {
                        return ims.isVolteProvisionedOnDevice();
                    } else if (tech == ImsRegistrationImplBase.REGISTRATION_TECH_IWLAN) {
                        return ims.isWfcProvisionedOnDevice();
                    }
                    // This should never happen, since we are checking tech above to make sure it
                    // is either LTE or IWLAN.
                    throw new IllegalArgumentException("Invalid radio technology for voice "
                            + "capability.");
                }
                case MmTelFeature.MmTelCapabilities.CAPABILITY_TYPE_VIDEO: {
                    // There is currently no difference in VT provisioning type.
                    return ims.isVtProvisionedOnDevice();
                }
                case MmTelFeature.MmTelCapabilities.CAPABILITY_TYPE_UT: {
                    // There is no "deprecated" UT provisioning mechanism, so get from shared prefs.
                    return isMmTelCapabilityProvisionedInCache(subId, capability, tech);
                }
                default: {
                    throw new IllegalArgumentException("Tried to get provisioning for capability '"
                            + capability + "', which does not require provisioning.");
                }
            }

        } finally {
            Binder.restoreCallingIdentity(identity);
        }
    }

    @Override
    public boolean isMmTelCapabilityProvisionedInCache(int subId, int capability, int tech) {
        if (tech != ImsRegistrationImplBase.REGISTRATION_TECH_IWLAN
                && tech != ImsRegistrationImplBase.REGISTRATION_TECH_LTE) {
            throw new IllegalArgumentException("Registration technology '" + tech + "' is invalid");
        }
        enforceReadPrivilegedPermission("isMmTelCapabilityProvisionedInCache");
        int provisionedBits = getMmTelCapabilityProvisioningBitfield(subId, tech);
        return (provisionedBits & capability) > 0;
    }

    @Override
    public void cacheMmTelCapabilityProvisioning(int subId, int capability, int tech,
            boolean isProvisioned) {
        if (tech != ImsRegistrationImplBase.REGISTRATION_TECH_IWLAN
                && tech != ImsRegistrationImplBase.REGISTRATION_TECH_LTE) {
            throw new IllegalArgumentException("Registration technology '" + tech + "' is invalid");
        }
        TelephonyPermissions.enforceCallingOrSelfModifyPermissionOrCarrierPrivilege(mApp, subId,
                "setProvisioningStatusForCapability");
        int provisionedBits = getMmTelCapabilityProvisioningBitfield(subId, tech);
        // If the current provisioning status for capability already matches isProvisioned,
        // do nothing.
        if (((provisionedBits & capability) > 0) == isProvisioned) {
            return;
        }
        if (isProvisioned) {
            setMmTelCapabilityProvisioningBitfield(subId, tech, (provisionedBits | capability));
        } else {
            setMmTelCapabilityProvisioningBitfield(subId, tech, (provisionedBits & ~capability));
        }
    }

    /**
     * @return the bitfield containing the MmTel provisioning for the provided subscription and
     * technology. The bitfield should mirror the bitfield defined by
     * {@link MmTelFeature.MmTelCapabilities.MmTelCapability}.
     */
    private int getMmTelCapabilityProvisioningBitfield(int subId, int tech) {
        String key = getMmTelProvisioningKey(subId, tech);
        // Default is no capabilities are provisioned.
        return mTelephonySharedPreferences.getInt(key, 0 /*default*/);
    }

    /**
     * Sets the MmTel capability provisioning bitfield (defined by
     *     {@link MmTelFeature.MmTelCapabilities.MmTelCapability}) for the subscription and
     *     technology specified.
     *
     * Note: This is a synchronous command and should not be called on UI thread.
     */
    private void setMmTelCapabilityProvisioningBitfield(int subId, int tech, int newField) {
        final SharedPreferences.Editor editor = mTelephonySharedPreferences.edit();
        String key = getMmTelProvisioningKey(subId, tech);
        editor.putInt(key, newField);
        editor.commit();
    }

    private static String getMmTelProvisioningKey(int subId, int tech) {
        // resulting key is provision_ims_mmtel_{subId}_{tech}
        return PREF_PROVISION_IMS_MMTEL_PREFIX + subId + "_" + tech;
    }

    /**
     * Query CarrierConfig to see if the specified capability requires provisioning for the
     * carrier associated with the subscription id.
     */
    private boolean doesImsCapabilityRequireProvisioning(Context context, int subId,
            int capability) {
        CarrierConfigManager configManager = new CarrierConfigManager(context);
        PersistableBundle c = configManager.getConfigForSubId(subId);
        boolean requireUtProvisioning = c.getBoolean(
                // By default, this config is true (even if there is no SIM). We also check to make
                // sure the subscription needs provisioning here, so we do not need to check for
                // the no-SIM case, where we would normally shortcut this to false.
                CarrierConfigManager.KEY_CARRIER_SUPPORTS_SS_OVER_UT_BOOL, true)
                && c.getBoolean(CarrierConfigManager.KEY_CARRIER_UT_PROVISIONING_REQUIRED_BOOL,
                false);
        boolean requireVoiceVtProvisioning = c.getBoolean(
                CarrierConfigManager.KEY_CARRIER_VOLTE_PROVISIONING_REQUIRED_BOOL, false);

        // First check to make sure that the capability requires provisioning.
        switch (capability) {
            case MmTelFeature.MmTelCapabilities.CAPABILITY_TYPE_VOICE:
                // intentional fallthrough
            case MmTelFeature.MmTelCapabilities.CAPABILITY_TYPE_VIDEO: {
                if (requireVoiceVtProvisioning) {
                    // Voice and Video requires provisioning
                    return true;
                }
                break;
            }
            case MmTelFeature.MmTelCapabilities.CAPABILITY_TYPE_UT: {
                if (requireUtProvisioning) {
                    // UT requires provisioning
                    return true;
                }
                break;
            }
        }
        return false;
    }

    @Override
    public int getImsProvisioningInt(int subId, int key) {
        if (!SubscriptionManager.isValidSubscriptionId(subId)) {
            throw new IllegalArgumentException("Invalid Subscription id '" + subId + "'");
        }
        enforceReadPrivilegedPermission("getImsProvisioningInt");
        final long identity = Binder.clearCallingIdentity();
        try {
            // TODO: Refactor to remove ImsManager dependence and query through ImsPhone directly.
            int slotId = getSlotIndex(subId);
            if (slotId <= SubscriptionManager.INVALID_SIM_SLOT_INDEX) {
                Log.w(LOG_TAG, "getImsProvisioningInt: called with an inactive subscription '"
                        + subId + "' for key:" + key);
                return ImsConfigImplBase.CONFIG_RESULT_UNKNOWN;
            }
            return ImsManager.getInstance(mApp, slotId).getConfigInterface().getConfigInt(key);
        } catch (ImsException e) {
            Log.w(LOG_TAG, "getImsProvisioningInt: ImsService is not available for subscription '"
                    + subId + "' for key:" + key);
            return ImsConfigImplBase.CONFIG_RESULT_UNKNOWN;
        } finally {
            Binder.restoreCallingIdentity(identity);
        }
    }

    @Override
    public String getImsProvisioningString(int subId, int key) {
        if (!SubscriptionManager.isValidSubscriptionId(subId)) {
            throw new IllegalArgumentException("Invalid Subscription id '" + subId + "'");
        }
        enforceReadPrivilegedPermission("getImsProvisioningString");
        final long identity = Binder.clearCallingIdentity();
        try {
            // TODO: Refactor to remove ImsManager dependence and query through ImsPhone directly.
            int slotId = getSlotIndex(subId);
            if (slotId <= SubscriptionManager.INVALID_SIM_SLOT_INDEX) {
                Log.w(LOG_TAG, "getImsProvisioningString: called for an inactive subscription id '"
                        + subId + "' for key:" + key);
                return ProvisioningManager.STRING_QUERY_RESULT_ERROR_GENERIC;
            }
            return ImsManager.getInstance(mApp, slotId).getConfigInterface().getConfigString(key);
        } catch (ImsException e) {
            Log.w(LOG_TAG, "getImsProvisioningString: ImsService is not available for sub '"
                    + subId + "' for key:" + key);
            return ProvisioningManager.STRING_QUERY_RESULT_ERROR_NOT_READY;
        } finally {
            Binder.restoreCallingIdentity(identity);
        }
    }

    @Override
    public int setImsProvisioningInt(int subId, int key, int value) {
        if (!SubscriptionManager.isValidSubscriptionId(subId)) {
            throw new IllegalArgumentException("Invalid Subscription id '" + subId + "'");
        }
        TelephonyPermissions.enforceCallingOrSelfModifyPermissionOrCarrierPrivilege(mApp, subId,
                "setImsProvisioningInt");
        final long identity = Binder.clearCallingIdentity();
        try {
            // TODO: Refactor to remove ImsManager dependence and query through ImsPhone directly.
            int slotId = getSlotIndex(subId);
            if (slotId <= SubscriptionManager.INVALID_SIM_SLOT_INDEX) {
                Log.w(LOG_TAG, "setImsProvisioningInt: called with an inactive subscription id '"
                        + subId + "' for key:" + key);
                return ImsConfigImplBase.CONFIG_RESULT_FAILED;
            }
            return ImsManager.getInstance(mApp, slotId).getConfigInterface().setConfig(key, value);
        } catch (ImsException e) {
            Log.w(LOG_TAG, "setImsProvisioningInt: ImsService unavailable for sub '" + subId
                    + "' for key:" + key);
            return ImsConfigImplBase.CONFIG_RESULT_FAILED;
        } finally {
            Binder.restoreCallingIdentity(identity);
        }
    }

    @Override
    public int setImsProvisioningString(int subId, int key, String value) {
        if (!SubscriptionManager.isValidSubscriptionId(subId)) {
            throw new IllegalArgumentException("Invalid Subscription id '" + subId + "'");
        }
        TelephonyPermissions.enforceCallingOrSelfModifyPermissionOrCarrierPrivilege(mApp, subId,
                "setImsProvisioningString");
        final long identity = Binder.clearCallingIdentity();
        try {
            // TODO: Refactor to remove ImsManager dependence and query through ImsPhone directly.
            int slotId = getSlotIndex(subId);
            if (slotId <= SubscriptionManager.INVALID_SIM_SLOT_INDEX) {
                Log.w(LOG_TAG, "setImsProvisioningString: called with an inactive subscription id '"
                        + subId + "' for key:" + key);
                return ImsConfigImplBase.CONFIG_RESULT_FAILED;
            }
            return ImsManager.getInstance(mApp, slotId).getConfigInterface().setConfig(key, value);
        } catch (ImsException e) {
            Log.w(LOG_TAG, "setImsProvisioningString: ImsService unavailable for sub '" + subId
                    + "' for key:" + key);
            return ImsConfigImplBase.CONFIG_RESULT_FAILED;
        } finally {
            Binder.restoreCallingIdentity(identity);
        }
    }

    private int getSlotIndexOrException(int subId) throws IllegalArgumentException {
        int slotId = SubscriptionManager.getSlotIndex(subId);
        if (!SubscriptionManager.isValidSlotIndex(slotId)) {
            throw new IllegalArgumentException("Invalid Subscription Id, subId=" + subId);
        }
        return slotId;
    }

    private int getSlotIndex(int subId) {
        int slotId = SubscriptionManager.getSlotIndex(subId);
        if (!SubscriptionManager.isValidSlotIndex(slotId)) {
            return SubscriptionManager.INVALID_SIM_SLOT_INDEX;
        }
        return slotId;
    }

    /**
     * Returns the data network type for a subId; does not throw SecurityException.
     */
    @Override
    public int getNetworkTypeForSubscriber(int subId, String callingPackage) {
        if (getTargetSdk(callingPackage) >= android.os.Build.VERSION_CODES.Q
                && !TelephonyPermissions.checkCallingOrSelfReadPhoneStateNoThrow(
                        mApp, subId, callingPackage, "getNetworkTypeForSubscriber")) {
            return TelephonyManager.NETWORK_TYPE_UNKNOWN;
        }

        final long identity = Binder.clearCallingIdentity();
        try {
            final Phone phone = getPhone(subId);
            if (phone != null) {
                return phone.getServiceState().getDataNetworkType();
            } else {
                return TelephonyManager.NETWORK_TYPE_UNKNOWN;
            }
        } finally {
            Binder.restoreCallingIdentity(identity);
        }
    }

    /**
     * Returns the data network type
     */
    @Override
    public int getDataNetworkType(String callingPackage) {
        return getDataNetworkTypeForSubscriber(getDefaultSubscription(), callingPackage);
    }

    /**
     * Returns the data network type for a subId
     */
    @Override
    public int getDataNetworkTypeForSubscriber(int subId, String callingPackage) {
        if (!TelephonyPermissions.checkCallingOrSelfReadPhoneState(
                mApp, subId, callingPackage, "getDataNetworkTypeForSubscriber")) {
            return TelephonyManager.NETWORK_TYPE_UNKNOWN;
        }

        final long identity = Binder.clearCallingIdentity();
        try {
            final Phone phone = getPhone(subId);
            if (phone != null) {
                return phone.getServiceState().getDataNetworkType();
            } else {
                return TelephonyManager.NETWORK_TYPE_UNKNOWN;
            }
        } finally {
            Binder.restoreCallingIdentity(identity);
        }
    }

    /**
     * Returns the Voice network type for a subId
     */
    @Override
    public int getVoiceNetworkTypeForSubscriber(int subId, String callingPackage) {
        if (!TelephonyPermissions.checkCallingOrSelfReadPhoneState(
                mApp, subId, callingPackage, "getDataNetworkTypeForSubscriber")) {
            return TelephonyManager.NETWORK_TYPE_UNKNOWN;
        }

        final long identity = Binder.clearCallingIdentity();
        try {
            final Phone phone = getPhone(subId);
            if (phone != null) {
                return phone.getServiceState().getVoiceNetworkType();
            } else {
                return TelephonyManager.NETWORK_TYPE_UNKNOWN;
            }
        } finally {
            Binder.restoreCallingIdentity(identity);
        }
    }

    /**
     * @return true if a ICC card is present
     */
    public boolean hasIccCard() {
        // FIXME Make changes to pass defaultSimId of type int
        return hasIccCardUsingSlotIndex(mSubscriptionController.getSlotIndex(
                getDefaultSubscription()));
    }

    /**
     * @return true if a ICC card is present for a slotIndex
     */
    @Override
    public boolean hasIccCardUsingSlotIndex(int slotIndex) {
        final long identity = Binder.clearCallingIdentity();
        try {
            final Phone phone = PhoneFactory.getPhone(slotIndex);
            if (phone != null) {
                return phone.getIccCard().hasIccCard();
            } else {
                return false;
            }
        } finally {
            Binder.restoreCallingIdentity(identity);
        }
    }

    /**
     * Return if the current radio is LTE on CDMA. This
     * is a tri-state return value as for a period of time
     * the mode may be unknown.
     *
     * @param callingPackage the name of the package making the call.
     * @return {@link Phone#LTE_ON_CDMA_UNKNOWN}, {@link Phone#LTE_ON_CDMA_FALSE}
     * or {@link Phone#LTE_ON_CDMA_TRUE}
     */
    @Override
    public int getLteOnCdmaMode(String callingPackage) {
        return getLteOnCdmaModeForSubscriber(getDefaultSubscription(), callingPackage);
    }

    @Override
    public int getLteOnCdmaModeForSubscriber(int subId, String callingPackage) {
        if (!TelephonyPermissions.checkCallingOrSelfReadPhoneState(
                mApp, subId, callingPackage, "getLteOnCdmaModeForSubscriber")) {
            return PhoneConstants.LTE_ON_CDMA_UNKNOWN;
        }

        final long identity = Binder.clearCallingIdentity();
        try {
            final Phone phone = getPhone(subId);
            if (phone == null) {
                return PhoneConstants.LTE_ON_CDMA_UNKNOWN;
            } else {
                return phone.getLteOnCdmaMode();
            }
        } finally {
            Binder.restoreCallingIdentity(identity);
        }
    }

    /**
     * {@hide}
     * Returns Default subId, 0 in the case of single standby.
     */
    private int getDefaultSubscription() {
        return mSubscriptionController.getDefaultSubId();
    }

    private int getSlotForDefaultSubscription() {
        return mSubscriptionController.getPhoneId(getDefaultSubscription());
    }

    private int getPreferredVoiceSubscription() {
        return mSubscriptionController.getDefaultVoiceSubId();
    }

    private boolean isActiveSubscription(int subId) {
        return mSubscriptionController.isActiveSubId(subId);
    }

    /**
     * @see android.telephony.TelephonyManager.WifiCallingChoices
     */
    public int getWhenToMakeWifiCalls() {
        final long identity = Binder.clearCallingIdentity();
        try {
            return Settings.System.getInt(mApp.getContentResolver(),
                    Settings.System.WHEN_TO_MAKE_WIFI_CALLS,
                    getWhenToMakeWifiCallsDefaultPreference());
        } finally {
            Binder.restoreCallingIdentity(identity);
        }
    }

    /**
     * @see android.telephony.TelephonyManager.WifiCallingChoices
     */
    public void setWhenToMakeWifiCalls(int preference) {
        final long identity = Binder.clearCallingIdentity();
        try {
            if (DBG) log("setWhenToMakeWifiCallsStr, storing setting = " + preference);
            Settings.System.putInt(mApp.getContentResolver(),
                    Settings.System.WHEN_TO_MAKE_WIFI_CALLS, preference);
        } finally {
            Binder.restoreCallingIdentity(identity);
        }
    }

    private static int getWhenToMakeWifiCallsDefaultPreference() {
        // TODO: Use a build property to choose this value.
        return TelephonyManager.WifiCallingChoices.ALWAYS_USE;
    }

    private Phone getPhoneFromSlotIdOrThrowException(int slotIndex) {
        int phoneId = UiccController.getInstance().getPhoneIdFromSlotId(slotIndex);
        if (phoneId == -1) {
            throw new IllegalArgumentException("Given slot index: " + slotIndex
                    + " does not correspond to an active phone");
        }
        return PhoneFactory.getPhone(phoneId);
    }

    @Override
    public IccOpenLogicalChannelResponse iccOpenLogicalChannel(
            int subId, String callingPackage, String aid, int p2) {
        TelephonyPermissions.enforceCallingOrSelfModifyPermissionOrCarrierPrivilege(
                mApp, subId, "iccOpenLogicalChannel");
        mAppOps.checkPackage(Binder.getCallingUid(), callingPackage);
        if (DBG) {
            log("iccOpenLogicalChannel: subId=" + subId + " aid=" + aid + " p2=" + p2);
        }
        return iccOpenLogicalChannelWithPermission(getPhoneFromSubId(subId), callingPackage, aid,
                p2);
    }


    @Override
    public IccOpenLogicalChannelResponse iccOpenLogicalChannelBySlot(
            int slotIndex, String callingPackage, String aid, int p2) {
        enforceModifyPermission();
        mAppOps.checkPackage(Binder.getCallingUid(), callingPackage);
        if (DBG) {
            log("iccOpenLogicalChannelBySlot: slot=" + slotIndex + " aid=" + aid + " p2=" + p2);
        }
        return iccOpenLogicalChannelWithPermission(getPhoneFromSlotIdOrThrowException(slotIndex),
                callingPackage, aid, p2);
    }

    private IccOpenLogicalChannelResponse iccOpenLogicalChannelWithPermission(Phone phone,
            String callingPackage, String aid, int p2) {
        final long identity = Binder.clearCallingIdentity();
        try {
            if (TextUtils.equals(ISDR_AID, aid)) {
                // Only allows LPA to open logical channel to ISD-R.
                ComponentInfo bestComponent = EuiccConnector.findBestComponent(getDefaultPhone()
                        .getContext().getPackageManager());
                if (bestComponent == null
                        || !TextUtils.equals(callingPackage, bestComponent.packageName)) {
                    loge("The calling package is not allowed to access ISD-R.");
                    throw new SecurityException(
                            "The calling package is not allowed to access ISD-R.");
                }
            }

            IccOpenLogicalChannelResponse response = (IccOpenLogicalChannelResponse) sendRequest(
                    CMD_OPEN_CHANNEL, new Pair<String, Integer>(aid, p2), phone,
                    null /* workSource */);
            if (DBG) log("iccOpenLogicalChannelWithPermission: " + response);
            return response;
        } finally {
            Binder.restoreCallingIdentity(identity);
        }
    }

    @Override
    public boolean iccCloseLogicalChannel(int subId, int channel) {
        TelephonyPermissions.enforceCallingOrSelfModifyPermissionOrCarrierPrivilege(
                mApp, subId, "iccCloseLogicalChannel");
        if (DBG) log("iccCloseLogicalChannel: subId=" + subId + " chnl=" + channel);
        return iccCloseLogicalChannelWithPermission(getPhoneFromSubId(subId), channel);
    }

    @Override
    public boolean iccCloseLogicalChannelBySlot(int slotIndex, int channel) {
        enforceModifyPermission();
        if (DBG) log("iccCloseLogicalChannelBySlot: slotIndex=" + slotIndex + " chnl=" + channel);
        return iccCloseLogicalChannelWithPermission(getPhoneFromSlotIdOrThrowException(slotIndex),
                channel);
    }

    private boolean iccCloseLogicalChannelWithPermission(Phone phone, int channel) {
        final long identity = Binder.clearCallingIdentity();
        try {
            if (channel < 0) {
                return false;
            }
            Boolean success = (Boolean) sendRequest(CMD_CLOSE_CHANNEL, channel, phone,
                    null /* workSource */);
            if (DBG) log("iccCloseLogicalChannelWithPermission: " + success);
            return success;
        } finally {
            Binder.restoreCallingIdentity(identity);
        }
    }

    @Override
    public String iccTransmitApduLogicalChannel(int subId, int channel, int cla,
            int command, int p1, int p2, int p3, String data) {
        TelephonyPermissions.enforceCallingOrSelfModifyPermissionOrCarrierPrivilege(
                mApp, subId, "iccTransmitApduLogicalChannel");
        if (DBG) {
            log("iccTransmitApduLogicalChannel: subId=" + subId + " chnl=" + channel
                    + " cla=" + cla + " cmd=" + command + " p1=" + p1 + " p2=" + p2 + " p3="
                    + p3 + " data=" + data);
        }
        return iccTransmitApduLogicalChannelWithPermission(getPhoneFromSubId(subId), channel, cla,
                command, p1, p2, p3, data);
    }

    @Override
    public String iccTransmitApduLogicalChannelBySlot(int slotIndex, int channel, int cla,
            int command, int p1, int p2, int p3, String data) {
        enforceModifyPermission();
        if (DBG) {
            log("iccTransmitApduLogicalChannelBySlot: slotIndex=" + slotIndex + " chnl=" + channel
                    + " cla=" + cla + " cmd=" + command + " p1=" + p1 + " p2=" + p2 + " p3="
                    + p3 + " data=" + data);
        }
        return iccTransmitApduLogicalChannelWithPermission(
                getPhoneFromSlotIdOrThrowException(slotIndex), channel, cla, command, p1, p2, p3,
                data);
    }

    private String iccTransmitApduLogicalChannelWithPermission(Phone phone, int channel, int cla,
            int command, int p1, int p2, int p3, String data) {
        final long identity = Binder.clearCallingIdentity();
        try {
            if (channel <= 0) {
                return "";
            }

            IccIoResult response = (IccIoResult) sendRequest(CMD_TRANSMIT_APDU_LOGICAL_CHANNEL,
                    new IccAPDUArgument(channel, cla, command, p1, p2, p3, data), phone,
                    null /* workSource */);
            if (DBG) log("iccTransmitApduLogicalChannelWithPermission: " + response);

            // Append the returned status code to the end of the response payload.
            String s = Integer.toHexString(
                    (response.sw1 << 8) + response.sw2 + 0x10000).substring(1);
            if (response.payload != null) {
                s = IccUtils.bytesToHexString(response.payload) + s;
            }
            return s;
        } finally {
            Binder.restoreCallingIdentity(identity);
        }
    }

    @Override
    public String iccTransmitApduBasicChannel(int subId, String callingPackage, int cla,
            int command, int p1, int p2, int p3, String data) {
        TelephonyPermissions.enforceCallingOrSelfModifyPermissionOrCarrierPrivilege(
                mApp, subId, "iccTransmitApduBasicChannel");
        mAppOps.checkPackage(Binder.getCallingUid(), callingPackage);
        if (DBG) {
            log("iccTransmitApduBasicChannel: subId=" + subId + " cla=" + cla + " cmd="
                    + command + " p1=" + p1 + " p2=" + p2 + " p3=" + p3 + " data=" + data);
        }
        return iccTransmitApduBasicChannelWithPermission(getPhoneFromSubId(subId), callingPackage,
                cla, command, p1, p2, p3, data);
    }

    @Override
    public String iccTransmitApduBasicChannelBySlot(int slotIndex, String callingPackage, int cla,
            int command, int p1, int p2, int p3, String data) {
        enforceModifyPermission();
        mAppOps.checkPackage(Binder.getCallingUid(), callingPackage);
        if (DBG) {
            log("iccTransmitApduBasicChannelBySlot: slotIndex=" + slotIndex + " cla=" + cla
                    + " cmd=" + command + " p1=" + p1 + " p2=" + p2 + " p3=" + p3
                    + " data=" + data);
        }

        return iccTransmitApduBasicChannelWithPermission(
                getPhoneFromSlotIdOrThrowException(slotIndex), callingPackage, cla, command, p1,
                p2, p3, data);
    }

    // open APDU basic channel assuming the caller has sufficient permissions
    private String iccTransmitApduBasicChannelWithPermission(Phone phone, String callingPackage,
            int cla, int command, int p1, int p2, int p3, String data) {
        final long identity = Binder.clearCallingIdentity();
        try {
            if (command == SELECT_COMMAND && p1 == SELECT_P1 && p2 == SELECT_P2 && p3 == SELECT_P3
                    && TextUtils.equals(ISDR_AID, data)) {
                // Only allows LPA to select ISD-R.
                ComponentInfo bestComponent = EuiccConnector.findBestComponent(getDefaultPhone()
                        .getContext().getPackageManager());
                if (bestComponent == null
                        || !TextUtils.equals(callingPackage, bestComponent.packageName)) {
                    loge("The calling package is not allowed to select ISD-R.");
                    throw new SecurityException(
                            "The calling package is not allowed to select ISD-R.");
                }
            }

            IccIoResult response = (IccIoResult) sendRequest(CMD_TRANSMIT_APDU_BASIC_CHANNEL,
                    new IccAPDUArgument(0, cla, command, p1, p2, p3, data), phone,
                    null /* workSource */);
            if (DBG) log("iccTransmitApduBasicChannelWithPermission: " + response);

            // Append the returned status code to the end of the response payload.
            String s = Integer.toHexString(
                    (response.sw1 << 8) + response.sw2 + 0x10000).substring(1);
            if (response.payload != null) {
                s = IccUtils.bytesToHexString(response.payload) + s;
            }
            return s;
        } finally {
            Binder.restoreCallingIdentity(identity);
        }
    }

    @Override
    public byte[] iccExchangeSimIO(int subId, int fileID, int command, int p1, int p2, int p3,
            String filePath) {
        TelephonyPermissions.enforceCallingOrSelfModifyPermissionOrCarrierPrivilege(
                mApp, subId, "iccExchangeSimIO");

        final long identity = Binder.clearCallingIdentity();
        try {
            if (DBG) {
                log("Exchange SIM_IO " + subId + ":" + fileID + ":" + command + " "
                        + p1 + " " + p2 + " " + p3 + ":" + filePath);
            }

            IccIoResult response =
                    (IccIoResult) sendRequest(CMD_EXCHANGE_SIM_IO,
                            new IccAPDUArgument(-1, fileID, command, p1, p2, p3, filePath),
                            subId);

            if (DBG) {
                log("Exchange SIM_IO [R]" + response);
            }

            byte[] result = null;
            int length = 2;
            if (response.payload != null) {
                length = 2 + response.payload.length;
                result = new byte[length];
                System.arraycopy(response.payload, 0, result, 0, response.payload.length);
            } else {
                result = new byte[length];
            }

            result[length - 1] = (byte) response.sw2;
            result[length - 2] = (byte) response.sw1;
            return result;
        } finally {
            Binder.restoreCallingIdentity(identity);
        }
    }

    /**
     * Get the forbidden PLMN List from the given app type (ex APPTYPE_USIM)
     * on a particular subscription
     */
    public String[] getForbiddenPlmns(int subId, int appType, String callingPackage) {
        if (!TelephonyPermissions.checkCallingOrSelfReadPhoneState(
                mApp, subId, callingPackage, "getForbiddenPlmns")) {
            return null;
        }

        final long identity = Binder.clearCallingIdentity();
        try {
            if (appType != TelephonyManager.APPTYPE_USIM
                    && appType != TelephonyManager.APPTYPE_SIM) {
                loge("getForbiddenPlmnList(): App Type must be USIM or SIM");
                return null;
            }
            Object response = sendRequest(
                    CMD_GET_FORBIDDEN_PLMNS, new Integer(appType), subId);
            if (response instanceof String[]) {
                return (String[]) response;
            }
            // Response is an Exception of some kind,
            // which is signalled to the user as a NULL retval
            return null;
        } finally {
            Binder.restoreCallingIdentity(identity);
        }
    }

    @Override
    public String sendEnvelopeWithStatus(int subId, String content) {
        TelephonyPermissions.enforceCallingOrSelfModifyPermissionOrCarrierPrivilege(
                mApp, subId, "sendEnvelopeWithStatus");

        final long identity = Binder.clearCallingIdentity();
        try {
            IccIoResult response = (IccIoResult) sendRequest(CMD_SEND_ENVELOPE, content, subId);
            if (response.payload == null) {
                return "";
            }

            // Append the returned status code to the end of the response payload.
            String s = Integer.toHexString(
                    (response.sw1 << 8) + response.sw2 + 0x10000).substring(1);
            s = IccUtils.bytesToHexString(response.payload) + s;
            return s;
        } finally {
            Binder.restoreCallingIdentity(identity);
        }
    }

    /**
     * Read one of the NV items defined in {@link com.android.internal.telephony.RadioNVItems}
     * and {@code ril_nv_items.h}. Used for device configuration by some CDMA operators.
     *
     * @param itemID the ID of the item to read
     * @return the NV item as a String, or null on error.
     */
    @Override
    public String nvReadItem(int itemID) {
        WorkSource workSource = getWorkSource(Binder.getCallingUid());
        TelephonyPermissions.enforceCallingOrSelfModifyPermissionOrCarrierPrivilege(
                mApp, getDefaultSubscription(), "nvReadItem");

        final long identity = Binder.clearCallingIdentity();
        try {
            if (DBG) log("nvReadItem: item " + itemID);
            String value = (String) sendRequest(CMD_NV_READ_ITEM, itemID, workSource);
            if (DBG) log("nvReadItem: item " + itemID + " is \"" + value + '"');
            return value;
        } finally {
            Binder.restoreCallingIdentity(identity);
        }
    }

    /**
     * Write one of the NV items defined in {@link com.android.internal.telephony.RadioNVItems}
     * and {@code ril_nv_items.h}. Used for device configuration by some CDMA operators.
     *
     * @param itemID the ID of the item to read
     * @param itemValue the value to write, as a String
     * @return true on success; false on any failure
     */
    @Override
    public boolean nvWriteItem(int itemID, String itemValue) {
        WorkSource workSource = getWorkSource(Binder.getCallingUid());
        TelephonyPermissions.enforceCallingOrSelfModifyPermissionOrCarrierPrivilege(
                mApp, getDefaultSubscription(), "nvWriteItem");

        final long identity = Binder.clearCallingIdentity();
        try {
            if (DBG) log("nvWriteItem: item " + itemID + " value \"" + itemValue + '"');
            Boolean success = (Boolean) sendRequest(CMD_NV_WRITE_ITEM,
                    new Pair<Integer, String>(itemID, itemValue), workSource);
            if (DBG) log("nvWriteItem: item " + itemID + ' ' + (success ? "ok" : "fail"));
            return success;
        } finally {
            Binder.restoreCallingIdentity(identity);
        }
    }

    /**
     * Update the CDMA Preferred Roaming List (PRL) in the radio NV storage.
     * Used for device configuration by some CDMA operators.
     *
     * @param preferredRoamingList byte array containing the new PRL
     * @return true on success; false on any failure
     */
    @Override
    public boolean nvWriteCdmaPrl(byte[] preferredRoamingList) {
        TelephonyPermissions.enforceCallingOrSelfModifyPermissionOrCarrierPrivilege(
                mApp, getDefaultSubscription(), "nvWriteCdmaPrl");

        final long identity = Binder.clearCallingIdentity();
        try {
            if (DBG) log("nvWriteCdmaPrl: value: " + HexDump.toHexString(preferredRoamingList));
            Boolean success = (Boolean) sendRequest(CMD_NV_WRITE_CDMA_PRL, preferredRoamingList);
            if (DBG) log("nvWriteCdmaPrl: " + (success ? "ok" : "fail"));
            return success;
        } finally {
            Binder.restoreCallingIdentity(identity);
        }
    }

    /**
     * Rollback modem configurations to factory default except some config which are in whitelist.
     * Used for device configuration by some CDMA operators.
     *
     * @param slotIndex - device slot.
     *
     * @return true on success; false on any failure
     */
    @Override
    public boolean resetModemConfig(int slotIndex) {
        Phone phone = PhoneFactory.getPhone(slotIndex);
        if (phone != null) {
            TelephonyPermissions.enforceCallingOrSelfModifyPermissionOrCarrierPrivilege(
                    mApp, phone.getSubId(), "resetModemConfig");

            final long identity = Binder.clearCallingIdentity();
            try {
                Boolean success = (Boolean) sendRequest(CMD_RESET_MODEM_CONFIG, null);
                if (DBG) log("resetModemConfig:" + ' ' + (success ? "ok" : "fail"));
                return success;
            } finally {
                Binder.restoreCallingIdentity(identity);
            }
        }
        return false;
    }

    /**
     * Generate a radio modem reset. Used for device configuration by some CDMA operators.
     *
     * @param slotIndex - device slot.
     *
     * @return true on success; false on any failure
     */
    @Override
    public boolean rebootModem(int slotIndex) {
        Phone phone = PhoneFactory.getPhone(slotIndex);
        if (phone != null) {
            TelephonyPermissions.enforceCallingOrSelfModifyPermissionOrCarrierPrivilege(
                    mApp, phone.getSubId(), "rebootModem");

            final long identity = Binder.clearCallingIdentity();
            try {
                Boolean success = (Boolean) sendRequest(CMD_MODEM_REBOOT, null);
                if (DBG) log("rebootModem:" + ' ' + (success ? "ok" : "fail"));
                return success;
            } finally {
                Binder.restoreCallingIdentity(identity);
            }
        }
        return false;
    }

    public String[] getPcscfAddress(String apnType, String callingPackage) {
        final Phone defaultPhone = getDefaultPhone();
        if (!TelephonyPermissions.checkCallingOrSelfReadPhoneState(
                mApp, defaultPhone.getSubId(), callingPackage, "getPcscfAddress")) {
            return new String[0];
        }

        final long identity = Binder.clearCallingIdentity();
        try {
            return defaultPhone.getPcscfAddress(apnType);
        } finally {
            Binder.restoreCallingIdentity(identity);
        }
    }

    /**
     * Enables IMS for the framework. This will trigger IMS registration and ImsFeature capability
     * status updates, if not already enabled.
     */
    public void enableIms(int slotId) {
        enforceModifyPermission();

        final long identity = Binder.clearCallingIdentity();
        try {
            ImsResolver resolver = PhoneFactory.getImsResolver();
            if (resolver == null) {
                // may happen if the device does not support IMS.
                return;
            }
            resolver.enableIms(slotId);
        } finally {
            Binder.restoreCallingIdentity(identity);
        }
    }

    /**
     * Disables IMS for the framework. This will trigger IMS de-registration and trigger ImsFeature
     * status updates to disabled.
     */
    public void disableIms(int slotId) {
        enforceModifyPermission();

        final long identity = Binder.clearCallingIdentity();
        try {
            ImsResolver resolver = PhoneFactory.getImsResolver();
            if (resolver == null) {
                // may happen if the device does not support IMS.
                return;
            }
            resolver.disableIms(slotId);
        } finally {
            Binder.restoreCallingIdentity(identity);
        }
    }

    /**
     * Returns the {@link IImsMmTelFeature} that corresponds to the given slot Id for the MMTel
     * feature or {@link null} if the service is not available. If the feature is available, the
     * {@link IImsServiceFeatureCallback} callback is registered as a listener for feature updates.
     */
    public IImsMmTelFeature getMmTelFeatureAndListen(int slotId,
            IImsServiceFeatureCallback callback) {
        enforceModifyPermission();

        final long identity = Binder.clearCallingIdentity();
        try {
            ImsResolver resolver = PhoneFactory.getImsResolver();
            if (resolver == null) {
                // may happen if the device does not support IMS.
                return null;
            }
            return resolver.getMmTelFeatureAndListen(slotId, callback);
        } finally {
            Binder.restoreCallingIdentity(identity);
        }
    }

    /**
     * Returns the {@link IImsRcsFeature} that corresponds to the given slot Id for the RCS
     * feature during emergency calling or {@link null} if the service is not available. If the
     * feature is available, the {@link IImsServiceFeatureCallback} callback is registered as a
     * listener for feature updates.
     */
    public IImsRcsFeature getRcsFeatureAndListen(int slotId, IImsServiceFeatureCallback callback) {
        enforceModifyPermission();

        final long identity = Binder.clearCallingIdentity();
        try {
            ImsResolver resolver = PhoneFactory.getImsResolver();
            if (resolver == null) {
                // may happen if the device does not support IMS.
                return null;
            }
            return resolver.getRcsFeatureAndListen(slotId, callback);
        } finally {
            Binder.restoreCallingIdentity(identity);
        }
    }

    /**
     * Returns the {@link IImsRegistration} structure associated with the slotId and feature
     * specified or null if IMS is not supported on the slot specified.
     */
    public IImsRegistration getImsRegistration(int slotId, int feature) throws RemoteException {
        enforceModifyPermission();

        final long identity = Binder.clearCallingIdentity();
        try {
            ImsResolver resolver = PhoneFactory.getImsResolver();
            if (resolver == null) {
                // may happen if the device does not support IMS.
                return null;
            }
            return resolver.getImsRegistration(slotId, feature);
        } finally {
            Binder.restoreCallingIdentity(identity);
        }
    }

    /**
     * Returns the {@link IImsConfig} structure associated with the slotId and feature
     * specified or null if IMS is not supported on the slot specified.
     */
    public IImsConfig getImsConfig(int slotId, int feature) throws RemoteException {
        enforceModifyPermission();

        final long identity = Binder.clearCallingIdentity();
        try {
            ImsResolver resolver = PhoneFactory.getImsResolver();
            if (resolver == null) {
                // may happen if the device does not support IMS.
                return null;
            }
            return resolver.getImsConfig(slotId, feature);
        } finally {
            Binder.restoreCallingIdentity(identity);
        }
    }

    /**
     * Sets the ImsService Package Name that Telephony will bind to.
     *
     * @param slotId the slot ID that the ImsService should bind for.
     * @param isCarrierImsService true if the ImsService is the carrier override, false if the
     *         ImsService is the device default ImsService.
     * @param packageName The package name of the application that contains the ImsService to bind
     *         to.
     * @return true if setting the ImsService to bind to succeeded, false if it did not.
     * @hide
     */
    public boolean setImsService(int slotId, boolean isCarrierImsService, String packageName) {
        int[] subIds = SubscriptionManager.getSubId(slotId);
        TelephonyPermissions.enforceCallingOrSelfModifyPermissionOrCarrierPrivilege(mApp,
                (subIds != null ? subIds[0] : SubscriptionManager.INVALID_SUBSCRIPTION_ID),
                "setImsService");

        final long identity = Binder.clearCallingIdentity();
        try {
            ImsResolver resolver = PhoneFactory.getImsResolver();
            if (resolver == null) {
                // may happen if the device does not support IMS.
                return false;
            }
            return resolver.overrideImsServiceConfiguration(slotId, isCarrierImsService,
                    packageName);
        } finally {
            Binder.restoreCallingIdentity(identity);
        }
    }

    /**
     * Return the ImsService configuration.
     *
     * @param slotId The slot that the ImsService is associated with.
     * @param isCarrierImsService true, if the ImsService is a carrier override, false if it is
     *         the device default.
     * @return the package name of the ImsService configuration.
     */
    public String getImsService(int slotId, boolean isCarrierImsService) {
        int[] subIds = SubscriptionManager.getSubId(slotId);
        TelephonyPermissions.enforceCallingOrSelfModifyPermissionOrCarrierPrivilege(mApp,
                (subIds != null ? subIds[0] : SubscriptionManager.INVALID_SUBSCRIPTION_ID),
                "getImsService");

        final long identity = Binder.clearCallingIdentity();
        try {
            ImsResolver resolver = PhoneFactory.getImsResolver();
            if (resolver == null) {
                // may happen if the device does not support IMS.
                return "";
            }
            return resolver.getImsServiceConfiguration(slotId, isCarrierImsService);
        } finally {
            Binder.restoreCallingIdentity(identity);
        }
    }

    public void setImsRegistrationState(boolean registered) {
        enforceModifyPermission();

        final long identity = Binder.clearCallingIdentity();
        try {
            getDefaultPhone().setImsRegistrationState(registered);
        } finally {
            Binder.restoreCallingIdentity(identity);
        }
    }

    /**
     * Set the network selection mode to automatic.
     *
     */
    @Override
    public void setNetworkSelectionModeAutomatic(int subId) {
        TelephonyPermissions.enforceCallingOrSelfModifyPermissionOrCarrierPrivilege(
                mApp, subId, "setNetworkSelectionModeAutomatic");

        if (!isActiveSubscription(subId)) {
            return;
        }

        final long identity = Binder.clearCallingIdentity();
        try {
            if (DBG) log("setNetworkSelectionModeAutomatic: subId " + subId);
            sendRequest(CMD_SET_NETWORK_SELECTION_MODE_AUTOMATIC, null, subId);
        } finally {
            Binder.restoreCallingIdentity(identity);
        }
    }

   /**
     * Ask the radio to connect to the input network and change selection mode to manual.
     *
     * @param subId the id of the subscription.
     * @param operatorInfo the operator information, included the PLMN, long name and short name of
     * the operator to attach to.
     * @param persistSelection whether the selection will persist until reboot. If true, only allows
     * attaching to the selected PLMN until reboot; otherwise, attach to the chosen PLMN and resume
     * normal network selection next time.
     * @return {@code true} on success; {@code true} on any failure.
     */
    @Override
    public boolean setNetworkSelectionModeManual(
            int subId, OperatorInfo operatorInfo, boolean persistSelection) {
        TelephonyPermissions.enforceCallingOrSelfModifyPermissionOrCarrierPrivilege(
                mApp, subId, "setNetworkSelectionModeManual");

        if (!isActiveSubscription(subId)) {
            return false;
        }

        final long identity = Binder.clearCallingIdentity();
        try {
            ManualNetworkSelectionArgument arg = new ManualNetworkSelectionArgument(operatorInfo,
                    persistSelection);
            if (DBG) {
                log("setNetworkSelectionModeManual: subId: " + subId
                        + " operator: " + operatorInfo);
            }
            return (Boolean) sendRequest(CMD_SET_NETWORK_SELECTION_MODE_MANUAL, arg, subId);
        } finally {
            Binder.restoreCallingIdentity(identity);
        }
    }

    /**
     * Scans for available networks.
     */
    @Override
    public CellNetworkScanResult getCellNetworkScanResults(int subId, String callingPackage) {
        TelephonyPermissions.enforceCallingOrSelfModifyPermissionOrCarrierPrivilege(
                mApp, subId, "getCellNetworkScanResults");
        LocationAccessPolicy.LocationPermissionResult locationResult =
                LocationAccessPolicy.checkLocationPermission(mApp,
                        new LocationAccessPolicy.LocationPermissionQuery.Builder()
                                .setCallingPackage(callingPackage)
                                .setCallingPid(Binder.getCallingPid())
                                .setCallingUid(Binder.getCallingUid())
                                .setMethod("getCellNetworkScanResults")
                                .setMinSdkVersionForFine(Build.VERSION_CODES.Q)
                                .build());
        switch (locationResult) {
            case DENIED_HARD:
                throw new SecurityException("Not allowed to access scan results -- location");
            case DENIED_SOFT:
                return null;
        }

        long identity = Binder.clearCallingIdentity();
        try {
            if (DBG) log("getCellNetworkScanResults: subId " + subId);
            return (CellNetworkScanResult) sendRequest(
                    CMD_PERFORM_NETWORK_SCAN, null, subId);
        } finally {
            Binder.restoreCallingIdentity(identity);
        }
    }

    /**
     * Starts a new network scan and returns the id of this scan.
     *
     * @param subId id of the subscription
     * @param request contains the radio access networks with bands/channels to scan
     * @param messenger callback messenger for scan results or errors
     * @param binder for the purpose of auto clean when the user thread crashes
     * @return the id of the requested scan which can be used to stop the scan.
     */
    @Override
    public int requestNetworkScan(int subId, NetworkScanRequest request, Messenger messenger,
            IBinder binder, String callingPackage) {
        TelephonyPermissions.enforceCallingOrSelfModifyPermissionOrCarrierPrivilege(
                mApp, subId, "requestNetworkScan");
        LocationAccessPolicy.LocationPermissionResult locationResult =
                LocationAccessPolicy.checkLocationPermission(mApp,
                        new LocationAccessPolicy.LocationPermissionQuery.Builder()
                                .setCallingPackage(callingPackage)
                                .setCallingPid(Binder.getCallingPid())
                                .setCallingUid(Binder.getCallingUid())
                                .setMethod("requestNetworkScan")
                                .setMinSdkVersionForFine(Build.VERSION_CODES.Q)
                                .build());
        if (locationResult != LocationAccessPolicy.LocationPermissionResult.ALLOWED) {
            SecurityException e = checkNetworkRequestForSanitizedLocationAccess(request, subId);
            if (e != null) {
                if (locationResult == LocationAccessPolicy.LocationPermissionResult.DENIED_HARD) {
                    throw e;
                } else {
                    loge(e.getMessage());
                    return TelephonyScanManager.INVALID_SCAN_ID;
                }
            }
        }
        int callingUid = Binder.getCallingUid();
        int callingPid = Binder.getCallingPid();
        final long identity = Binder.clearCallingIdentity();
        try {
            return mNetworkScanRequestTracker.startNetworkScan(
                    request, messenger, binder, getPhone(subId),
                    callingUid, callingPid, callingPackage);
        } finally {
            Binder.restoreCallingIdentity(identity);
        }
    }

    private SecurityException checkNetworkRequestForSanitizedLocationAccess(
            NetworkScanRequest request, int subId) {
        boolean hasCarrierPriv = getCarrierPrivilegeStatusForUid(subId, Binder.getCallingUid())
                == TelephonyManager.CARRIER_PRIVILEGE_STATUS_HAS_ACCESS;
        boolean hasNetworkScanPermission =
                mApp.checkCallingOrSelfPermission(android.Manifest.permission.NETWORK_SCAN)
                == PERMISSION_GRANTED;

        if (!hasCarrierPriv && !hasNetworkScanPermission) {
            return new SecurityException("permission.NETWORK_SCAN or carrier privileges is needed"
                    + " for network scans without location access.");
        }

        if (request.getSpecifiers() != null && request.getSpecifiers().length > 0) {
            for (RadioAccessSpecifier ras : request.getSpecifiers()) {
                if (ras.getChannels() != null && ras.getChannels().length > 0) {
                    return new SecurityException("Specific channels must not be"
                            + " scanned without location access.");
                }
            }
        }

        return null;
    }

    /**
     * Stops an existing network scan with the given scanId.
     *
     * @param subId id of the subscription
     * @param scanId id of the scan that needs to be stopped
     */
    @Override
    public void stopNetworkScan(int subId, int scanId) {
        TelephonyPermissions.enforceCallingOrSelfModifyPermissionOrCarrierPrivilege(
                mApp, subId, "stopNetworkScan");

        int callingUid = Binder.getCallingUid();
        final long identity = Binder.clearCallingIdentity();
        try {
            mNetworkScanRequestTracker.stopNetworkScan(scanId, callingUid);
        } finally {
            Binder.restoreCallingIdentity(identity);
        }
    }

    /**
     * Get the calculated preferred network type.
     * Used for debugging incorrect network type.
     *
     * @return the preferred network type, defined in RILConstants.java.
     */
    @Override
    public int getCalculatedPreferredNetworkType(String callingPackage) {
        final Phone defaultPhone = getDefaultPhone();
        if (!TelephonyPermissions.checkCallingOrSelfReadPhoneState(mApp, defaultPhone.getSubId(),
                callingPackage, "getCalculatedPreferredNetworkType")) {
            return RILConstants.PREFERRED_NETWORK_MODE;
        }

        final long identity = Binder.clearCallingIdentity();
        try {
            // FIXME: need to get SubId from somewhere.
            return PhoneFactory.calculatePreferredNetworkType(defaultPhone.getContext(), 0);
        } finally {
            Binder.restoreCallingIdentity(identity);
        }
    }

    /**
     * Get the preferred network type.
     * Used for device configuration by some CDMA operators.
     *
     * @return the preferred network type, defined in RILConstants.java.
     */
    @Override
    public int getPreferredNetworkType(int subId) {
        TelephonyPermissions
                .enforeceCallingOrSelfReadPrivilegedPhoneStatePermissionOrCarrierPrivilege(
                        mApp, subId, "getPreferredNetworkType");

        final long identity = Binder.clearCallingIdentity();
        try {
            if (DBG) log("getPreferredNetworkType");
            int[] result = (int[]) sendRequest(CMD_GET_PREFERRED_NETWORK_TYPE, null, subId);
            int networkType = (result != null ? result[0] : -1);
            if (DBG) log("getPreferredNetworkType: " + networkType);
            return networkType;
        } finally {
            Binder.restoreCallingIdentity(identity);
        }
    }

    /**
     * Set the preferred network type.
     * Used for device configuration by some CDMA operators.
     *
     * @param networkType the preferred network type, defined in RILConstants.java.
     * @return true on success; false on any failure.
     */
    @Override
    public boolean setPreferredNetworkType(int subId, int networkType) {
        TelephonyPermissions.enforceCallingOrSelfModifyPermissionOrCarrierPrivilege(
                mApp, subId, "setPreferredNetworkType");

        final long identity = Binder.clearCallingIdentity();
        try {
            if (DBG) log("setPreferredNetworkType: subId " + subId + " type " + networkType);
            Boolean success = (Boolean) sendRequest(
                    CMD_SET_PREFERRED_NETWORK_TYPE, networkType, subId);
            if (DBG) log("setPreferredNetworkType: " + (success ? "ok" : "fail"));
            if (success) {
                Settings.Global.putInt(mApp.getContentResolver(),
                        Settings.Global.PREFERRED_NETWORK_MODE + subId, networkType);
            }
            return success;
        } finally {
            Binder.restoreCallingIdentity(identity);
        }
    }

    /**
     * Check whether DUN APN is required for tethering with subId.
     *
     * @param subId the id of the subscription to require tethering.
     * @return {@code true} if DUN APN is required for tethering.
     * @hide
     */
    @Override
    public boolean getTetherApnRequiredForSubscriber(int subId) {
        enforceModifyPermission();
        final long identity = Binder.clearCallingIdentity();
        final Phone phone = getPhone(subId);
        try {
            if (phone != null) {
                return phone.hasMatchedTetherApnSetting();
            } else {
                return false;
            }
        } finally {
            Binder.restoreCallingIdentity(identity);
        }
    }

    /**
     * Set mobile data enabled
     * Used by the user through settings etc to turn on/off mobile data
     *
     * @param enable {@code true} turn turn data on, else {@code false}
     */
    @Override
    public void setUserDataEnabled(int subId, boolean enable) {
        TelephonyPermissions.enforceCallingOrSelfModifyPermissionOrCarrierPrivilege(
                mApp, subId, "setUserDataEnabled");

        final long identity = Binder.clearCallingIdentity();
        try {
            int phoneId = mSubscriptionController.getPhoneId(subId);
            if (DBG) log("setUserDataEnabled: subId=" + subId + " phoneId=" + phoneId);
            Phone phone = PhoneFactory.getPhone(phoneId);
            if (phone != null) {
                if (DBG) log("setUserDataEnabled: subId=" + subId + " enable=" + enable);
                phone.getDataEnabledSettings().setUserDataEnabled(enable);
            } else {
                loge("setUserDataEnabled: no phone found. Invalid subId=" + subId);
            }
        } finally {
            Binder.restoreCallingIdentity(identity);
        }
    }

    /**
     * Get the user enabled state of Mobile Data.
     *
     * TODO: remove and use isUserDataEnabled.
     * This can't be removed now because some vendor codes
     * calls through ITelephony directly while they should
     * use TelephonyManager.
     *
     * @return true on enabled
     */
    @Override
    public boolean getDataEnabled(int subId) {
        return isUserDataEnabled(subId);
    }

    /**
     * Get whether mobile data is enabled per user setting.
     *
     * There are other factors deciding whether mobile data is actually enabled, but they are
     * not considered here. See {@link #isDataEnabled(int)} for more details.
     *
     * Accepts either ACCESS_NETWORK_STATE, MODIFY_PHONE_STATE or carrier privileges.
     *
     * @return {@code true} if data is enabled else {@code false}
     */
    @Override
    public boolean isUserDataEnabled(int subId) {
        try {
            mApp.enforceCallingOrSelfPermission(android.Manifest.permission.ACCESS_NETWORK_STATE,
                    null);
        } catch (Exception e) {
            TelephonyPermissions.enforceCallingOrSelfModifyPermissionOrCarrierPrivilege(
                    mApp, subId, "isUserDataEnabled");
        }

        final long identity = Binder.clearCallingIdentity();
        try {
            int phoneId = mSubscriptionController.getPhoneId(subId);
            if (DBG) log("isUserDataEnabled: subId=" + subId + " phoneId=" + phoneId);
            Phone phone = PhoneFactory.getPhone(phoneId);
            if (phone != null) {
                boolean retVal = phone.isUserDataEnabled();
                if (DBG) log("isUserDataEnabled: subId=" + subId + " retVal=" + retVal);
                return retVal;
            } else {
                if (DBG) loge("isUserDataEnabled: no phone subId=" + subId + " retVal=false");
                return false;
            }
        } finally {
            Binder.restoreCallingIdentity(identity);
        }
    }

    /**
     * Get whether mobile data is enabled.
     *
     * Comparable to {@link #isUserDataEnabled(int)}, this considers all factors deciding
     * whether mobile data is actually enabled.
     *
     * Accepts either ACCESS_NETWORK_STATE, MODIFY_PHONE_STATE or carrier privileges.
     *
     * @return {@code true} if data is enabled else {@code false}
     */
    @Override
    public boolean isDataEnabled(int subId) {
        try {
            mApp.enforceCallingOrSelfPermission(android.Manifest.permission.ACCESS_NETWORK_STATE,
                    null);
        } catch (Exception e) {
            TelephonyPermissions.enforceCallingOrSelfModifyPermissionOrCarrierPrivilege(
                    mApp, subId, "isDataEnabled");
        }

        final long identity = Binder.clearCallingIdentity();
        try {
            int phoneId = mSubscriptionController.getPhoneId(subId);
            if (DBG) log("isDataEnabled: subId=" + subId + " phoneId=" + phoneId);
            Phone phone = PhoneFactory.getPhone(phoneId);
            if (phone != null) {
                boolean retVal = phone.getDataEnabledSettings().isDataEnabled();
                if (DBG) log("isDataEnabled: subId=" + subId + " retVal=" + retVal);
                return retVal;
            } else {
                if (DBG) loge("isDataEnabled: no phone subId=" + subId + " retVal=false");
                return false;
            }
        } finally {
            Binder.restoreCallingIdentity(identity);
        }
    }

    private int getCarrierPrivilegeStatusFromCarrierConfigRules(int privilegeFromSim,
            Phone phone) {
        //load access rules from carrier configs, and check those as well: b/139133814
        SubscriptionController subController = SubscriptionController.getInstance();
        if (privilegeFromSim == TelephonyManager.CARRIER_PRIVILEGE_STATUS_HAS_ACCESS
                || subController == null) return privilegeFromSim;

        int uid = Binder.getCallingUid();
        PackageManager pkgMgr = phone.getContext().getPackageManager();
        String[] packages = pkgMgr.getPackagesForUid(uid);

        final long identity = Binder.clearCallingIdentity();
        try {
            SubscriptionInfo subInfo = subController.getSubscriptionInfo(phone.getSubId());
            SubscriptionManager subManager = (SubscriptionManager)
                    phone.getContext().getSystemService(Context.TELEPHONY_SUBSCRIPTION_SERVICE);
            for (String pkg : packages) {
                if (subManager.canManageSubscription(subInfo, pkg)) {
                    return TelephonyManager.CARRIER_PRIVILEGE_STATUS_HAS_ACCESS;
                }
            }
            return privilegeFromSim;
        } finally {
            Binder.restoreCallingIdentity(identity);
        }
    }

    private int getCarrierPrivilegeStatusFromCarrierConfigRules(int privilegeFromSim, Phone phone,
            String pkgName) {
        //load access rules from carrier configs, and check those as well: b/139133814
        SubscriptionController subController = SubscriptionController.getInstance();
        if (privilegeFromSim == TelephonyManager.CARRIER_PRIVILEGE_STATUS_HAS_ACCESS
                || subController == null) return privilegeFromSim;

        final long identity = Binder.clearCallingIdentity();
        try {
            SubscriptionInfo subInfo = subController.getSubscriptionInfo(phone.getSubId());
            SubscriptionManager subManager = (SubscriptionManager)
                    phone.getContext().getSystemService(Context.TELEPHONY_SUBSCRIPTION_SERVICE);
            return subManager.canManageSubscription(subInfo, pkgName)
                ? TelephonyManager.CARRIER_PRIVILEGE_STATUS_HAS_ACCESS : privilegeFromSim;
        } finally {
            Binder.restoreCallingIdentity(identity);
        }
    }

    @Override
    public int getCarrierPrivilegeStatus(int subId) {
        final Phone phone = getPhone(subId);
        if (phone == null) {
            loge("getCarrierPrivilegeStatus: Invalid subId");
            return TelephonyManager.CARRIER_PRIVILEGE_STATUS_NO_ACCESS;
        }
        UiccCard card = UiccController.getInstance().getUiccCard(phone.getPhoneId());
        if (card == null) {
            loge("getCarrierPrivilegeStatus: No UICC");
            return TelephonyManager.CARRIER_PRIVILEGE_STATUS_RULES_NOT_LOADED;
        }

        return getCarrierPrivilegeStatusFromCarrierConfigRules(
            card.getCarrierPrivilegeStatusForCurrentTransaction(
                phone.getContext().getPackageManager()), phone);
    }

    @Override
    public int getCarrierPrivilegeStatusForUid(int subId, int uid) {
        final Phone phone = getPhone(subId);
        if (phone == null) {
            loge("getCarrierPrivilegeStatus: Invalid subId");
            return TelephonyManager.CARRIER_PRIVILEGE_STATUS_NO_ACCESS;
        }
        UiccProfile profile =
                UiccController.getInstance().getUiccProfileForPhone(phone.getPhoneId());
        if (profile == null) {
            loge("getCarrierPrivilegeStatus: No UICC");
            return TelephonyManager.CARRIER_PRIVILEGE_STATUS_RULES_NOT_LOADED;
        }
        return getCarrierPrivilegeStatusFromCarrierConfigRules(
            profile.getCarrierPrivilegeStatusForUid(
                phone.getContext().getPackageManager(), uid), phone);
    }

    @Override
    public int checkCarrierPrivilegesForPackage(int subId, String pkgName) {
        if (TextUtils.isEmpty(pkgName)) {
            return TelephonyManager.CARRIER_PRIVILEGE_STATUS_NO_ACCESS;
        }

        int phoneId = SubscriptionManager.getPhoneId(subId);
        UiccCard card = UiccController.getInstance().getUiccCard(phoneId);
        if (card == null) {
            loge("checkCarrierPrivilegesForPackage: No UICC on subId " + subId);
            return TelephonyManager.CARRIER_PRIVILEGE_STATUS_RULES_NOT_LOADED;
        }
        return getCarrierPrivilegeStatusFromCarrierConfigRules(
            card.getCarrierPrivilegeStatus(mApp.getPackageManager(), pkgName),
            getPhone(phoneId), pkgName);
    }

    @Override
    public int checkCarrierPrivilegesForPackageAnyPhone(String pkgName) {
        if (TextUtils.isEmpty(pkgName))
            return TelephonyManager.CARRIER_PRIVILEGE_STATUS_NO_ACCESS;
        int result = TelephonyManager.CARRIER_PRIVILEGE_STATUS_RULES_NOT_LOADED;
        for (int i = 0; i < TelephonyManager.getDefault().getPhoneCount(); i++) {
            UiccCard card = UiccController.getInstance().getUiccCard(i);
            if (card == null) {
              // No UICC in that slot.
              continue;
            }

            result = getCarrierPrivilegeStatusFromCarrierConfigRules(
                card.getCarrierPrivilegeStatus(mApp.getPackageManager(), pkgName),
                getPhone(i), pkgName);
            if (result == TelephonyManager.CARRIER_PRIVILEGE_STATUS_HAS_ACCESS) {
                break;
            }
        }

        return result;
    }

    @Override
    public List<String> getCarrierPackageNamesForIntentAndPhone(Intent intent, int phoneId) {
        if (!SubscriptionManager.isValidPhoneId(phoneId)) {
            loge("phoneId " + phoneId + " is not valid.");
            return null;
        }
        UiccCard card = UiccController.getInstance().getUiccCard(phoneId);
        if (card == null) {
            loge("getCarrierPackageNamesForIntent: No UICC");
            return null ;
        }
        return card.getCarrierPackageNamesForIntent(mApp.getPackageManager(), intent);
    }

    @Override
    public List<String> getPackagesWithCarrierPrivileges(int phoneId) {
        PackageManager pm = mApp.getPackageManager();
        List<String> privilegedPackages = new ArrayList<>();
        List<PackageInfo> packages = null;
        UiccCard card = UiccController.getInstance().getUiccCard(phoneId);
        // has UICC in that slot.
        if (card != null) {
            if (card.hasCarrierPrivilegeRules()) {
                if (packages == null) {
                    // Only check packages in user 0 for now
                    packages = pm.getInstalledPackagesAsUser(
                        PackageManager.MATCH_DISABLED_COMPONENTS
                            | PackageManager.MATCH_DISABLED_UNTIL_USED_COMPONENTS
                            | PackageManager.GET_SIGNING_CERTIFICATES,
                            UserHandle.USER_SYSTEM);
                }
                for (int p = packages.size() - 1; p >= 0; p--) {
                    PackageInfo pkgInfo = packages.get(p);
                    if (pkgInfo != null && pkgInfo.packageName != null
                            && card.getCarrierPrivilegeStatus(pkgInfo)
                            == TelephonyManager.CARRIER_PRIVILEGE_STATUS_HAS_ACCESS) {
                        privilegedPackages.add(pkgInfo.packageName);
                    }
                }
            }
        }
        return privilegedPackages;
    }

    @Override
    public List<String> getPackagesWithCarrierPrivilegesForAllPhones() {
        List<String> privilegedPackages = new ArrayList<>();
        for (int i = 0; i < TelephonyManager.getDefault().getPhoneCount(); i++) {
           privilegedPackages.addAll(getPackagesWithCarrierPrivileges(i));
        }
        return privilegedPackages;
    }

    private String getIccId(int subId) {
        final Phone phone = getPhone(subId);
        UiccCard card = phone == null ? null : phone.getUiccCard();
        if (card == null) {
            loge("getIccId: No UICC");
            return null;
        }
        String iccId = card.getIccId();
        if (TextUtils.isEmpty(iccId)) {
            loge("getIccId: ICC ID is null or empty.");
            return null;
        }
        return iccId;
    }

    @Override
    public boolean setLine1NumberForDisplayForSubscriber(int subId, String alphaTag,
            String number) {
        TelephonyPermissions.enforceCallingOrSelfCarrierPrivilege(
                subId, "setLine1NumberForDisplayForSubscriber");

        final long identity = Binder.clearCallingIdentity();
        try {
            final String iccId = getIccId(subId);
            final Phone phone = getPhone(subId);
            if (phone == null) {
                return false;
            }
            final String subscriberId = phone.getSubscriberId();

            if (DBG_MERGE) {
                Slog.d(LOG_TAG, "Setting line number for ICC=" + iccId + ", subscriberId="
                        + subscriberId + " to " + number);
            }

            if (TextUtils.isEmpty(iccId)) {
                return false;
            }

            final SharedPreferences.Editor editor = mTelephonySharedPreferences.edit();

            final String alphaTagPrefKey = PREF_CARRIERS_ALPHATAG_PREFIX + iccId;
            if (alphaTag == null) {
                editor.remove(alphaTagPrefKey);
            } else {
                editor.putString(alphaTagPrefKey, alphaTag);
            }

            // Record both the line number and IMSI for this ICCID, since we need to
            // track all merged IMSIs based on line number
            final String numberPrefKey = PREF_CARRIERS_NUMBER_PREFIX + iccId;
            final String subscriberPrefKey = PREF_CARRIERS_SUBSCRIBER_PREFIX + iccId;
            if (number == null) {
                editor.remove(numberPrefKey);
                editor.remove(subscriberPrefKey);
            } else {
                editor.putString(numberPrefKey, number);
                editor.putString(subscriberPrefKey, subscriberId);
            }

            editor.commit();
            return true;
        } finally {
            Binder.restoreCallingIdentity(identity);
        }
    }

    @Override
    public String getLine1NumberForDisplay(int subId, String callingPackage) {
        // This is open to apps with WRITE_SMS.
        if (!TelephonyPermissions.checkCallingOrSelfReadPhoneNumber(
                mApp, subId, callingPackage, "getLine1NumberForDisplay")) {
            if (DBG_MERGE) log("getLine1NumberForDisplay returning null due to permission");
            return null;
        }

        final long identity = Binder.clearCallingIdentity();
        try {
            String iccId = getIccId(subId);
            if (iccId != null) {
                String numberPrefKey = PREF_CARRIERS_NUMBER_PREFIX + iccId;
                if (DBG_MERGE) {
                    log("getLine1NumberForDisplay returning "
                            + mTelephonySharedPreferences.getString(numberPrefKey, null));
                }
                return mTelephonySharedPreferences.getString(numberPrefKey, null);
            }
            if (DBG_MERGE) log("getLine1NumberForDisplay returning null as iccId is null");
            return null;
        } finally {
            Binder.restoreCallingIdentity(identity);
        }
    }

    @Override
    public String getLine1AlphaTagForDisplay(int subId, String callingPackage) {
        if (!TelephonyPermissions.checkCallingOrSelfReadPhoneState(
                mApp, subId, callingPackage, "getLine1AlphaTagForDisplay")) {
            return null;
        }

        final long identity = Binder.clearCallingIdentity();
        try {
            String iccId = getIccId(subId);
            if (iccId != null) {
                String alphaTagPrefKey = PREF_CARRIERS_ALPHATAG_PREFIX + iccId;
                return mTelephonySharedPreferences.getString(alphaTagPrefKey, null);
            }
            return null;
        } finally {
            Binder.restoreCallingIdentity(identity);
        }
    }

    @Override
    public String[] getMergedSubscriberIds(int subId, String callingPackage) {
        // This API isn't public, so no need to provide a valid subscription ID - we're not worried
        // about carrier-privileged callers not having access.
        if (!TelephonyPermissions.checkCallingOrSelfReadPhoneState(
                mApp, SubscriptionManager.INVALID_SUBSCRIPTION_ID, callingPackage,
                "getMergedSubscriberIds")) {
            return null;
        }

        // Clear calling identity, when calling TelephonyManager, because callerUid must be
        // the process, where TelephonyManager was instantiated.
        // Otherwise AppOps check will fail.
        final long identity  = Binder.clearCallingIdentity();
        try {
            final Context context = mApp;
            final TelephonyManager tele = TelephonyManager.from(context);
            final SubscriptionManager sub = SubscriptionManager.from(context);

            // Figure out what subscribers are currently active
            final ArraySet<String> activeSubscriberIds = new ArraySet<>();

            // Only consider subs which match the current subId
            // This logic can be simplified. See b/131189269 for progress.
            if (isActiveSubscription(subId)) {
                activeSubscriberIds.add(tele.getSubscriberId(subId));
            }

            // First pass, find a number override for an active subscriber
            String mergeNumber = null;
            final Map<String, ?> prefs = mTelephonySharedPreferences.getAll();
            for (String key : prefs.keySet()) {
                if (key.startsWith(PREF_CARRIERS_SUBSCRIBER_PREFIX)) {
                    final String subscriberId = (String) prefs.get(key);
                    if (activeSubscriberIds.contains(subscriberId)) {
                        final String iccId = key.substring(
                                PREF_CARRIERS_SUBSCRIBER_PREFIX.length());
                        final String numberKey = PREF_CARRIERS_NUMBER_PREFIX + iccId;
                        mergeNumber = (String) prefs.get(numberKey);
                        if (DBG_MERGE) {
                            Slog.d(LOG_TAG, "Found line number " + mergeNumber
                                    + " for active subscriber " + subscriberId);
                        }
                        if (!TextUtils.isEmpty(mergeNumber)) {
                            break;
                        }
                    }
                }
            }

            // Shortcut when no active merged subscribers
            if (TextUtils.isEmpty(mergeNumber)) {
                return null;
            }

            // Second pass, find all subscribers under that line override
            final ArraySet<String> result = new ArraySet<>();
            for (String key : prefs.keySet()) {
                if (key.startsWith(PREF_CARRIERS_NUMBER_PREFIX)) {
                    final String number = (String) prefs.get(key);
                    if (mergeNumber.equals(number)) {
                        final String iccId = key.substring(PREF_CARRIERS_NUMBER_PREFIX.length());
                        final String subscriberKey = PREF_CARRIERS_SUBSCRIBER_PREFIX + iccId;
                        final String subscriberId = (String) prefs.get(subscriberKey);
                        if (!TextUtils.isEmpty(subscriberId)) {
                            result.add(subscriberId);
                        }
                    }
                }
            }

            final String[] resultArray = result.toArray(new String[result.size()]);
            Arrays.sort(resultArray);
            if (DBG_MERGE) {
                Slog.d(LOG_TAG,
                        "Found subscribers " + Arrays.toString(resultArray) + " after merge");
            }
            return resultArray;
        } finally {
            Binder.restoreCallingIdentity(identity);
        }
    }

    @Override
    public String[] getMergedSubscriberIdsFromGroup(int subId, String callingPackage) {
        enforceReadPrivilegedPermission("getMergedSubscriberIdsFromGroup");

        final long identity = Binder.clearCallingIdentity();
        try {
            final TelephonyManager telephonyManager = mApp.getSystemService(
                    TelephonyManager.class);
            String subscriberId = telephonyManager.getSubscriberId(subId);
            if (subscriberId == null) {
                if (DBG) {
                    log("getMergedSubscriberIdsFromGroup can't find subscriberId for subId "
                            + subId);
                }
                return null;
            }

            final SubscriptionInfo info = SubscriptionController.getInstance()
                    .getSubscriptionInfo(subId);
            final ParcelUuid groupUuid = info.getGroupUuid();
            // If it doesn't belong to any group, return just subscriberId of itself.
            if (groupUuid == null) {
                return new String[]{subscriberId};
            }

            // Get all subscriberIds from the group.
            final List<String> mergedSubscriberIds = new ArrayList<>();
            final List<SubscriptionInfo> groupInfos = SubscriptionController.getInstance()
                    .getSubscriptionsInGroup(groupUuid, mApp.getOpPackageName());
            for (SubscriptionInfo subInfo : groupInfos) {
                subscriberId = telephonyManager.getSubscriberId(subInfo.getSubscriptionId());
                if (subscriberId != null) {
                    mergedSubscriberIds.add(subscriberId);
                }
            }

            return mergedSubscriberIds.toArray(new String[mergedSubscriberIds.size()]);
        } finally {
            Binder.restoreCallingIdentity(identity);

        }
    }

    @Override
    public boolean setOperatorBrandOverride(int subId, String brand) {
        TelephonyPermissions.enforceCallingOrSelfCarrierPrivilege(
                subId, "setOperatorBrandOverride");

        final long identity = Binder.clearCallingIdentity();
        try {
            final Phone phone = getPhone(subId);
            return phone == null ? false : phone.setOperatorBrandOverride(brand);
        } finally {
            Binder.restoreCallingIdentity(identity);
        }
    }

    @Override
    public boolean setRoamingOverride(int subId, List<String> gsmRoamingList,
            List<String> gsmNonRoamingList, List<String> cdmaRoamingList,
            List<String> cdmaNonRoamingList) {
        TelephonyPermissions.enforceCallingOrSelfCarrierPrivilege(subId, "setRoamingOverride");

        final long identity = Binder.clearCallingIdentity();
        try {
            final Phone phone = getPhone(subId);
            if (phone == null) {
                return false;
            }
            return phone.setRoamingOverride(gsmRoamingList, gsmNonRoamingList, cdmaRoamingList,
                    cdmaNonRoamingList);
        } finally {
            Binder.restoreCallingIdentity(identity);
        }
    }

    @Override
    @Deprecated
    public int invokeOemRilRequestRaw(byte[] oemReq, byte[] oemResp) {
        enforceModifyPermission();

        int returnValue = 0;
        try {
            AsyncResult result = (AsyncResult) sendRequest(CMD_INVOKE_OEM_RIL_REQUEST_RAW, oemReq);
            if(result.exception == null) {
                if (result.result != null) {
                    byte[] responseData = (byte[])(result.result);
                    if(responseData.length > oemResp.length) {
                        Log.w(LOG_TAG, "Buffer to copy response too small: Response length is " +
                                responseData.length +  "bytes. Buffer Size is " +
                                oemResp.length + "bytes.");
                    }
                    System.arraycopy(responseData, 0, oemResp, 0, responseData.length);
                    returnValue = responseData.length;
                }
            } else {
                CommandException ex = (CommandException) result.exception;
                returnValue = ex.getCommandError().ordinal();
                if(returnValue > 0) returnValue *= -1;
            }
        } catch (RuntimeException e) {
            Log.w(LOG_TAG, "sendOemRilRequestRaw: Runtime Exception");
            returnValue = (CommandException.Error.GENERIC_FAILURE.ordinal());
            if(returnValue > 0) returnValue *= -1;
        }

        return returnValue;
    }

    @Override
    public void setRadioCapability(RadioAccessFamily[] rafs) {
        try {
            ProxyController.getInstance().setRadioCapability(rafs);
        } catch (RuntimeException e) {
            Log.w(LOG_TAG, "setRadioCapability: Runtime Exception");
        }
    }

    @Override
    public int getRadioAccessFamily(int phoneId, String callingPackage) {
        Phone phone = PhoneFactory.getPhone(phoneId);
        int raf = RadioAccessFamily.RAF_UNKNOWN;
        if (phone == null) {
            return raf;
        }
        final long identity = Binder.clearCallingIdentity();
        try {
            TelephonyPermissions
                    .enforeceCallingOrSelfReadPrivilegedPhoneStatePermissionOrCarrierPrivilege(
                            mApp, phone.getSubId(), "getRadioAccessFamily");
            raf = ProxyController.getInstance().getRadioAccessFamily(phoneId);
        } finally {
            Binder.restoreCallingIdentity(identity);
        }
        return raf;
    }

    @Override
    public void enableVideoCalling(boolean enable) {
        final Phone defaultPhone = getDefaultPhone();
        enforceModifyPermission();

        final long identity = Binder.clearCallingIdentity();
        try {
            ImsManager.getInstance(defaultPhone.getContext(),
                    defaultPhone.getPhoneId()).setVtSetting(enable);
        } finally {
            Binder.restoreCallingIdentity(identity);
        }
    }

    @Override
    public boolean isVideoCallingEnabled(String callingPackage) {
        final Phone defaultPhone = getDefaultPhone();
        if (!TelephonyPermissions.checkCallingOrSelfReadPhoneState(
                mApp, defaultPhone.getSubId(), callingPackage, "isVideoCallingEnabled")) {
            return false;
        }

        final long identity = Binder.clearCallingIdentity();
        try {
            // Check the user preference and the  system-level IMS setting. Even if the user has
            // enabled video calling, if IMS is disabled we aren't able to support video calling.
            // In the long run, we may instead need to check if there exists a connection service
            // which can support video calling.
            ImsManager imsManager =
                    ImsManager.getInstance(defaultPhone.getContext(), defaultPhone.getPhoneId());
            return imsManager.isVtEnabledByPlatform()
                    && imsManager.isEnhanced4gLteModeSettingEnabledByUser()
                    && imsManager.isVtEnabledByUser();
        } finally {
            Binder.restoreCallingIdentity(identity);
        }
    }

    @Override
    public boolean canChangeDtmfToneLength(int subId, String callingPackage) {
        if (!TelephonyPermissions.checkCallingOrSelfReadPhoneState(
                mApp, subId, callingPackage, "isVideoCallingEnabled")) {
            return false;
        }

        final long identity = Binder.clearCallingIdentity();
        try {
            CarrierConfigManager configManager =
                    (CarrierConfigManager) mApp.getSystemService(Context.CARRIER_CONFIG_SERVICE);
            return configManager.getConfigForSubId(subId)
                    .getBoolean(CarrierConfigManager.KEY_DTMF_TYPE_ENABLED_BOOL);
        } finally {
            Binder.restoreCallingIdentity(identity);
        }
    }

    @Override
    public boolean isWorldPhone(int subId, String callingPackage) {
        if (!TelephonyPermissions.checkCallingOrSelfReadPhoneState(
                mApp, subId, callingPackage, "isVideoCallingEnabled")) {
            return false;
        }

        final long identity = Binder.clearCallingIdentity();
        try {
            CarrierConfigManager configManager =
                    (CarrierConfigManager) mApp.getSystemService(Context.CARRIER_CONFIG_SERVICE);
            return configManager.getConfigForSubId(subId)
                    .getBoolean(CarrierConfigManager.KEY_WORLD_PHONE_BOOL);
        } finally {
            Binder.restoreCallingIdentity(identity);
        }
    }

    @Override
    public boolean isTtyModeSupported() {
        TelecomManager telecomManager = TelecomManager.from(mApp);
        return telecomManager.isTtySupported();
    }

    @Override
    public boolean isHearingAidCompatibilitySupported() {
        final long identity = Binder.clearCallingIdentity();
        try {
            return mApp.getResources().getBoolean(R.bool.hac_enabled);
        } finally {
            Binder.restoreCallingIdentity(identity);
        }
    }

    /**
     * Determines whether the device currently supports RTT (Real-time text). Based both on carrier
     * support for the feature and device firmware support.
     *
     * @return {@code true} if the device and carrier both support RTT, {@code false} otherwise.
     */
    @Override
    public boolean isRttSupported(int subscriptionId) {
        final long identity = Binder.clearCallingIdentity();
        final Phone phone = getPhone(subscriptionId);
        if (phone == null) {
            loge("isRttSupported: no Phone found. Invalid subId:" + subscriptionId);
            return false;
        }
        try {
            boolean isCarrierSupported = mApp.getCarrierConfigForSubId(subscriptionId).getBoolean(
                    CarrierConfigManager.KEY_RTT_SUPPORTED_BOOL);
            boolean isDeviceSupported =
                    phone.getContext().getResources().getBoolean(R.bool.config_support_rtt);
            return isCarrierSupported && isDeviceSupported;
        } finally {
            Binder.restoreCallingIdentity(identity);
        }
    }

    /**
     * Determines whether the user has turned on RTT. If the carrier wants to ignore the user-set
     * RTT setting, will return true if the device and carrier both support RTT.
     * Otherwise. only returns true if the device and carrier both also support RTT.
     */
    public boolean isRttEnabled(int subscriptionId) {
        final long identity = Binder.clearCallingIdentity();
        try {
            boolean isRttSupported = isRttSupported(subscriptionId);
            boolean isUserRttSettingOn = Settings.Secure.getInt(
                    mApp.getContentResolver(), Settings.Secure.RTT_CALLING_MODE, 0) != 0;
            boolean shouldIgnoreUserRttSetting = mApp.getCarrierConfigForSubId(subscriptionId)
                    .getBoolean(CarrierConfigManager.KEY_IGNORE_RTT_MODE_SETTING_BOOL);
            return isRttSupported && (isUserRttSettingOn || shouldIgnoreUserRttSetting);
        } finally {
            Binder.restoreCallingIdentity(identity);
        }
    }

    /**
     * Returns the unique device ID of phone, for example, the IMEI for
     * GSM and the MEID for CDMA phones. Return null if device ID is not available.
     *
     * <p>Requires Permission:
     *   {@link android.Manifest.permission#READ_PHONE_STATE READ_PHONE_STATE}
     */
    @Override
    public String getDeviceId(String callingPackage) {
        final Phone phone = PhoneFactory.getPhone(0);
        if (phone == null) {
            return null;
        }
        int subId = phone.getSubId();
        if (!TelephonyPermissions.checkCallingOrSelfReadDeviceIdentifiers(mApp, subId,
                callingPackage, "getDeviceId")) {
            return null;
        }

        final long identity = Binder.clearCallingIdentity();
        try {
            return phone.getDeviceId();
        } finally {
            Binder.restoreCallingIdentity(identity);
        }
    }

    /**
     * {@hide}
     * Returns the IMS Registration Status on a particular subid
     *
     * @param subId
     */
    public boolean isImsRegistered(int subId) {
        Phone phone = getPhone(subId);
        if (phone != null) {
            return phone.isImsRegistered();
        } else {
            return false;
        }
    }

    @Override
    public int getSubIdForPhoneAccount(PhoneAccount phoneAccount) {
        final long identity = Binder.clearCallingIdentity();
        try {
            return PhoneUtils.getSubIdForPhoneAccount(phoneAccount);
        } finally {
            Binder.restoreCallingIdentity(identity);
        }
    }

    @Override
    public @Nullable PhoneAccountHandle getPhoneAccountHandleForSubscriptionId(int subscriptionId) {
        final long identity = Binder.clearCallingIdentity();
        try {
            Phone phone = getPhone(subscriptionId);
            if (phone == null) {
                return null;
            }
            return PhoneUtils.makePstnPhoneAccountHandle(phone);
        } finally {
            Binder.restoreCallingIdentity(identity);
        }
    }

    /**
     * @return the VoWiFi calling availability.
     */
    public boolean isWifiCallingAvailable(int subId) {
        final long identity = Binder.clearCallingIdentity();
        try {
            Phone phone = getPhone(subId);
            if (phone != null) {
                return phone.isWifiCallingEnabled();
            } else {
                return false;
            }
        } finally {
            Binder.restoreCallingIdentity(identity);
        }
    }

    /**
     * @return the VT calling availability.
     */
    public boolean isVideoTelephonyAvailable(int subId) {
        final long identity = Binder.clearCallingIdentity();
        try {
            Phone phone = getPhone(subId);
            if (phone != null) {
                return phone.isVideoEnabled();
            } else {
                return false;
            }
        } finally {
            Binder.restoreCallingIdentity(identity);
        }
    }

    /**
     * @return the IMS registration technology for the MMTEL feature. Valid return values are
     * defined in {@link ImsRegistrationImplBase}.
     */
    public @ImsRegistrationImplBase.ImsRegistrationTech int getImsRegTechnologyForMmTel(int subId) {
        final long identity = Binder.clearCallingIdentity();
        try {
            Phone phone = getPhone(subId);
            if (phone != null) {
                return phone.getImsRegistrationTech();
            } else {
                return ImsRegistrationImplBase.REGISTRATION_TECH_NONE;
            }
        } finally {
            Binder.restoreCallingIdentity(identity);
        }
    }

    @Override
    public void factoryReset(int subId) {
        enforceConnectivityInternalPermission();
        if (mUserManager.hasUserRestriction(UserManager.DISALLOW_NETWORK_RESET)) {
            return;
        }

        final long identity = Binder.clearCallingIdentity();

        try {
            if (SubscriptionManager.isUsableSubIdValue(subId) && !mUserManager.hasUserRestriction(
                    UserManager.DISALLOW_CONFIG_MOBILE_NETWORKS)) {
                setUserDataEnabled(subId, getDefaultDataEnabled());
                setNetworkSelectionModeAutomatic(subId);
                setPreferredNetworkType(subId, getDefaultNetworkType(subId));
                setDataRoamingEnabled(subId, getDefaultDataRoamingEnabled(subId));
                CarrierInfoManager.deleteAllCarrierKeysForImsiEncryption(mApp);
            }
            // There has been issues when Sms raw table somehow stores orphan
            // fragments. They lead to garbled message when new fragments come
            // in and combined with those stale ones. In case this happens again,
            // user can reset all network settings which will clean up this table.
            cleanUpSmsRawTable(getDefaultPhone().getContext());

            // Erase modem config if erase modem on network setting is enabled.
            String configValue = DeviceConfig.getProperty(DeviceConfig.NAMESPACE_TELEPHONY,
                    RESET_NETWORK_ERASE_MODEM_CONFIG_ENABLED);
            if (configValue != null && Boolean.parseBoolean(configValue)) {
              sendEraseModemConfig(getDefaultPhone());
            }
        } finally {
            Binder.restoreCallingIdentity(identity);
        }
    }

    private void cleanUpSmsRawTable(Context context) {
        ContentResolver resolver = context.getContentResolver();
        Uri uri = Uri.withAppendedPath(Telephony.Sms.CONTENT_URI, "raw/permanentDelete");
        resolver.delete(uri, null, null);
    }

    @Override
    public String getSimLocaleForSubscriber(int subId) {
        enforceReadPrivilegedPermission("getSimLocaleForSubscriber, subId: " + subId);
        final Phone phone = getPhone(subId);
        if (phone == null) {
            log("getSimLocaleForSubscriber, invalid subId");
            return null;
        }
        final long identity = Binder.clearCallingIdentity();
        try {
            final SubscriptionInfo info = mSubscriptionController.getActiveSubscriptionInfo(subId,
                    phone.getContext().getOpPackageName());
            if (info == null) {
                log("getSimLocaleForSubscriber, inactive subId: " + subId);
                return null;
            }
            // Try and fetch the locale from the carrier properties or from the SIM language
            // preferences (EF-PL and EF-LI)...
            final int mcc = info.getMcc();
            String simLanguage = null;
            final Locale localeFromDefaultSim = phone.getLocaleFromSimAndCarrierPrefs();
            if (localeFromDefaultSim != null) {
                if (!localeFromDefaultSim.getCountry().isEmpty()) {
                    if (DBG) log("Using locale from subId: " + subId + " locale: "
                            + localeFromDefaultSim);
                    return localeFromDefaultSim.toLanguageTag();
                } else {
                    simLanguage = localeFromDefaultSim.getLanguage();
                }
            }

            // The SIM language preferences only store a language (e.g. fr = French), not an
            // exact locale (e.g. fr_FR = French/France). So, if the locale returned from
            // the SIM and carrier preferences does not include a country we add the country
            // determined from the SIM MCC to provide an exact locale.
            final Locale mccLocale = MccTable.getLocaleFromMcc(mApp, mcc, simLanguage);
            if (mccLocale != null) {
                if (DBG) log("No locale from SIM, using mcc locale:" + mccLocale);
                return mccLocale.toLanguageTag();
            }

            if (DBG) log("No locale found - returning null");
            return null;
        } finally {
            Binder.restoreCallingIdentity(identity);
        }
    }

    private List<SubscriptionInfo> getAllSubscriptionInfoList() {
        return mSubscriptionController.getAllSubInfoList(mApp.getOpPackageName());
    }

    /**
     * NOTE: this method assumes permission checks are done and caller identity has been cleared.
     */
    private List<SubscriptionInfo> getActiveSubscriptionInfoListPrivileged() {
        return mSubscriptionController.getActiveSubscriptionInfoList(mApp.getOpPackageName());
    }

    private final ModemActivityInfo mLastModemActivityInfo =
            new ModemActivityInfo(0, 0, 0, new int[0], 0, 0);

    /**
     * Responds to the ResultReceiver with the {@link android.telephony.ModemActivityInfo} object
     * representing the state of the modem.
     *
     * NOTE: The underlying implementation clears the modem state, so there should only ever be one
     * caller to it. Everyone should call this class to get cumulative data.
     * @hide
     */
    @Override
    public void requestModemActivityInfo(ResultReceiver result) {
        enforceModifyPermission();
        WorkSource workSource = getWorkSource(Binder.getCallingUid());

        final long identity = Binder.clearCallingIdentity();
        try {
            ModemActivityInfo ret = null;
            synchronized (mLastModemActivityInfo) {
                ModemActivityInfo info = (ModemActivityInfo) sendRequest(
                        CMD_GET_MODEM_ACTIVITY_INFO,
                        null, workSource);
                if (isModemActivityInfoValid(info)) {
                    int[] mergedTxTimeMs = new int[ModemActivityInfo.TX_POWER_LEVELS];
                    for (int i = 0; i < mergedTxTimeMs.length; i++) {
                        mergedTxTimeMs[i] = info.getTxTimeMillis()[i]
                                + mLastModemActivityInfo.getTxTimeMillis()[i];
                    }
                    mLastModemActivityInfo.setTimestamp(info.getTimestamp());
                    mLastModemActivityInfo.setSleepTimeMillis(info.getSleepTimeMillis()
                            + mLastModemActivityInfo.getSleepTimeMillis());
                    mLastModemActivityInfo.setIdleTimeMillis(
                            info.getIdleTimeMillis() + mLastModemActivityInfo.getIdleTimeMillis());
                    mLastModemActivityInfo.setTxTimeMillis(mergedTxTimeMs);
                    mLastModemActivityInfo.setRxTimeMillis(
                            info.getRxTimeMillis() + mLastModemActivityInfo.getRxTimeMillis());
                    mLastModemActivityInfo.setEnergyUsed(
                            info.getEnergyUsed() + mLastModemActivityInfo.getEnergyUsed());
                }
                ret = new ModemActivityInfo(mLastModemActivityInfo.getTimestamp(),
                        mLastModemActivityInfo.getSleepTimeMillis(),
                        mLastModemActivityInfo.getIdleTimeMillis(),
                        mLastModemActivityInfo.getTxTimeMillis(),
                        mLastModemActivityInfo.getRxTimeMillis(),
                        mLastModemActivityInfo.getEnergyUsed());
            }
            Bundle bundle = new Bundle();
            bundle.putParcelable(TelephonyManager.MODEM_ACTIVITY_RESULT_KEY, ret);
            result.send(0, bundle);
        } finally {
            Binder.restoreCallingIdentity(identity);
        }
    }

    // Checks that ModemActivityInfo is valid. Sleep time, Idle time, Rx time and Tx time should be
    // less than total activity duration.
    private boolean isModemActivityInfoValid(ModemActivityInfo info) {
        if (info == null) {
            return false;
        }
        int activityDurationMs =
            (int) (info.getTimestamp() - mLastModemActivityInfo.getTimestamp());
        int totalTxTimeMs = 0;
        for (int i = 0; i < info.getTxTimeMillis().length; i++) {
            totalTxTimeMs += info.getTxTimeMillis()[i];
        }
        return (info.isValid()
            && (info.getSleepTimeMillis() <= activityDurationMs)
            && (info.getIdleTimeMillis() <= activityDurationMs)
            && (info.getRxTimeMillis() <= activityDurationMs)
            && (totalTxTimeMs <= activityDurationMs));
    }

    /**
     * {@hide}
     * Returns the service state information on specified subscription.
     */
    @Override
    public ServiceState getServiceStateForSubscriber(int subId, String callingPackage) {
        if (!TelephonyPermissions.checkCallingOrSelfReadPhoneState(
                mApp, subId, callingPackage, "getServiceStateForSubscriber")) {
            return null;
        }

        LocationAccessPolicy.LocationPermissionResult fineLocationResult =
                LocationAccessPolicy.checkLocationPermission(mApp,
                        new LocationAccessPolicy.LocationPermissionQuery.Builder()
                                .setCallingPackage(callingPackage)
                                .setCallingPid(Binder.getCallingPid())
                                .setCallingUid(Binder.getCallingUid())
                                .setMethod("getServiceStateForSubscriber")
                                .setLogAsInfo(true)
                                .setMinSdkVersionForFine(Build.VERSION_CODES.Q)
                                .build());

        LocationAccessPolicy.LocationPermissionResult coarseLocationResult =
                LocationAccessPolicy.checkLocationPermission(mApp,
                        new LocationAccessPolicy.LocationPermissionQuery.Builder()
                                .setCallingPackage(callingPackage)
                                .setCallingPid(Binder.getCallingPid())
                                .setCallingUid(Binder.getCallingUid())
                                .setMethod("getServiceStateForSubscriber")
                                .setLogAsInfo(true)
                                .setMinSdkVersionForCoarse(Build.VERSION_CODES.Q)
                                .build());
        // We don't care about hard or soft here -- all we need to know is how much info to scrub.
        boolean hasFinePermission =
                fineLocationResult == LocationAccessPolicy.LocationPermissionResult.ALLOWED;
        boolean hasCoarsePermission =
                coarseLocationResult == LocationAccessPolicy.LocationPermissionResult.ALLOWED;

        final long identity = Binder.clearCallingIdentity();
        try {
            final Phone phone = getPhone(subId);
            if (phone == null) {
                return null;
            }

            ServiceState ss = phone.getServiceState();

            // Scrub out the location info in ServiceState depending on what level of access
            // the caller has.
            if (hasFinePermission) return ss;
            if (hasCoarsePermission) return ss.sanitizeLocationInfo(false);
            return ss.sanitizeLocationInfo(true);
        } finally {
            Binder.restoreCallingIdentity(identity);
        }
    }

    /**
     * Returns the URI for the per-account voicemail ringtone set in Phone settings.
     *
     * @param accountHandle The handle for the {@link PhoneAccount} for which to retrieve the
     * voicemail ringtone.
     * @return The URI for the ringtone to play when receiving a voicemail from a specific
     * PhoneAccount.
     */
    @Override
    public Uri getVoicemailRingtoneUri(PhoneAccountHandle accountHandle) {
        final long identity = Binder.clearCallingIdentity();
        try {
            Phone phone = PhoneUtils.getPhoneForPhoneAccountHandle(accountHandle);
            if (phone == null) {
                phone = getDefaultPhone();
            }

            return VoicemailNotificationSettingsUtil.getRingtoneUri(phone.getContext());
        } finally {
            Binder.restoreCallingIdentity(identity);
        }
    }

    /**
     * Sets the per-account voicemail ringtone.
     *
     * <p>Requires that the calling app is the default dialer, or has carrier privileges, or
     * has permission {@link android.Manifest.permission#MODIFY_PHONE_STATE MODIFY_PHONE_STATE}.
     *
     * @param phoneAccountHandle The handle for the {@link PhoneAccount} for which to set the
     * voicemail ringtone.
     * @param uri The URI for the ringtone to play when receiving a voicemail from a specific
     * PhoneAccount.
     */
    @Override
    public void setVoicemailRingtoneUri(String callingPackage,
            PhoneAccountHandle phoneAccountHandle, Uri uri) {
        final Phone defaultPhone = getDefaultPhone();
        mAppOps.checkPackage(Binder.getCallingUid(), callingPackage);
        if (!TextUtils.equals(callingPackage,
                TelecomManager.from(defaultPhone.getContext()).getDefaultDialerPackage())) {
            TelephonyPermissions.enforceCallingOrSelfModifyPermissionOrCarrierPrivilege(
                    mApp, PhoneUtils.getSubIdForPhoneAccountHandle(phoneAccountHandle),
                    "setVoicemailRingtoneUri");
        }

        final long identity = Binder.clearCallingIdentity();
        try {
            Phone phone = PhoneUtils.getPhoneForPhoneAccountHandle(phoneAccountHandle);
            if (phone == null) {
                phone = defaultPhone;
            }
            VoicemailNotificationSettingsUtil.setRingtoneUri(phone.getContext(), uri);
        } finally {
            Binder.restoreCallingIdentity(identity);
        }
    }

    /**
     * Returns whether vibration is set for voicemail notification in Phone settings.
     *
     * @param accountHandle The handle for the {@link PhoneAccount} for which to retrieve the
     * voicemail vibration setting.
     * @return {@code true} if the vibration is set for this PhoneAccount, {@code false} otherwise.
     */
    @Override
    public boolean isVoicemailVibrationEnabled(PhoneAccountHandle accountHandle) {
        final long identity = Binder.clearCallingIdentity();
        try {
            Phone phone = PhoneUtils.getPhoneForPhoneAccountHandle(accountHandle);
            if (phone == null) {
                phone = getDefaultPhone();
            }

            return VoicemailNotificationSettingsUtil.isVibrationEnabled(phone.getContext());
        } finally {
            Binder.restoreCallingIdentity(identity);
        }
    }

    /**
     * Sets the per-account voicemail vibration.
     *
     * <p>Requires that the calling app is the default dialer, or has carrier privileges, or
     * has permission {@link android.Manifest.permission#MODIFY_PHONE_STATE MODIFY_PHONE_STATE}.
     *
     * @param phoneAccountHandle The handle for the {@link PhoneAccount} for which to set the
     * voicemail vibration setting.
     * @param enabled Whether to enable or disable vibration for voicemail notifications from a
     * specific PhoneAccount.
     */
    @Override
    public void setVoicemailVibrationEnabled(String callingPackage,
            PhoneAccountHandle phoneAccountHandle, boolean enabled) {
        final Phone defaultPhone = getDefaultPhone();
        mAppOps.checkPackage(Binder.getCallingUid(), callingPackage);
        if (!TextUtils.equals(callingPackage,
                TelecomManager.from(defaultPhone.getContext()).getDefaultDialerPackage())) {
            TelephonyPermissions.enforceCallingOrSelfModifyPermissionOrCarrierPrivilege(
                    mApp, PhoneUtils.getSubIdForPhoneAccountHandle(phoneAccountHandle),
                    "setVoicemailVibrationEnabled");
        }

        final long identity = Binder.clearCallingIdentity();
        try {
            Phone phone = PhoneUtils.getPhoneForPhoneAccountHandle(phoneAccountHandle);
            if (phone == null) {
                phone = defaultPhone;
            }
            VoicemailNotificationSettingsUtil.setVibrationEnabled(phone.getContext(), enabled);
        } finally {
            Binder.restoreCallingIdentity(identity);
        }
    }

    /**
     * Make sure either called from same process as self (phone) or IPC caller has read privilege.
     *
     * @throws SecurityException if the caller does not have the required permission
     */
    private void enforceReadPrivilegedPermission(String message) {
        mApp.enforceCallingOrSelfPermission(android.Manifest.permission.READ_PRIVILEGED_PHONE_STATE,
                message);
    }

    /**
     * Make sure either called from same process as self (phone) or IPC caller has send SMS
     * permission.
     *
     * @throws SecurityException if the caller does not have the required permission
     */
    private void enforceSendSmsPermission() {
        mApp.enforceCallingOrSelfPermission(permission.SEND_SMS, null);
    }

    /**
     * Make sure called from the package in charge of visual voicemail.
     *
     * @throws SecurityException if the caller is not the visual voicemail package.
     */
    private void enforceVisualVoicemailPackage(String callingPackage, int subId) {
        final long identity = Binder.clearCallingIdentity();
        try {
            ComponentName componentName =
                    RemoteVvmTaskManager.getRemotePackage(mApp, subId);
            if (componentName == null) {
                throw new SecurityException(
                        "Caller not current active visual voicemail package[null]");
            }
            String vvmPackage = componentName.getPackageName();
            if (!callingPackage.equals(vvmPackage)) {
                throw new SecurityException("Caller not current active visual voicemail package["
                        + vvmPackage + "]");
            }
        } finally {
            Binder.restoreCallingIdentity(identity);
        }
    }

    /**
     * Return the application ID for the app type.
     *
     * @param subId the subscription ID that this request applies to.
     * @param appType the uicc app type.
     * @return Application ID for specificied app type, or null if no uicc.
     */
    @Override
    public String getAidForAppType(int subId, int appType) {
        enforceReadPrivilegedPermission("getAidForAppType");
        Phone phone = getPhone(subId);

        final long identity = Binder.clearCallingIdentity();
        try {
            if (phone == null) {
                return null;
            }
            String aid = null;
            try {
                aid = UiccController.getInstance().getUiccCard(phone.getPhoneId())
                        .getApplicationByType(appType).getAid();
            } catch (Exception e) {
                Log.e(LOG_TAG, "Not getting aid. Exception ex=" + e);
            }
            return aid;
        } finally {
            Binder.restoreCallingIdentity(identity);
        }
    }

    /**
     * Return the Electronic Serial Number.
     *
     * @param subId the subscription ID that this request applies to.
     * @return ESN or null if error.
     */
    @Override
    public String getEsn(int subId) {
        enforceReadPrivilegedPermission("getEsn");
        Phone phone = getPhone(subId);

        final long identity = Binder.clearCallingIdentity();
        try {
            if (phone == null) {
                return null;
            }
            String esn = null;
            try {
                esn = phone.getEsn();
            } catch (Exception e) {
                Log.e(LOG_TAG, "Not getting ESN. Exception ex=" + e);
            }
            return esn;
        } finally {
            Binder.restoreCallingIdentity(identity);
        }
    }

    /**
     * Return the Preferred Roaming List Version.
     *
     * @param subId the subscription ID that this request applies to.
     * @return PRLVersion or null if error.
     */
    @Override
    public String getCdmaPrlVersion(int subId) {
        enforceReadPrivilegedPermission("getCdmaPrlVersion");
        Phone phone = getPhone(subId);

        final long identity = Binder.clearCallingIdentity();
        try {
            if (phone == null) {
                return null;
            }
            String cdmaPrlVersion = null;
            try {
                cdmaPrlVersion = phone.getCdmaPrlVersion();
            } catch (Exception e) {
                Log.e(LOG_TAG, "Not getting PRLVersion", e);
            }
            return cdmaPrlVersion;
        } finally {
            Binder.restoreCallingIdentity(identity);
        }
    }

    /**
     * Get snapshot of Telephony histograms
     * @return List of Telephony histograms
     * @hide
     */
    @Override
    public List<TelephonyHistogram> getTelephonyHistograms() {
        TelephonyPermissions.enforceCallingOrSelfModifyPermissionOrCarrierPrivilege(
                mApp, getDefaultSubscription(), "getTelephonyHistograms");

        final long identity = Binder.clearCallingIdentity();
        try {
            return RIL.getTelephonyRILTimingHistograms();
        } finally {
            Binder.restoreCallingIdentity(identity);
        }
    }

    /**
     * {@hide}
     * Set the allowed carrier list and the excluded carrier list, indicating the priority between
     * the two lists.
     * Require system privileges. In the future we may add this to carrier APIs.
     *
     * @return Integer with the result of the operation, as defined in {@link TelephonyManager}.
     */
    @Override
    @TelephonyManager.SetCarrierRestrictionResult
    public int setAllowedCarriers(CarrierRestrictionRules carrierRestrictionRules) {
        enforceModifyPermission();
        WorkSource workSource = getWorkSource(Binder.getCallingUid());

        if (carrierRestrictionRules == null) {
            throw new NullPointerException("carrier restriction cannot be null");
        }

        final long identity = Binder.clearCallingIdentity();
        try {
            return (int) sendRequest(CMD_SET_ALLOWED_CARRIERS, carrierRestrictionRules,
                    workSource);
        } finally {
            Binder.restoreCallingIdentity(identity);
        }
    }

    /**
     * {@hide}
     * Get the allowed carrier list and the excluded carrier list, including the priority between
     * the two lists.
     * Require system privileges. In the future we may add this to carrier APIs.
     *
     * @return {@link android.telephony.CarrierRestrictionRules}
     */
    @Override
    public CarrierRestrictionRules getAllowedCarriers() {
        enforceReadPrivilegedPermission("getAllowedCarriers");
        WorkSource workSource = getWorkSource(Binder.getCallingUid());

        final long identity = Binder.clearCallingIdentity();
        try {
            Object response = sendRequest(CMD_GET_ALLOWED_CARRIERS, null, workSource);
            if (response instanceof CarrierRestrictionRules) {
                return (CarrierRestrictionRules) response;
            }
            // Response is an Exception of some kind,
            // which is signalled to the user as a NULL retval
            return null;
        } catch (Exception e) {
            Log.e(LOG_TAG, "getAllowedCarriers. Exception ex=" + e);
            return null;
        } finally {
            Binder.restoreCallingIdentity(identity);
        }
    }

    /**
     * Action set from carrier signalling broadcast receivers to enable/disable metered apns
     * @param subId the subscription ID that this action applies to.
     * @param enabled control enable or disable metered apns.
     * {@hide}
     */
    @Override
    public void carrierActionSetMeteredApnsEnabled(int subId, boolean enabled) {
        enforceModifyPermission();
        final Phone phone = getPhone(subId);

        final long identity = Binder.clearCallingIdentity();
        if (phone == null) {
            loge("carrierAction: SetMeteredApnsEnabled fails with invalid subId: " + subId);
            return;
        }
        try {
            phone.carrierActionSetMeteredApnsEnabled(enabled);
        } catch (Exception e) {
            Log.e(LOG_TAG, "carrierAction: SetMeteredApnsEnabled fails. Exception ex=" + e);
        } finally {
            Binder.restoreCallingIdentity(identity);
        }
    }

    /**
     * Action set from carrier signalling broadcast receivers to enable/disable radio
     * @param subId the subscription ID that this action applies to.
     * @param enabled control enable or disable radio.
     * {@hide}
     */
    @Override
    public void carrierActionSetRadioEnabled(int subId, boolean enabled) {
        enforceModifyPermission();
        final Phone phone = getPhone(subId);

        final long identity = Binder.clearCallingIdentity();
        if (phone == null) {
            loge("carrierAction: SetRadioEnabled fails with invalid sibId: " + subId);
            return;
        }
        try {
            phone.carrierActionSetRadioEnabled(enabled);
        } catch (Exception e) {
            Log.e(LOG_TAG, "carrierAction: SetRadioEnabled fails. Exception ex=" + e);
        } finally {
            Binder.restoreCallingIdentity(identity);
        }
    }

    /**
     * Action set from carrier signalling broadcast receivers to start/stop reporting the default
     * network status based on which carrier apps could apply actions accordingly,
     * enable/disable default url handler for example.
     *
     * @param subId the subscription ID that this action applies to.
     * @param report control start/stop reporting the default network status.
     * {@hide}
     */
    @Override
    public void carrierActionReportDefaultNetworkStatus(int subId, boolean report) {
        enforceModifyPermission();
        final Phone phone = getPhone(subId);

        final long identity = Binder.clearCallingIdentity();
        if (phone == null) {
            loge("carrierAction: ReportDefaultNetworkStatus fails with invalid sibId: " + subId);
            return;
        }
        try {
            phone.carrierActionReportDefaultNetworkStatus(report);
        } catch (Exception e) {
            Log.e(LOG_TAG, "carrierAction: ReportDefaultNetworkStatus fails. Exception ex=" + e);
        } finally {
            Binder.restoreCallingIdentity(identity);
        }
    }

    /**
     * Action set from carrier signalling broadcast receivers to reset all carrier actions
     * @param subId the subscription ID that this action applies to.
     * {@hide}
     */
    @Override
    public void carrierActionResetAll(int subId) {
        enforceModifyPermission();
        final Phone phone = getPhone(subId);
        if (phone == null) {
            loge("carrierAction: ResetAll fails with invalid sibId: " + subId);
            return;
        }
        try {
            phone.carrierActionResetAll();
        } catch (Exception e) {
            Log.e(LOG_TAG, "carrierAction: ResetAll fails. Exception ex=" + e);
        }
    }

    /**
     * Called when "adb shell dumpsys phone" is invoked. Dump is also automatically invoked when a
     * bug report is being generated.
     */
    @Override
    protected void dump(FileDescriptor fd, PrintWriter writer, String[] args) {
        if (mApp.checkCallingOrSelfPermission(android.Manifest.permission.DUMP)
                != PackageManager.PERMISSION_GRANTED) {
            writer.println("Permission Denial: can't dump Phone from pid="
                    + Binder.getCallingPid()
                    + ", uid=" + Binder.getCallingUid()
                    + "without permission "
                    + android.Manifest.permission.DUMP);
            return;
        }
        DumpsysHandler.dump(mApp, fd, writer, args);
    }

    @Override
    public void onShellCommand(FileDescriptor in, FileDescriptor out, FileDescriptor err,
            String[] args, ShellCallback callback, ResultReceiver resultReceiver)
            throws RemoteException {
        (new TelephonyShellCommand(this)).exec(this, in, out, err, args, callback, resultReceiver);
    }

    /**
     * Get aggregated video call data usage since boot.
     *
     * @param perUidStats True if requesting data usage per uid, otherwise overall usage.
     * @return Snapshot of video call data usage
     * {@hide}
     */
    @Override
    public NetworkStats getVtDataUsage(int subId, boolean perUidStats) {
        mApp.enforceCallingOrSelfPermission(android.Manifest.permission.READ_NETWORK_USAGE_HISTORY,
                null);

        final long identity = Binder.clearCallingIdentity();
        try {
            // NetworkStatsService keeps tracking the active network interface and identity. It
            // records the delta with the corresponding network identity.
            // We just return the total video call data usage snapshot since boot.
            Phone phone = getPhone(subId);
            if (phone != null) {
                return phone.getVtDataUsage(perUidStats);
            }
            return null;
        } finally {
            Binder.restoreCallingIdentity(identity);
        }
    }

    /**
     * Policy control of data connection. Usually used when data limit is passed.
     * @param enabled True if enabling the data, otherwise disabling.
     * @param subId Subscription index
     * {@hide}
     */
    @Override
    public void setPolicyDataEnabled(boolean enabled, int subId) {
        enforceModifyPermission();

        final long identity = Binder.clearCallingIdentity();
        try {
            Phone phone = getPhone(subId);
            if (phone != null) {
                phone.getDataEnabledSettings().setPolicyDataEnabled(enabled);
            }
        } finally {
            Binder.restoreCallingIdentity(identity);
        }
    }

    /**
     * Get Client request stats
     * @return List of Client Request Stats
     * @hide
     */
    @Override
    public List<ClientRequestStats> getClientRequestStats(String callingPackage, int subId) {
        if (!TelephonyPermissions.checkCallingOrSelfReadPhoneState(
                mApp, subId, callingPackage, "getClientRequestStats")) {
            return null;
        }
        Phone phone = getPhone(subId);

        final long identity = Binder.clearCallingIdentity();
        try {
            if (phone != null) {
                return phone.getClientRequestStats();
            }

            return null;
        } finally {
            Binder.restoreCallingIdentity(identity);
        }
    }

    private WorkSource getWorkSource(int uid) {
        String packageName = mApp.getPackageManager().getNameForUid(uid);
        return new WorkSource(uid, packageName);
    }

    /**
     * Set SIM card power state.
     *
     * @param slotIndex SIM slot id.
     * @param state  State of SIM (power down, power up, pass through)
     * - {@link android.telephony.TelephonyManager#CARD_POWER_DOWN}
     * - {@link android.telephony.TelephonyManager#CARD_POWER_UP}
     * - {@link android.telephony.TelephonyManager#CARD_POWER_UP_PASS_THROUGH}
     *
     **/
    @Override
    public void setSimPowerStateForSlot(int slotIndex, int state) {
        enforceModifyPermission();
        Phone phone = PhoneFactory.getPhone(slotIndex);

        WorkSource workSource = getWorkSource(Binder.getCallingUid());

        final long identity = Binder.clearCallingIdentity();
        try {
            if (phone != null) {
                phone.setSimPowerState(state, workSource);
            }
        } finally {
            Binder.restoreCallingIdentity(identity);
        }
    }

    private boolean isUssdApiAllowed(int subId) {
        CarrierConfigManager configManager =
                (CarrierConfigManager) mApp.getSystemService(Context.CARRIER_CONFIG_SERVICE);
        if (configManager == null) {
            return false;
        }
        PersistableBundle pb = configManager.getConfigForSubId(subId);
        if (pb == null) {
            return false;
        }
        return pb.getBoolean(
                CarrierConfigManager.KEY_ALLOW_USSD_REQUESTS_VIA_TELEPHONY_MANAGER_BOOL);
    }

    /**
     * Check if phone is in emergency callback mode
     * @return true if phone is in emergency callback mode
     * @param subId sub id
     */
    @Override
    public boolean getEmergencyCallbackMode(int subId) {
        enforceReadPrivilegedPermission("getEmergencyCallbackMode");
        final Phone phone = getPhone(subId);

        final long identity = Binder.clearCallingIdentity();
        try {
            if (phone != null) {
                return phone.isInEcm();
            } else {
                return false;
            }
        } finally {
            Binder.restoreCallingIdentity(identity);
        }
    }

    /**
     * Get the current signal strength information for the given subscription.
     * Because this information is not updated when the device is in a low power state
     * it should not be relied-upon to be current.
     * @param subId Subscription index
     * @return the most recent cached signal strength info from the modem
     */
    @Override
    public SignalStrength getSignalStrength(int subId) {
        final long identity = Binder.clearCallingIdentity();
        try {
            Phone p = getPhone(subId);
            if (p == null) {
                return null;
            }

            return p.getSignalStrength();
        } finally {
            Binder.restoreCallingIdentity(identity);
        }
    }

    /**
     * Get the current modem radio state for the given slot.
     * @param slotIndex slot index.
     * @param callingPackage the name of the package making the call.
     * @return the current radio power state from the modem
     */
    @Override
    public int getRadioPowerState(int slotIndex, String callingPackage) {
        Phone phone = PhoneFactory.getPhone(slotIndex);
        if (phone != null) {
            if (!TelephonyPermissions.checkCallingOrSelfReadPhoneState(
                    mApp, phone.getSubId(), callingPackage, "getRadioPowerState")) {
                return TelephonyManager.RADIO_POWER_UNAVAILABLE;
            }

            final long identity = Binder.clearCallingIdentity();
            try {
                return phone.getRadioPowerState();
            } finally {
                Binder.restoreCallingIdentity(identity);
            }
        }
        return TelephonyManager.RADIO_POWER_UNAVAILABLE;
    }

    /**
     * Checks if data roaming is enabled on the subscription with id {@code subId}.
     *
     * <p>Requires one of the following permissions:
     * {@link android.Manifest.permission#ACCESS_NETWORK_STATE},
     * {@link android.Manifest.permission#READ_PHONE_STATE} or that the calling app has carrier
     * privileges.
     *
     * @param subId subscription id
     * @return {@code true} if data roaming is enabled on this subscription, otherwise return
     * {@code false}.
     */
    @Override
    public boolean isDataRoamingEnabled(int subId) {
        mApp.enforceCallingOrSelfPermission(android.Manifest.permission.ACCESS_NETWORK_STATE,
                null /* message */);

        boolean isEnabled = false;
        final long identity = Binder.clearCallingIdentity();
        try {
            Phone phone = getPhone(subId);
            isEnabled =  phone != null ? phone.getDataRoamingEnabled() : false;
        } catch (Exception e) {
            TelephonyPermissions.enforeceCallingOrSelfReadPhoneStatePermissionOrCarrierPrivilege(
                    mApp, subId, "isDataRoamingEnabled");
        } finally {
            Binder.restoreCallingIdentity(identity);
        }
        return isEnabled;
    }


    /**
     * Enables/Disables the data roaming on the subscription with id {@code subId}.
     *
     * <p> Requires permission:
     * {@link android.Manifest.permission#MODIFY_PHONE_STATE} or that the calling app has carrier
     * privileges.
     *
     * @param subId subscription id
     * @param isEnabled {@code true} means enable, {@code false} means disable.
     */
    @Override
    public void setDataRoamingEnabled(int subId, boolean isEnabled) {
        TelephonyPermissions.enforceCallingOrSelfModifyPermissionOrCarrierPrivilege(
                mApp, subId, "setDataRoamingEnabled");

        final long identity = Binder.clearCallingIdentity();
        try {
            Phone phone = getPhone(subId);
            if (phone != null) {
                phone.setDataRoamingEnabled(isEnabled);
            }
        } finally {
            Binder.restoreCallingIdentity(identity);
        }
    }

    @Override
    public boolean isManualNetworkSelectionAllowed(int subId) {
        TelephonyPermissions.enforeceCallingOrSelfReadPhoneStatePermissionOrCarrierPrivilege(
                mApp, subId, "isManualNetworkSelectionAllowed");

        boolean isAllowed = true;
        final long identity = Binder.clearCallingIdentity();
        try {
            Phone phone = getPhone(subId);
            if (phone != null) {
                isAllowed = phone.isCspPlmnEnabled();
            }
        } finally {
            Binder.restoreCallingIdentity(identity);
        }
        return isAllowed;
    }

    @Override
    public List<UiccCardInfo> getUiccCardsInfo(String callingPackage) {
        boolean hasReadPermission = false;
        try {
            enforceReadPrivilegedPermission("getUiccCardsInfo");
            hasReadPermission = true;
        } catch (SecurityException e) {
            // even without READ_PRIVILEGED_PHONE_STATE, we allow the call to continue if the caller
            // has carrier privileges on an active UICC
            if (checkCarrierPrivilegesForPackageAnyPhone(callingPackage)
                        != TelephonyManager.CARRIER_PRIVILEGE_STATUS_HAS_ACCESS) {
                throw new SecurityException("Caller does not have permission.");
            }
        }

        final long identity = Binder.clearCallingIdentity();
        try {
            UiccController uiccController = UiccController.getInstance();
            ArrayList<UiccCardInfo> cardInfos = uiccController.getAllUiccCardInfos();
            if (hasReadPermission) {
                return cardInfos;
            }

            // Remove private info if the caller doesn't have access
            ArrayList<UiccCardInfo> filteredInfos = new ArrayList<>();
            for (UiccCardInfo cardInfo : cardInfos) {
                // For an inactive eUICC, the UiccCard will be null even though the UiccCardInfo
                // is available
                UiccCard card = uiccController.getUiccCardForSlot(cardInfo.getSlotIndex());
                if (card == null || card.getUiccProfile() == null) {
                    // assume no access if the card or profile is unavailable
                    filteredInfos.add(cardInfo.getUnprivileged());
                    continue;
                }
                UiccProfile profile = card.getUiccProfile();
                if (profile.getCarrierPrivilegeStatus(mApp.getPackageManager(), callingPackage)
                        == TelephonyManager.CARRIER_PRIVILEGE_STATUS_HAS_ACCESS) {
                    filteredInfos.add(cardInfo);
                } else {
                    filteredInfos.add(cardInfo.getUnprivileged());
                }
            }
            return filteredInfos;
        } finally {
            Binder.restoreCallingIdentity(identity);
        }
    }

    @Override
    public UiccSlotInfo[] getUiccSlotsInfo() {
        enforceReadPrivilegedPermission("getUiccSlotsInfo");

        final long identity = Binder.clearCallingIdentity();
        try {
            UiccSlot[] slots = UiccController.getInstance().getUiccSlots();
            if (slots == null) {
                Rlog.i(LOG_TAG, "slots is null.");
                return null;
            }

            UiccSlotInfo[] infos = new UiccSlotInfo[slots.length];
            for (int i = 0; i < slots.length; i++) {
                UiccSlot slot = slots[i];
                if (slot == null) {
                    continue;
                }

                String cardId;
                UiccCard card = slot.getUiccCard();
                if (card != null) {
                    cardId = card.getCardId();
                } else {
                    cardId = slot.getEid();
                    if (TextUtils.isEmpty(cardId)) {
                        cardId = slot.getIccId();
                    }
                }

                int cardState = 0;
                switch (slot.getCardState()) {
                    case CARDSTATE_ABSENT:
                        cardState = UiccSlotInfo.CARD_STATE_INFO_ABSENT;
                        break;
                    case CARDSTATE_PRESENT:
                        cardState = UiccSlotInfo.CARD_STATE_INFO_PRESENT;
                        break;
                    case CARDSTATE_ERROR:
                        cardState = UiccSlotInfo.CARD_STATE_INFO_ERROR;
                        break;
                    case CARDSTATE_RESTRICTED:
                        cardState = UiccSlotInfo.CARD_STATE_INFO_RESTRICTED;
                        break;
                    default:
                        break;

                }

                infos[i] = new UiccSlotInfo(
                        slot.isActive(),
                        slot.isEuicc(),
                        cardId,
                        cardState,
                        slot.getPhoneId(),
                        slot.isExtendedApduSupported(),
                        slot.isRemovable());
            }
            return infos;
        } finally {
            Binder.restoreCallingIdentity(identity);
        }
    }

    @Override
    public boolean switchSlots(int[] physicalSlots) {
        enforceModifyPermission();

        final long identity = Binder.clearCallingIdentity();
        try {
            return (Boolean) sendRequest(CMD_SWITCH_SLOTS, physicalSlots);
        } finally {
            Binder.restoreCallingIdentity(identity);
        }
    }

    @Override
    public int getCardIdForDefaultEuicc(int subId, String callingPackage) {
        final long identity = Binder.clearCallingIdentity();
        try {
            return UiccController.getInstance().getCardIdForDefaultEuicc();
        } finally {
            Binder.restoreCallingIdentity(identity);
        }
    }

    @Override
    public void setRadioIndicationUpdateMode(int subId, int filters, int mode) {
        enforceModifyPermission();
        final Phone phone = getPhone(subId);
        if (phone == null) {
            loge("setRadioIndicationUpdateMode fails with invalid subId: " + subId);
            return;
        }

        final long identity = Binder.clearCallingIdentity();
        try {
            phone.setRadioIndicationUpdateMode(filters, mode);
        } finally {
            Binder.restoreCallingIdentity(identity);
        }
    }

    /**
     * A test API to reload the UICC profile.
     *
     * <p>Requires that the calling app has permission
     * {@link android.Manifest.permission#MODIFY_PHONE_STATE MODIFY_PHONE_STATE}.
     * @hide
     */
    @Override
    public void refreshUiccProfile(int subId) {
        enforceModifyPermission();

        final long identity = Binder.clearCallingIdentity();
        try {
            Phone phone = getPhone(subId);
            if (phone == null) {
                return;
            }
            UiccCard uiccCard = phone.getUiccCard();
            if (uiccCard == null) {
                return;
            }
            UiccProfile uiccProfile = uiccCard.getUiccProfile();
            if (uiccProfile == null) {
                return;
            }
            uiccProfile.refresh();
        } finally {
            Binder.restoreCallingIdentity(identity);
        }
    }

    /**
     * Returns false if the mobile data is disabled by default, otherwise return true.
     */
    private boolean getDefaultDataEnabled() {
        return "true".equalsIgnoreCase(
                SystemProperties.get(DEFAULT_MOBILE_DATA_PROPERTY_NAME, "true"));
    }

    /**
     * Returns true if the data roaming is enabled by default, i.e the system property
     * of {@link #DEFAULT_DATA_ROAMING_PROPERTY_NAME} is true or the config of
     * {@link CarrierConfigManager#KEY_CARRIER_DEFAULT_DATA_ROAMING_ENABLED_BOOL} is true.
     */
    private boolean getDefaultDataRoamingEnabled(int subId) {
        final CarrierConfigManager configMgr = (CarrierConfigManager)
                mApp.getSystemService(Context.CARRIER_CONFIG_SERVICE);
        boolean isDataRoamingEnabled = "true".equalsIgnoreCase(
                SystemProperties.get(DEFAULT_DATA_ROAMING_PROPERTY_NAME, "false"));
        isDataRoamingEnabled |= configMgr.getConfigForSubId(subId).getBoolean(
                CarrierConfigManager.KEY_CARRIER_DEFAULT_DATA_ROAMING_ENABLED_BOOL);
        return isDataRoamingEnabled;
    }

    /**
     * Returns the default network type for the given {@code subId}, if the default network type is
     * not set, return {@link Phone#PREFERRED_NT_MODE}.
     */
    private int getDefaultNetworkType(int subId) {
        return Integer.parseInt(
                TelephonyManager.getTelephonyProperty(
                        mSubscriptionController.getPhoneId(subId),
                        DEFAULT_NETWORK_MODE_PROPERTY_NAME,
                        String.valueOf(Phone.PREFERRED_NT_MODE)));
    }

    @Override
    public void setCarrierTestOverride(int subId, String mccmnc, String imsi, String iccid, String
            gid1, String gid2, String plmn, String spn, String carrierPrivilegeRules, String apn) {
        enforceModifyPermission();

        final long identity = Binder.clearCallingIdentity();
        try {
            final Phone phone = getPhone(subId);
            if (phone == null) {
                loge("setCarrierTestOverride fails with invalid subId: " + subId);
                return;
            }
            phone.setCarrierTestOverride(mccmnc, imsi, iccid, gid1, gid2, plmn, spn,
                    carrierPrivilegeRules, apn);
        } finally {
            Binder.restoreCallingIdentity(identity);
        }
    }

    @Override
    public int getCarrierIdListVersion(int subId) {
        enforceReadPrivilegedPermission("getCarrierIdListVersion");

        final long identity = Binder.clearCallingIdentity();
        try {
            final Phone phone = getPhone(subId);
            if (phone == null) {
                loge("getCarrierIdListVersion fails with invalid subId: " + subId);
                return TelephonyManager.UNKNOWN_CARRIER_ID_LIST_VERSION;
            }
            return phone.getCarrierIdListVersion();
        } finally {
            Binder.restoreCallingIdentity(identity);
        }
    }

    @Override
    public int getNumberOfModemsWithSimultaneousDataConnections(int subId, String callingPackage) {
        if (!TelephonyPermissions.checkCallingOrSelfReadPhoneState(
                mApp, subId, callingPackage, "getNumberOfModemsWithSimultaneousDataConnections")) {
            return -1;
        }

        final long identity = Binder.clearCallingIdentity();
        try {
            return mPhoneConfigurationManager.getNumberOfModemsWithSimultaneousDataConnections();
        } finally {
            Binder.restoreCallingIdentity(identity);
        }
    }

    @Override
    public int getCdmaRoamingMode(int subId) {
        TelephonyPermissions.enforceCallingOrSelfModifyPermissionOrCarrierPrivilege(
                mApp, subId, "getCdmaRoamingMode");

        final long identity = Binder.clearCallingIdentity();
        try {
            return (int) sendRequest(CMD_GET_CDMA_ROAMING_MODE, null /* argument */, subId);
        } finally {
            Binder.restoreCallingIdentity(identity);
        }
    }

    @Override
    public boolean setCdmaRoamingMode(int subId, int mode) {
        TelephonyPermissions.enforceCallingOrSelfModifyPermissionOrCarrierPrivilege(
                mApp, subId, "setCdmaRoamingMode");

        final long identity = Binder.clearCallingIdentity();
        try {
            return (boolean) sendRequest(CMD_SET_CDMA_ROAMING_MODE, mode, subId);
        } finally {
            Binder.restoreCallingIdentity(identity);
        }
    }

    @Override
    public boolean setCdmaSubscriptionMode(int subId, int mode) {
        TelephonyPermissions.enforceCallingOrSelfModifyPermissionOrCarrierPrivilege(
                mApp, subId, "setCdmaSubscriptionMode");

        final long identity = Binder.clearCallingIdentity();
        try {
            return (boolean) sendRequest(CMD_SET_CDMA_SUBSCRIPTION_MODE, mode, subId);
        } finally {
            Binder.restoreCallingIdentity(identity);
        }
    }

    private void ensureUserRunning(int userId) {
        if (!mUserManager.isUserRunning(userId)) {
            throw new IllegalStateException("User " + userId + " does not exist or not running");
        }
    }

    /**
     * Returns a list of SMS apps on a given user.
     *
     * Only the shell user (UID 2000 or 0) can call it.
     * Target user must be running.
     */
    @Override
    public String[] getSmsApps(int userId) {
        TelephonyPermissions.enforceShellOnly(Binder.getCallingUid(), "getSmsApps");
        ensureUserRunning(userId);

        final Collection<SmsApplicationData> apps =
                SmsApplication.getApplicationCollectionAsUser(mApp, userId);

        String[] ret = new String[apps.size()];
        int i = 0;
        for (SmsApplicationData app : apps) {
            ret[i++] = app.mPackageName;
        }
        return ret;
    }

    /**
     * Returns the default SMS app package name on a given user.
     *
     * Only the shell user (UID 2000 or 0) can call it.
     * Target user must be running.
     */
    @Override
    public String getDefaultSmsApp(int userId) {
        TelephonyPermissions.enforceShellOnly(Binder.getCallingUid(), "getDefaultSmsApp");
        ensureUserRunning(userId);

        final ComponentName cn = SmsApplication.getDefaultSmsApplicationAsUser(mApp,
                /* updateIfNeeded= */ true, userId);
        return cn == null ? null : cn.getPackageName();
    }

    /**
     * Set a package as the default SMS app on a given user.
     *
     * Only the shell user (UID 2000 or 0) can call it.
     * Target user must be running.
     */
    @Override
    public void setDefaultSmsApp(int userId, String packageName) {
        TelephonyPermissions.enforceShellOnly(Binder.getCallingUid(), "setDefaultSmsApp");
        ensureUserRunning(userId);

        boolean found = false;
        for (String pkg : getSmsApps(userId)) {
            if (TextUtils.equals(packageName, pkg)) {
                found = true;
                break;
            }
        }
        if (!found) {
            throw new IllegalArgumentException("Package " + packageName + " is not an SMS app");
        }

        SmsApplication.setDefaultApplicationAsUser(packageName, mApp, userId);
    }

    @Override
    public Map<Integer, List<EmergencyNumber>> getEmergencyNumberList(
            String callingPackage) {
        if (!TelephonyPermissions.checkCallingOrSelfReadPhoneState(
                mApp, getDefaultSubscription(), callingPackage, "getEmergencyNumberList")) {
            throw new SecurityException("Requires READ_PHONE_STATE permission.");
        }
        final long identity = Binder.clearCallingIdentity();
        try {
            Map<Integer, List<EmergencyNumber>> emergencyNumberListInternal = new HashMap<>();
            for (Phone phone: PhoneFactory.getPhones()) {
                if (phone.getEmergencyNumberTracker() != null
                        && phone.getEmergencyNumberTracker().getEmergencyNumberList() != null) {
                    emergencyNumberListInternal.put(
                            phone.getSubId(),
                            phone.getEmergencyNumberTracker().getEmergencyNumberList());
                }
            }
            return emergencyNumberListInternal;
        } finally {
            Binder.restoreCallingIdentity(identity);
        }
    }

    @Override
    public boolean isEmergencyNumber(String number, boolean exactMatch) {
        final Phone defaultPhone = getDefaultPhone();
        if (!exactMatch) {
            TelephonyPermissions
                    .enforeceCallingOrSelfReadPrivilegedPhoneStatePermissionOrCarrierPrivilege(
                            mApp, defaultPhone.getSubId(), "isEmergencyNumber(Potential)");
        }
        final long identity = Binder.clearCallingIdentity();
        try {
            for (Phone phone: PhoneFactory.getPhones()) {
                if (phone.getEmergencyNumberTracker() != null
                        && phone.getEmergencyNumberTracker() != null) {
                    if (phone.getEmergencyNumberTracker().isEmergencyNumber(
                            number, exactMatch)) {
                        return true;
                    }
                }
            }
            return false;
        } finally {
            Binder.restoreCallingIdentity(identity);
        }
    }

    /**
     * Update emergency number list for test mode.
     */
    @Override
    public void updateEmergencyNumberListTestMode(int action, EmergencyNumber num) {
        TelephonyPermissions.enforceShellOnly(Binder.getCallingUid(),
                "updateEmergencyNumberListTestMode");

        final long identity = Binder.clearCallingIdentity();
        try {
            for (Phone phone: PhoneFactory.getPhones()) {
                EmergencyNumberTracker tracker = phone.getEmergencyNumberTracker();
                if (tracker != null) {
                    tracker.executeEmergencyNumberTestModeCommand(action, num);
                }
            }
        } finally {
            Binder.restoreCallingIdentity(identity);
        }
    }

    /**
     * Get the full emergency number list for test mode.
     */
    @Override
    public List<String> getEmergencyNumberListTestMode() {
        TelephonyPermissions.enforceShellOnly(Binder.getCallingUid(),
                "getEmergencyNumberListTestMode");

        final long identity = Binder.clearCallingIdentity();
        try {
            Set<String> emergencyNumbers = new HashSet<>();
            for (Phone phone: PhoneFactory.getPhones()) {
                EmergencyNumberTracker tracker = phone.getEmergencyNumberTracker();
                if (tracker != null) {
                    for (EmergencyNumber num : tracker.getEmergencyNumberList()) {
                        emergencyNumbers.add(num.getNumber());
                    }
                }
            }
            return new ArrayList<>(emergencyNumbers);
        } finally {
            Binder.restoreCallingIdentity(identity);
        }
    }

    @Override
    public List<String> getCertsFromCarrierPrivilegeAccessRules(int subId) {
        enforceReadPrivilegedPermission("getCertsFromCarrierPrivilegeAccessRules");
        Phone phone = getPhone(subId);
        if (phone == null) {
            return null;
        }
        final long identity = Binder.clearCallingIdentity();
        try {
            UiccProfile profile = UiccController.getInstance()
                    .getUiccProfileForPhone(phone.getPhoneId());
            if (profile != null) {
                return profile.getCertsFromCarrierPrivilegeAccessRules();
            }
        } finally {
            Binder.restoreCallingIdentity(identity);
        }
        return null;
    }

    /**
     * Enable or disable a modem stack.
     */
    @Override
    public boolean enableModemForSlot(int slotIndex, boolean enable) {
        enforceModifyPermission();

        final long identity = Binder.clearCallingIdentity();
        try {
            Phone phone = PhoneFactory.getPhone(slotIndex);
            if (phone == null) {
                return false;
            } else {
                return (Boolean) sendRequest(CMD_REQUEST_ENABLE_MODEM, enable, phone, null);
            }
        } finally {
            Binder.restoreCallingIdentity(identity);
        }
    }

    /**
     * Whether a modem stack is enabled or not.
     */
    @Override
    public boolean isModemEnabledForSlot(int slotIndex, String callingPackage) {
        Phone phone = PhoneFactory.getPhone(slotIndex);
        if (phone == null) return false;

        if (!TelephonyPermissions.checkCallingOrSelfReadPhoneState(
                mApp, phone.getSubId(), callingPackage, "isModemEnabledForSlot")) {
            throw new SecurityException("Requires READ_PHONE_STATE permission.");
        }

        final long identity = Binder.clearCallingIdentity();
        try {
            try {
                return mPhoneConfigurationManager.getPhoneStatusFromCache(phone.getPhoneId());
            } catch (NoSuchElementException ex) {
                return (Boolean) sendRequest(CMD_GET_MODEM_STATUS, null, phone, null);
            }
        } finally {
            Binder.restoreCallingIdentity(identity);
        }
    }

    @Override
    public void setMultiSimCarrierRestriction(boolean isMultiSimCarrierRestricted) {
        enforceModifyPermission();

        final long identity = Binder.clearCallingIdentity();
        try {
            mTelephonySharedPreferences.edit()
                    .putBoolean(PREF_MULTI_SIM_RESTRICTED, isMultiSimCarrierRestricted)
                    .commit();
        } finally {
            Binder.restoreCallingIdentity(identity);
        }
    }

    @Override
    @TelephonyManager.IsMultiSimSupportedResult
    public int isMultiSimSupported(String callingPackage) {
        if (!TelephonyPermissions.checkCallingOrSelfReadPhoneState(mApp,
                getDefaultPhone().getSubId(), callingPackage, "isMultiSimSupported")) {
            return TelephonyManager.MULTISIM_NOT_SUPPORTED_BY_HARDWARE;
        }

        final long identity = Binder.clearCallingIdentity();
        try {
            return isMultiSimSupportedInternal();
        } finally {
            Binder.restoreCallingIdentity(identity);
        }
    }

    @TelephonyManager.IsMultiSimSupportedResult
    private int isMultiSimSupportedInternal() {
        // If the device has less than 2 SIM cards, indicate that multisim is restricted.
        int numPhysicalSlots = UiccController.getInstance().getUiccSlots().length;
        if (numPhysicalSlots < 2) {
            loge("isMultiSimSupportedInternal: requires at least 2 cards");
            return TelephonyManager.MULTISIM_NOT_SUPPORTED_BY_HARDWARE;
        }
        // Check if the hardware supports multisim functionality. If usage of multisim is not
        // supported by the modem, indicate that it is restricted.
        PhoneCapability staticCapability =
                mPhoneConfigurationManager.getStaticPhoneCapability();
        if (staticCapability == null) {
            loge("isMultiSimSupportedInternal: no static configuration available");
            return TelephonyManager.MULTISIM_NOT_SUPPORTED_BY_HARDWARE;
        }
        if (staticCapability.logicalModemList.size() < 2) {
            loge("isMultiSimSupportedInternal: maximum number of modem is < 2");
            return TelephonyManager.MULTISIM_NOT_SUPPORTED_BY_HARDWARE;
        }
        // Check if support of multiple SIMs is restricted by carrier
        if (mTelephonySharedPreferences.getBoolean(PREF_MULTI_SIM_RESTRICTED, false)) {
            return TelephonyManager.MULTISIM_NOT_SUPPORTED_BY_CARRIER;
        }

        return TelephonyManager.MULTISIM_ALLOWED;
    }

    /**
     * Switch configs to enable multi-sim or switch back to single-sim
     * Note: Switch from multi-sim to single-sim is only possible with MODIFY_PHONE_STATE
     * permission, but the other way around is possible with either MODIFY_PHONE_STATE
     * or carrier privileges
     * @param numOfSims number of active sims we want to switch to
     */
    @Override
    public void switchMultiSimConfig(int numOfSims) {
        if (numOfSims == 1) {
            enforceModifyPermission();
        } else {
            TelephonyPermissions.enforceCallingOrSelfModifyPermissionOrCarrierPrivilege(
                    mApp, SubscriptionManager.DEFAULT_SUBSCRIPTION_ID, "switchMultiSimConfig");
        }
        final long identity = Binder.clearCallingIdentity();

        try {
            //only proceed if multi-sim is not restricted
            if (isMultiSimSupportedInternal() != TelephonyManager.MULTISIM_ALLOWED) {
                loge("switchMultiSimConfig not possible. It is restricted or not supported.");
                return;
            }
            mPhoneConfigurationManager.switchMultiSimConfig(numOfSims);
        } finally {
            Binder.restoreCallingIdentity(identity);
        }
    }

    /**
     * Get whether making changes to modem configurations will trigger reboot.
     * Return value defaults to true.
     */
    @Override
    public boolean doesSwitchMultiSimConfigTriggerReboot(int subId, String callingPackage) {
        if (!TelephonyPermissions.checkCallingOrSelfReadPhoneState(
                mApp, subId, callingPackage, "doesSwitchMultiSimConfigTriggerReboot")) {
            return false;
        }
        final long identity = Binder.clearCallingIdentity();
        try {
            return mPhoneConfigurationManager.isRebootRequiredForModemConfigChange();
        } finally {
            Binder.restoreCallingIdentity(identity);
        }
    }

    private void updateModemStateMetrics() {
        TelephonyMetrics metrics = TelephonyMetrics.getInstance();
        // TODO: check the state for each modem if the api is ready.
        metrics.updateEnabledModemBitmap((1 << TelephonyManager.from(mApp).getPhoneCount()) - 1);
    }

    @Override
    public int[] getSlotsMapping() {
        enforceReadPrivilegedPermission("getSlotsMapping");

        final long identity = Binder.clearCallingIdentity();
        try {
            int phoneCount = TelephonyManager.getDefault().getPhoneCount();
            // All logical slots should have a mapping to a physical slot.
            int[] logicalSlotsMapping = new int[phoneCount];
            UiccSlotInfo[] slotInfos = getUiccSlotsInfo();
            for (int i = 0; i < slotInfos.length; i++) {
                if (SubscriptionManager.isValidPhoneId(slotInfos[i].getLogicalSlotIdx())) {
                    logicalSlotsMapping[slotInfos[i].getLogicalSlotIdx()] = i;
                }
            }
            return logicalSlotsMapping;
        } finally {
            Binder.restoreCallingIdentity(identity);
        }
    }

    /**
     * Get the IRadio HAL Version
     */
    @Override
    public int getRadioHalVersion() {
        Phone phone = getDefaultPhone();
        if (phone == null) return -1;
        HalVersion hv = phone.getHalVersion();
        if (hv.equals(HalVersion.UNKNOWN)) return -1;
        return hv.major * 100 + hv.minor;
    }

    /**
     * Return whether data is enabled for certain APN type. This will tell if framework will accept
     * corresponding network requests on a subId.
     *
     *  Data is enabled if:
     *  1) user data is turned on, or
     *  2) APN is un-metered for this subscription, or
     *  3) APN type is whitelisted. E.g. MMS is whitelisted if
     *  {@link SubscriptionManager#setAlwaysAllowMmsData} is turned on.
     *
     * @return whether data is allowed for a apn type.
     *
     * @hide
     */
    @Override
    public boolean isDataEnabledForApn(int apnType, int subId, String callingPackage) {
        if (!TelephonyPermissions.checkCallingOrSelfReadPhoneState(
                mApp, subId, callingPackage, "isDataEnabledForApn")) {
            throw new SecurityException("Needs READ_PHONE_STATE for isDataEnabledForApn");
        }

        // Now that all security checks passes, perform the operation as ourselves.
        final long identity = Binder.clearCallingIdentity();
        try {
            Phone phone = getPhone(subId);
            if (phone == null) return false;

            boolean isMetered = ApnSettingUtils.isMeteredApnType(apnType, phone);
            return !isMetered || phone.getDataEnabledSettings().isDataEnabled(apnType);
        } finally {
            Binder.restoreCallingIdentity(identity);
        }
    }

    @Override
    public boolean isApnMetered(@ApnType int apnType, int subId) {
        enforceReadPrivilegedPermission("isApnMetered");

        // Now that all security checks passes, perform the operation as ourselves.
        final long identity = Binder.clearCallingIdentity();
        try {
            Phone phone = getPhone(subId);
            if (phone == null) return true; // By default return true.

            return ApnSettingUtils.isMeteredApnType(apnType, phone);
        } finally {
            Binder.restoreCallingIdentity(identity);
        }
    }

    @Override
    public void enqueueSmsPickResult(String callingPackage, IIntegerConsumer pendingSubIdResult) {
        SmsPermissions permissions = new SmsPermissions(getDefaultPhone(), mApp,
                (AppOpsManager) mApp.getSystemService(Context.APP_OPS_SERVICE));
        if (!permissions.checkCallingCanSendSms(callingPackage, "Sending message")) {
            throw new SecurityException("Requires SEND_SMS permission to perform this operation");
        }
        PickSmsSubscriptionActivity.addPendingResult(pendingSubIdResult);
        Intent intent = new Intent();
        intent.setClass(mApp, PickSmsSubscriptionActivity.class);
        intent.addFlags(Intent.FLAG_ACTIVITY_NEW_TASK);
        // Bring up choose default SMS subscription dialog right now
        intent.putExtra(PickSmsSubscriptionActivity.DIALOG_TYPE_KEY,
                PickSmsSubscriptionActivity.SMS_PICK_FOR_MESSAGE);
        mApp.startActivity(intent);
    }

    @Override
    public String getMmsUAProfUrl(int subId) {
        //TODO investigate if this API should require proper permission check in R b/133791609
        final long identity = Binder.clearCallingIdentity();
        try {
            return SubscriptionManager.getResourcesForSubId(getDefaultPhone().getContext(), subId)
                    .getString(com.android.internal.R.string.config_mms_user_agent_profile_url);
        } finally {
            Binder.restoreCallingIdentity(identity);
        }
    }

    @Override
    public String getMmsUserAgent(int subId) {
        //TODO investigate if this API should require proper permission check in R b/133791609
        final long identity = Binder.clearCallingIdentity();
        try {
            return SubscriptionManager.getResourcesForSubId(getDefaultPhone().getContext(), subId)
                    .getString(com.android.internal.R.string.config_mms_user_agent);
        } finally {
            Binder.restoreCallingIdentity(identity);
        }
    }

    @Override
    public boolean setDataAllowedDuringVoiceCall(int subId, boolean allow) {
        enforceModifyPermission();

        // Now that all security checks passes, perform the operation as ourselves.
        final long identity = Binder.clearCallingIdentity();
        try {
            Phone phone = getPhone(subId);
            if (phone == null) return false;

            return phone.getDataEnabledSettings().setAllowDataDuringVoiceCall(allow);
        } finally {
            Binder.restoreCallingIdentity(identity);
        }
    }

    @Override
    public boolean isDataAllowedInVoiceCall(int subId) {
        enforceReadPrivilegedPermission("isDataAllowedInVoiceCall");

        // Now that all security checks passes, perform the operation as ourselves.
        final long identity = Binder.clearCallingIdentity();
        try {
            Phone phone = getPhone(subId);
            if (phone == null) return false;

            return phone.getDataEnabledSettings().isDataAllowedInVoiceCall();
        } finally {
            Binder.restoreCallingIdentity(identity);
        }
    }
}<|MERGE_RESOLUTION|>--- conflicted
+++ resolved
@@ -256,12 +256,9 @@
     private static final int EVENT_ENABLE_MODEM_DONE = 69;
     private static final int CMD_GET_MODEM_STATUS = 70;
     private static final int EVENT_GET_MODEM_STATUS_DONE = 71;
-<<<<<<< HEAD
-    private static final int CMD_TOGGLE_2G = 998;
-=======
     private static final int CMD_ERASE_MODEM_CONFIG = 72;
     private static final int EVENT_ERASE_MODEM_CONFIG_DONE = 73;
->>>>>>> 34a4fb93
+    private static final int CMD_TOGGLE_2G = 998;
 
     // Parameters of select command.
     private static final int SELECT_COMMAND = 0xA4;
