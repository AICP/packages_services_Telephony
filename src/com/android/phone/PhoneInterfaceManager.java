/*
 * Copyright (C) 2006 The Android Open Source Project
 *
 * Licensed under the Apache License, Version 2.0 (the "License");
 * you may not use this file except in compliance with the License.
 * You may obtain a copy of the License at
 *
 *      http://www.apache.org/licenses/LICENSE-2.0
 *
 * Unless required by applicable law or agreed to in writing, software
 * distributed under the License is distributed on an "AS IS" BASIS,
 * WITHOUT WARRANTIES OR CONDITIONS OF ANY KIND, either express or implied.
 * See the License for the specific language governing permissions and
 * limitations under the License.
 */

package com.android.phone;

import android.app.ActivityManager;
import android.app.AppOpsManager;
<<<<<<< HEAD
import android.content.ComponentName;
=======
>>>>>>> e994d46a
import android.content.Context;
import android.content.Intent;
import android.net.ConnectivityManager;
import android.net.Uri;
import android.os.AsyncResult;
import android.os.Binder;
import android.os.Bundle;
import android.os.Handler;
import android.os.Looper;
import android.os.Message;
import android.os.Process;
import android.os.ServiceManager;
import android.os.UserHandle;
<<<<<<< HEAD
import android.provider.Settings;
import android.telephony.NeighboringCellInfo;
=======
>>>>>>> e994d46a
import android.telephony.CellInfo;
import android.telephony.NeighboringCellInfo;
import android.telephony.ServiceState;
import android.telephony.TelephonyManager;
import android.text.TextUtils;
import android.util.Log;
import android.util.Pair;

import com.android.internal.telephony.CallManager;
import com.android.internal.telephony.CommandException;
import com.android.internal.telephony.DefaultPhoneNotifier;
import com.android.internal.telephony.ITelephony;
<<<<<<< HEAD
import com.android.internal.telephony.IThirdPartyCallProvider;
=======
import com.android.internal.telephony.IccCard;
>>>>>>> e994d46a
import com.android.internal.telephony.Phone;
import com.android.internal.telephony.PhoneConstants;
import com.android.internal.telephony.thirdpartyphone.ThirdPartyPhone;
import com.android.internal.telephony.uicc.IccIoResult;
import com.android.internal.telephony.uicc.IccUtils;
import com.android.internal.telephony.uicc.UiccController;
import com.android.internal.util.HexDump;

import java.util.ArrayList;
import java.util.List;

/**
 * Implementation of the ITelephony interface.
 */
public class PhoneInterfaceManager extends ITelephony.Stub {
    private static final String LOG_TAG = "PhoneInterfaceManager";
    private static final boolean DBG = (PhoneGlobals.DBG_LEVEL >= 2);
    private static final boolean DBG_LOC = false;

    // Message codes used with mMainThreadHandler
    private static final int CMD_HANDLE_PIN_MMI = 1;
    private static final int CMD_HANDLE_NEIGHBORING_CELL = 2;
    private static final int EVENT_NEIGHBORING_CELL_DONE = 3;
    private static final int CMD_ANSWER_RINGING_CALL = 4;
    private static final int CMD_END_CALL = 5;  // not used yet
    private static final int CMD_SILENCE_RINGER = 6;
    private static final int CMD_TRANSMIT_APDU = 7;
    private static final int EVENT_TRANSMIT_APDU_DONE = 8;
    private static final int CMD_OPEN_CHANNEL = 9;
    private static final int EVENT_OPEN_CHANNEL_DONE = 10;
    private static final int CMD_CLOSE_CHANNEL = 11;
    private static final int EVENT_CLOSE_CHANNEL_DONE = 12;
<<<<<<< HEAD
    private static final int CMD_NEW_INCOMING_THIRD_PARTY_CALL = 13;
=======
    private static final int CMD_NV_READ_ITEM = 13;
    private static final int EVENT_NV_READ_ITEM_DONE = 14;
    private static final int CMD_NV_WRITE_ITEM = 15;
    private static final int EVENT_NV_WRITE_ITEM_DONE = 16;
    private static final int CMD_NV_WRITE_CDMA_PRL = 17;
    private static final int EVENT_NV_WRITE_CDMA_PRL_DONE = 18;
    private static final int CMD_NV_RESET_CONFIG = 19;
    private static final int EVENT_NV_RESET_CONFIG_DONE = 20;
    private static final int CMD_SET_RADIO_MODE = 21;
    private static final int EVENT_SET_RADIO_MODE_DONE = 22;

>>>>>>> e994d46a

    /** The singleton instance. */
    private static PhoneInterfaceManager sInstance;

    PhoneGlobals mApp;
    Phone mPhone;
    CallManager mCM;
    AppOpsManager mAppOps;
    MainThreadHandler mMainThreadHandler;
    CallHandlerServiceProxy mCallHandlerService;

    /**
     * A request object to use for transmitting data to an ICC.
     */
    private static final class IccAPDUArgument {
        public int channel, cla, command, p1, p2, p3;
        public String data;

        public IccAPDUArgument(int channel, int cla, int command,
                int p1, int p2, int p3, String data) {
            this.channel = channel;
            this.cla = cla;
            this.command = command;
            this.p1 = p1;
            this.p2 = p2;
            this.p3 = p3;
            this.data = data;
        }
    }

    /**
     * A request object for use with {@link MainThreadHandler}. Requesters should wait() on the
     * request after sending. The main thread will notify the request when it is complete.
     */
    private static final class MainThreadRequest {
        /** The argument to use for the request */
        public Object argument;
        /** The result of the request that is run on the main thread */
        public Object result;

        public MainThreadRequest(Object argument) {
            this.argument = argument;
        }
    }

    private static final class IncomingThirdPartyCallArgs {
        public final ComponentName component;
        public final String callId;
        public final String callerDisplayName;

        public IncomingThirdPartyCallArgs(ComponentName component, String callId,
                String callerDisplayName) {
            this.component = component;
            this.callId = callId;
            this.callerDisplayName = callerDisplayName;
        }
    }

    /**
     * A handler that processes messages on the main thread in the phone process. Since many
     * of the Phone calls are not thread safe this is needed to shuttle the requests from the
     * inbound binder threads to the main thread in the phone process.  The Binder thread
     * may provide a {@link MainThreadRequest} object in the msg.obj field that they are waiting
     * on, which will be notified when the operation completes and will contain the result of the
     * request.
     *
     * <p>If a MainThreadRequest object is provided in the msg.obj field,
     * note that request.result must be set to something non-null for the calling thread to
     * unblock.
     */
    private final class MainThreadHandler extends Handler {
        @Override
        public void handleMessage(Message msg) {
            MainThreadRequest request;
            Message onCompleted;
            AsyncResult ar;

            switch (msg.what) {
                case CMD_HANDLE_PIN_MMI:
                    request = (MainThreadRequest) msg.obj;
                    request.result = mPhone.handlePinMmi((String) request.argument);
                    // Wake up the requesting thread
                    synchronized (request) {
                        request.notifyAll();
                    }
                    break;

                case CMD_HANDLE_NEIGHBORING_CELL:
                    request = (MainThreadRequest) msg.obj;
                    onCompleted = obtainMessage(EVENT_NEIGHBORING_CELL_DONE,
                            request);
                    mPhone.getNeighboringCids(onCompleted);
                    break;

                case EVENT_NEIGHBORING_CELL_DONE:
                    ar = (AsyncResult) msg.obj;
                    request = (MainThreadRequest) ar.userObj;
                    if (ar.exception == null && ar.result != null) {
                        request.result = ar.result;
                    } else {
                        // create an empty list to notify the waiting thread
                        request.result = new ArrayList<NeighboringCellInfo>(0);
                    }
                    // Wake up the requesting thread
                    synchronized (request) {
                        request.notifyAll();
                    }
                    break;

                case CMD_ANSWER_RINGING_CALL:
                    answerRingingCallInternal();
                    break;

                case CMD_SILENCE_RINGER:
                    silenceRingerInternal();
                    break;

                case CMD_END_CALL:
                    request = (MainThreadRequest) msg.obj;
                    boolean hungUp;
                    int phoneType = mPhone.getPhoneType();
                    if (phoneType == PhoneConstants.PHONE_TYPE_CDMA) {
                        // CDMA: If the user presses the Power button we treat it as
                        // ending the complete call session
                        hungUp = PhoneUtils.hangupRingingAndActive(mPhone);
                    } else if (phoneType == PhoneConstants.PHONE_TYPE_GSM) {
                        // GSM: End the call as per the Phone state
                        hungUp = PhoneUtils.hangup(mCM);
                    } else {
                        throw new IllegalStateException("Unexpected phone type: " + phoneType);
                    }
                    if (DBG) log("CMD_END_CALL: " + (hungUp ? "hung up!" : "no call to hang up"));
                    request.result = hungUp;
                    // Wake up the requesting thread
                    synchronized (request) {
                        request.notifyAll();
                    }
                    break;

                case CMD_NEW_INCOMING_THIRD_PARTY_CALL: {
                    request = (MainThreadRequest) msg.obj;
                    IncomingThirdPartyCallArgs args = (IncomingThirdPartyCallArgs) request.argument;
                    ThirdPartyPhone thirdPartyPhone = (ThirdPartyPhone)
                            PhoneUtils.getThirdPartyPhoneFromComponent(mCM, args.component);
                    thirdPartyPhone.takeIncomingCall(args.callId, args.callerDisplayName);
                    break;
                }

                case CMD_TRANSMIT_APDU:
                    request = (MainThreadRequest) msg.obj;
                    IccAPDUArgument argument = (IccAPDUArgument) request.argument;
                    onCompleted = obtainMessage(EVENT_TRANSMIT_APDU_DONE, request);
                    UiccController.getInstance().getUiccCard().iccTransmitApduLogicalChannel(
                            argument.channel, argument.cla, argument.command,
                            argument.p1, argument.p2, argument.p3, argument.data,
                            onCompleted);
                    break;

                case EVENT_TRANSMIT_APDU_DONE:
                    ar = (AsyncResult) msg.obj;
                    request = (MainThreadRequest) ar.userObj;
                    if (ar.exception == null && ar.result != null) {
                        request.result = ar.result;
                    } else {
                        request.result = new IccIoResult(0x6F, 0, (byte[])null);
                        if (ar.result == null) {
                            loge("iccTransmitApduLogicalChannel: Empty response");
                        } else if (ar.exception instanceof CommandException) {
                            loge("iccTransmitApduLogicalChannel: CommandException: " +
                                    ar.exception);
                        } else {
                            loge("iccTransmitApduLogicalChannel: Unknown exception");
                        }
                    }
                    synchronized (request) {
                        request.notifyAll();
                    }
                    break;

                case CMD_OPEN_CHANNEL:
                    request = (MainThreadRequest) msg.obj;
                    onCompleted = obtainMessage(EVENT_OPEN_CHANNEL_DONE, request);
                    UiccController.getInstance().getUiccCard().iccOpenLogicalChannel(
                            (String)request.argument, onCompleted);
                    break;

                case EVENT_OPEN_CHANNEL_DONE:
                    ar = (AsyncResult) msg.obj;
                    request = (MainThreadRequest) ar.userObj;
                    if (ar.exception == null && ar.result != null) {
                        request.result = ((int[]) ar.result)[0];
                    } else {
                        request.result = -1;
                        if (ar.result == null) {
                            loge("iccOpenLogicalChannel: Empty response");
                        } else if (ar.exception instanceof CommandException) {
                            loge("iccOpenLogicalChannel: CommandException: " +
                                    ar.exception);
                        } else {
                            loge("iccOpenLogicalChannel: Unknown exception");
                        }
                    }
                    synchronized (request) {
                        request.notifyAll();
                    }
                    break;

                case CMD_CLOSE_CHANNEL:
                    request = (MainThreadRequest) msg.obj;
                    onCompleted = obtainMessage(EVENT_CLOSE_CHANNEL_DONE,
                            request);
                    UiccController.getInstance().getUiccCard().iccCloseLogicalChannel(
                            (Integer) request.argument,
                            onCompleted);
                    break;

                case EVENT_CLOSE_CHANNEL_DONE:
                    handleNullReturnEvent(msg, "iccCloseLogicalChannel");
                    break;

                case CMD_NV_READ_ITEM:
                    request = (MainThreadRequest) msg.obj;
                    onCompleted = obtainMessage(EVENT_NV_READ_ITEM_DONE, request);
                    mPhone.nvReadItem((Integer) request.argument, onCompleted);
                    break;

                case EVENT_NV_READ_ITEM_DONE:
                    ar = (AsyncResult) msg.obj;
                    request = (MainThreadRequest) ar.userObj;
                    if (ar.exception == null && ar.result != null) {
                        request.result = ar.result;     // String
                    } else {
                        request.result = "";
                        if (ar.result == null) {
                            loge("nvReadItem: Empty response");
                        } else if (ar.exception instanceof CommandException) {
                            loge("nvReadItem: CommandException: " +
                                    ar.exception);
                        } else {
                            loge("nvReadItem: Unknown exception");
                        }
                    }
                    synchronized (request) {
                        request.notifyAll();
                    }
                    break;

                case CMD_NV_WRITE_ITEM:
                    request = (MainThreadRequest) msg.obj;
                    onCompleted = obtainMessage(EVENT_NV_WRITE_ITEM_DONE, request);
                    Pair<Integer, String> idValue = (Pair<Integer, String>) request.argument;
                    mPhone.nvWriteItem(idValue.first, idValue.second, onCompleted);
                    break;

                case EVENT_NV_WRITE_ITEM_DONE:
                    handleNullReturnEvent(msg, "nvWriteItem");
                    break;

                case CMD_NV_WRITE_CDMA_PRL:
                    request = (MainThreadRequest) msg.obj;
                    onCompleted = obtainMessage(EVENT_NV_WRITE_CDMA_PRL_DONE, request);
                    mPhone.nvWriteCdmaPrl((byte[]) request.argument, onCompleted);
                    break;

                case EVENT_NV_WRITE_CDMA_PRL_DONE:
                    handleNullReturnEvent(msg, "nvWriteCdmaPrl");
                    break;

                case CMD_NV_RESET_CONFIG:
                    request = (MainThreadRequest) msg.obj;
                    onCompleted = obtainMessage(EVENT_NV_RESET_CONFIG_DONE, request);
                    mPhone.nvResetConfig((Integer) request.argument, onCompleted);
                    break;

                case EVENT_NV_RESET_CONFIG_DONE:
                    handleNullReturnEvent(msg, "nvResetConfig");
                    break;

                case CMD_SET_RADIO_MODE:
                    request = (MainThreadRequest) msg.obj;
                    onCompleted = obtainMessage(EVENT_SET_RADIO_MODE_DONE, request);
                    mPhone.setRadioMode((Integer) request.argument, onCompleted);
                    break;

                case EVENT_SET_RADIO_MODE_DONE:
                    handleNullReturnEvent(msg, "setRadioMode");
                    break;

                default:
                    Log.w(LOG_TAG, "MainThreadHandler: unexpected message code: " + msg.what);
                    break;
            }
        }

        private void handleNullReturnEvent(Message msg, String command) {
            AsyncResult ar = (AsyncResult) msg.obj;
            MainThreadRequest request = (MainThreadRequest) ar.userObj;
            if (ar.exception == null) {
                request.result = true;
            } else {
                request.result = false;
                if (ar.exception instanceof CommandException) {
                    loge(command + ": CommandException: " + ar.exception);
                } else {
                    loge(command + ": Unknown exception");
                }
            }
            synchronized (request) {
                request.notifyAll();
            }
        }
    }

    /**
     * Posts the specified command to be executed on the main thread,
     * waits for the request to complete, and returns the result.
     * @see #sendRequestAsync
     */
    private Object sendRequest(int command, Object argument) {
        if (Looper.myLooper() == mMainThreadHandler.getLooper()) {
            throw new RuntimeException("This method will deadlock if called from the main thread.");
        }

        MainThreadRequest request = new MainThreadRequest(argument);
        Message msg = mMainThreadHandler.obtainMessage(command, request);
        msg.sendToTarget();

        // Wait for the request to complete
        synchronized (request) {
            while (request.result == null) {
                try {
                    request.wait();
                } catch (InterruptedException e) {
                    // Do nothing, go back and wait until the request is complete
                }
            }
        }
        return request.result;
    }

    /**
     * Asynchronous ("fire and forget") version of sendRequest():
     * Posts the specified command to be executed on the main thread, and
     * returns immediately.
     * @see #sendRequest
     */
    private void sendRequestAsync(int command) {
        mMainThreadHandler.sendEmptyMessage(command);
    }

    /**
     * Same as {@link #sendRequestAsync(int)} except it takes an argument.
     * @see {@link #sendRequest(int,Object)}
     */
    private void sendRequestAsync(int command, Object argument) {
        MainThreadRequest request = new MainThreadRequest(argument);
        Message msg = mMainThreadHandler.obtainMessage(command, request);
        msg.sendToTarget();
    }

    /**
     * Initialize the singleton PhoneInterfaceManager instance.
     * This is only done once, at startup, from PhoneApp.onCreate().
     */
    /* package */ static PhoneInterfaceManager init(PhoneGlobals app, Phone phone,
            CallHandlerServiceProxy callHandlerService) {
        synchronized (PhoneInterfaceManager.class) {
            if (sInstance == null) {
                sInstance = new PhoneInterfaceManager(app, phone, callHandlerService);
            } else {
                Log.wtf(LOG_TAG, "init() called multiple times!  sInstance = " + sInstance);
            }
            return sInstance;
        }
    }

    /** Private constructor; @see init() */
    private PhoneInterfaceManager(PhoneGlobals app, Phone phone,
            CallHandlerServiceProxy callHandlerService) {
        mApp = app;
        mPhone = phone;
        mCM = PhoneGlobals.getInstance().mCM;
        mAppOps = (AppOpsManager)app.getSystemService(Context.APP_OPS_SERVICE);
        mMainThreadHandler = new MainThreadHandler();
        mCallHandlerService = callHandlerService;
        publish();
    }

    private void publish() {
        if (DBG) log("publish: " + this);

        ServiceManager.addService("phone", this);
    }

    //
    // Implementation of the ITelephony interface.
    //

    public void dial(String number) {
        if (DBG) log("dial: " + number);
        // No permission check needed here: This is just a wrapper around the
        // ACTION_DIAL intent, which is available to any app since it puts up
        // the UI before it does anything.

        String url = createTelUrl(number);
        if (url == null) {
            return;
        }

        // PENDING: should we just silently fail if phone is offhook or ringing?
        PhoneConstants.State state = mCM.getState();
        if (state != PhoneConstants.State.OFFHOOK && state != PhoneConstants.State.RINGING) {
            Intent  intent = new Intent(Intent.ACTION_DIAL, Uri.parse(url));
            intent.addFlags(Intent.FLAG_ACTIVITY_NEW_TASK);
            mApp.startActivity(intent);
        }
    }

    public void call(String callingPackage, String number) {
        if (DBG) log("call: " + number);

        // This is just a wrapper around the ACTION_CALL intent, but we still
        // need to do a permission check since we're calling startActivity()
        // from the context of the phone app.
        enforceCallPermission();

        if (mAppOps.noteOp(AppOpsManager.OP_CALL_PHONE, Binder.getCallingUid(), callingPackage)
                != AppOpsManager.MODE_ALLOWED) {
            return;
        }

        String url = createTelUrl(number);
        if (url == null) {
            return;
        }

        Intent intent = new Intent(Intent.ACTION_CALL, Uri.parse(url));
        intent.addFlags(Intent.FLAG_ACTIVITY_NEW_TASK);
        mApp.startActivity(intent);
    }

    private boolean showCallScreenInternal(boolean specifyInitialDialpadState,
                                           boolean showDialpad) {
        if (!PhoneGlobals.sVoiceCapable) {
            // Never allow the InCallScreen to appear on data-only devices.
            return false;
        }
        if (isIdle()) {
            return false;
        }
        // If the phone isn't idle then go to the in-call screen
        long callingId = Binder.clearCallingIdentity();

        mCallHandlerService.bringToForeground(showDialpad);

        Binder.restoreCallingIdentity(callingId);
        return true;
    }

    // Show the in-call screen without specifying the initial dialpad state.
    public boolean showCallScreen() {
        return showCallScreenInternal(false, false);
    }

    // The variation of showCallScreen() that specifies the initial dialpad state.
    // (Ideally this would be called showCallScreen() too, just with a different
    // signature, but AIDL doesn't allow that.)
    public boolean showCallScreenWithDialpad(boolean showDialpad) {
        return showCallScreenInternal(true, showDialpad);
    }

    /**
     * End a call based on call state
     * @return true is a call was ended
     */
    public boolean endCall() {
        enforceCallPermission();
        return (Boolean) sendRequest(CMD_END_CALL, null);
    }

    public void answerRingingCall() {
        if (DBG) log("answerRingingCall...");
        // TODO: there should eventually be a separate "ANSWER_PHONE" permission,
        // but that can probably wait till the big TelephonyManager API overhaul.
        // For now, protect this call with the MODIFY_PHONE_STATE permission.
        enforceModifyPermission();
        sendRequestAsync(CMD_ANSWER_RINGING_CALL);
    }

    /**
     * Make the actual telephony calls to implement answerRingingCall().
     * This should only be called from the main thread of the Phone app.
     * @see #answerRingingCall
     *
     * TODO: it would be nice to return true if we answered the call, or
     * false if there wasn't actually a ringing incoming call, or some
     * other error occurred.  (In other words, pass back the return value
     * from PhoneUtils.answerCall() or PhoneUtils.answerAndEndActive().)
     * But that would require calling this method via sendRequest() rather
     * than sendRequestAsync(), and right now we don't actually *need* that
     * return value, so let's just return void for now.
     */
    private void answerRingingCallInternal() {
        final boolean hasRingingCall = !mPhone.getRingingCall().isIdle();
        if (hasRingingCall) {
            final boolean hasActiveCall = !mPhone.getForegroundCall().isIdle();
            final boolean hasHoldingCall = !mPhone.getBackgroundCall().isIdle();
            if (hasActiveCall && hasHoldingCall) {
                // Both lines are in use!
                // TODO: provide a flag to let the caller specify what
                // policy to use if both lines are in use.  (The current
                // behavior is hardwired to "answer incoming, end ongoing",
                // which is how the CALL button is specced to behave.)
                PhoneUtils.answerAndEndActive(mCM, mCM.getFirstActiveRingingCall());
                return;
            } else {
                // answerCall() will automatically hold the current active
                // call, if there is one.
                PhoneUtils.answerCall(mCM.getFirstActiveRingingCall());
                return;
            }
        } else {
            // No call was ringing.
            return;
        }
    }

    public void silenceRinger() {
        if (DBG) log("silenceRinger...");
        // TODO: find a more appropriate permission to check here.
        // (That can probably wait till the big TelephonyManager API overhaul.
        // For now, protect this call with the MODIFY_PHONE_STATE permission.)
        enforceModifyPermission();
        sendRequestAsync(CMD_SILENCE_RINGER);
    }

    /**
     * Internal implemenation of silenceRinger().
     * This should only be called from the main thread of the Phone app.
     * @see #silenceRinger
     */
    private void silenceRingerInternal() {
        if ((mCM.getState() == PhoneConstants.State.RINGING)
            && mApp.notifier.isRinging()) {
            // Ringer is actually playing, so silence it.
            if (DBG) log("silenceRingerInternal: silencing...");
            mApp.notifier.silenceRinger();
        }
    }

    public boolean isOffhook() {
        return (mCM.getState() == PhoneConstants.State.OFFHOOK);
    }

    public boolean isRinging() {
        return (mCM.getState() == PhoneConstants.State.RINGING);
    }

    public boolean isIdle() {
        return (mCM.getState() == PhoneConstants.State.IDLE);
    }

    public boolean isSimPinEnabled() {
        enforceReadPermission();
        return (PhoneGlobals.getInstance().isSimPinEnabled());
    }

    public boolean supplyPin(String pin) {
        int [] resultArray = supplyPinReportResult(pin);
        return (resultArray[0] == PhoneConstants.PIN_RESULT_SUCCESS) ? true : false;
    }

    public boolean supplyPuk(String puk, String pin) {
        int [] resultArray = supplyPukReportResult(puk, pin);
        return (resultArray[0] == PhoneConstants.PIN_RESULT_SUCCESS) ? true : false;
    }

    /** {@hide} */
    public int[] supplyPinReportResult(String pin) {
        enforceModifyPermission();
        final UnlockSim checkSimPin = new UnlockSim(mPhone.getIccCard());
        checkSimPin.start();
        return checkSimPin.unlockSim(null, pin);
    }

    /** {@hide} */
    public int[] supplyPukReportResult(String puk, String pin) {
        enforceModifyPermission();
        final UnlockSim checkSimPuk = new UnlockSim(mPhone.getIccCard());
        checkSimPuk.start();
        return checkSimPuk.unlockSim(puk, pin);
    }

    /**
     * Helper thread to turn async call to SimCard#supplyPin into
     * a synchronous one.
     */
    private static class UnlockSim extends Thread {

        private final IccCard mSimCard;

        private boolean mDone = false;
        private int mResult = PhoneConstants.PIN_GENERAL_FAILURE;
        private int mRetryCount = -1;

        // For replies from SimCard interface
        private Handler mHandler;

        // For async handler to identify request type
        private static final int SUPPLY_PIN_COMPLETE = 100;

        public UnlockSim(IccCard simCard) {
            mSimCard = simCard;
        }

        @Override
        public void run() {
            Looper.prepare();
            synchronized (UnlockSim.this) {
                mHandler = new Handler() {
                    @Override
                    public void handleMessage(Message msg) {
                        AsyncResult ar = (AsyncResult) msg.obj;
                        switch (msg.what) {
                            case SUPPLY_PIN_COMPLETE:
                                Log.d(LOG_TAG, "SUPPLY_PIN_COMPLETE");
                                synchronized (UnlockSim.this) {
                                    mRetryCount = msg.arg1;
                                    if (ar.exception != null) {
                                        if (ar.exception instanceof CommandException &&
                                                ((CommandException)(ar.exception)).getCommandError()
                                                == CommandException.Error.PASSWORD_INCORRECT) {
                                            mResult = PhoneConstants.PIN_PASSWORD_INCORRECT;
                                        } else {
                                            mResult = PhoneConstants.PIN_GENERAL_FAILURE;
                                        }
                                    } else {
                                        mResult = PhoneConstants.PIN_RESULT_SUCCESS;
                                    }
                                    mDone = true;
                                    UnlockSim.this.notifyAll();
                                }
                                break;
                        }
                    }
                };
                UnlockSim.this.notifyAll();
            }
            Looper.loop();
        }

        /*
         * Use PIN or PUK to unlock SIM card
         *
         * If PUK is null, unlock SIM card with PIN
         *
         * If PUK is not null, unlock SIM card with PUK and set PIN code
         */
        synchronized int[] unlockSim(String puk, String pin) {

            while (mHandler == null) {
                try {
                    wait();
                } catch (InterruptedException e) {
                    Thread.currentThread().interrupt();
                }
            }
            Message callback = Message.obtain(mHandler, SUPPLY_PIN_COMPLETE);

            if (puk == null) {
                mSimCard.supplyPin(pin, callback);
            } else {
                mSimCard.supplyPuk(puk, pin, callback);
            }

            while (!mDone) {
                try {
                    Log.d(LOG_TAG, "wait for done");
                    wait();
                } catch (InterruptedException e) {
                    // Restore the interrupted status
                    Thread.currentThread().interrupt();
                }
            }
            Log.d(LOG_TAG, "done");
            int[] resultArray = new int[2];
            resultArray[0] = mResult;
            resultArray[1] = mRetryCount;
            return resultArray;
        }
    }

    public void updateServiceLocation() {
        // No permission check needed here: this call is harmless, and it's
        // needed for the ServiceState.requestStateUpdate() call (which is
        // already intentionally exposed to 3rd parties.)
        mPhone.updateServiceLocation();
    }

    public boolean isRadioOn() {
        return mPhone.getServiceState().getVoiceRegState() != ServiceState.STATE_POWER_OFF;
    }

    public void toggleRadioOnOff() {
        enforceModifyPermission();
        mPhone.setRadioPower(!isRadioOn());
    }
    public boolean setRadio(boolean turnOn) {
        enforceModifyPermission();
        if ((mPhone.getServiceState().getVoiceRegState() != ServiceState.STATE_POWER_OFF) != turnOn) {
            toggleRadioOnOff();
        }
        return true;
    }
    public boolean setRadioPower(boolean turnOn) {
        enforceModifyPermission();
        mPhone.setRadioPower(turnOn);
        return true;
    }

    public boolean enableDataConnectivity() {
        enforceModifyPermission();
        ConnectivityManager cm =
                (ConnectivityManager)mApp.getSystemService(Context.CONNECTIVITY_SERVICE);
        cm.setMobileDataEnabled(true);
        return true;
    }

    public int enableApnType(String type) {
        enforceModifyPermission();
        return mPhone.enableApnType(type);
    }

    public int disableApnType(String type) {
        enforceModifyPermission();
        return mPhone.disableApnType(type);
    }

    public boolean disableDataConnectivity() {
        enforceModifyPermission();
        ConnectivityManager cm =
                (ConnectivityManager)mApp.getSystemService(Context.CONNECTIVITY_SERVICE);
        cm.setMobileDataEnabled(false);
        return true;
    }

    public boolean isDataConnectivityPossible() {
        return mPhone.isDataConnectivityPossible();
    }

    public boolean handlePinMmi(String dialString) {
        enforceModifyPermission();
        return (Boolean) sendRequest(CMD_HANDLE_PIN_MMI, dialString);
    }

    public void cancelMissedCallsNotification() {
        enforceModifyPermission();
        mApp.notificationMgr.cancelMissedCallNotification();
    }

    public int getCallState() {
        return DefaultPhoneNotifier.convertCallState(mCM.getState());
    }

    public int getDataState() {
        return DefaultPhoneNotifier.convertDataState(mPhone.getDataConnectionState());
    }

    public int getDataActivity() {
        return DefaultPhoneNotifier.convertDataActivityState(mPhone.getDataActivityState());
    }

    @Override
    public Bundle getCellLocation() {
        try {
            mApp.enforceCallingOrSelfPermission(
                android.Manifest.permission.ACCESS_FINE_LOCATION, null);
        } catch (SecurityException e) {
            // If we have ACCESS_FINE_LOCATION permission, skip the check for ACCESS_COARSE_LOCATION
            // A failure should throw the SecurityException from ACCESS_COARSE_LOCATION since this
            // is the weaker precondition
            mApp.enforceCallingOrSelfPermission(
                android.Manifest.permission.ACCESS_COARSE_LOCATION, null);
        }

        if (checkIfCallerIsSelfOrForegroundUser()) {
            if (DBG_LOC) log("getCellLocation: is active user");
            Bundle data = new Bundle();
            mPhone.getCellLocation().fillInNotifierBundle(data);
            return data;
        } else {
            if (DBG_LOC) log("getCellLocation: suppress non-active user");
            return null;
        }
    }

    @Override
    public void enableLocationUpdates() {
        mApp.enforceCallingOrSelfPermission(
                android.Manifest.permission.CONTROL_LOCATION_UPDATES, null);
        mPhone.enableLocationUpdates();
    }

    @Override
    public void disableLocationUpdates() {
        mApp.enforceCallingOrSelfPermission(
                android.Manifest.permission.CONTROL_LOCATION_UPDATES, null);
        mPhone.disableLocationUpdates();
    }

    @Override
    @SuppressWarnings("unchecked")
    public List<NeighboringCellInfo> getNeighboringCellInfo(String callingPackage) {
        try {
            mApp.enforceCallingOrSelfPermission(
                    android.Manifest.permission.ACCESS_FINE_LOCATION, null);
        } catch (SecurityException e) {
            // If we have ACCESS_FINE_LOCATION permission, skip the check
            // for ACCESS_COARSE_LOCATION
            // A failure should throw the SecurityException from
            // ACCESS_COARSE_LOCATION since this is the weaker precondition
            mApp.enforceCallingOrSelfPermission(
                    android.Manifest.permission.ACCESS_COARSE_LOCATION, null);
        }

        if (mAppOps.noteOp(AppOpsManager.OP_NEIGHBORING_CELLS, Binder.getCallingUid(),
                callingPackage) != AppOpsManager.MODE_ALLOWED) {
            return null;
        }
        if (checkIfCallerIsSelfOrForegroundUser()) {
            if (DBG_LOC) log("getNeighboringCellInfo: is active user");

            ArrayList<NeighboringCellInfo> cells = null;

            try {
                cells = (ArrayList<NeighboringCellInfo>) sendRequest(
                        CMD_HANDLE_NEIGHBORING_CELL, null);
            } catch (RuntimeException e) {
                loge("getNeighboringCellInfo " + e);
            }
            return cells;
        } else {
            if (DBG_LOC) log("getNeighboringCellInfo: suppress non-active user");
            return null;
        }
    }


    @Override
    public List<CellInfo> getAllCellInfo() {
        try {
            mApp.enforceCallingOrSelfPermission(
                android.Manifest.permission.ACCESS_FINE_LOCATION, null);
        } catch (SecurityException e) {
            // If we have ACCESS_FINE_LOCATION permission, skip the check for ACCESS_COARSE_LOCATION
            // A failure should throw the SecurityException from ACCESS_COARSE_LOCATION since this
            // is the weaker precondition
            mApp.enforceCallingOrSelfPermission(
                android.Manifest.permission.ACCESS_COARSE_LOCATION, null);
        }

        if (checkIfCallerIsSelfOrForegroundUser()) {
            if (DBG_LOC) log("getAllCellInfo: is active user");
            return mPhone.getAllCellInfo();
        } else {
            if (DBG_LOC) log("getAllCellInfo: suppress non-active user");
            return null;
        }
    }

    @Override
    public void setCellInfoListRate(int rateInMillis) {
        mPhone.setCellInfoListRate(rateInMillis);
    }

    @Override
    public void newIncomingThirdPartyCall(ComponentName component, String callId,
            String callerDisplayName) {
        // TODO(sail): Enforce that the component belongs to the calling package.
        if (DBG) {
            log("newIncomingThirdPartyCall: component: " + component + " callId: " + callId);
        }
        enforceCallPermission();
        sendRequestAsync(CMD_NEW_INCOMING_THIRD_PARTY_CALL, new IncomingThirdPartyCallArgs(
                component, callId, callerDisplayName));
    }

    //
    // Internal helper methods.
    //

    private static boolean checkIfCallerIsSelfOrForegroundUser() {
        boolean ok;

        boolean self = Binder.getCallingUid() == Process.myUid();
        if (!self) {
            // Get the caller's user id then clear the calling identity
            // which will be restored in the finally clause.
            int callingUser = UserHandle.getCallingUserId();
            long ident = Binder.clearCallingIdentity();

            try {
                // With calling identity cleared the current user is the foreground user.
                int foregroundUser = ActivityManager.getCurrentUser();
                ok = (foregroundUser == callingUser);
                if (DBG_LOC) {
                    log("checkIfCallerIsSelfOrForegoundUser: foregroundUser=" + foregroundUser
                            + " callingUser=" + callingUser + " ok=" + ok);
                }
            } catch (Exception ex) {
                if (DBG_LOC) loge("checkIfCallerIsSelfOrForegoundUser: Exception ex=" + ex);
                ok = false;
            } finally {
                Binder.restoreCallingIdentity(ident);
            }
        } else {
            if (DBG_LOC) log("checkIfCallerIsSelfOrForegoundUser: is self");
            ok = true;
        }
        if (DBG_LOC) log("checkIfCallerIsSelfOrForegoundUser: ret=" + ok);
        return ok;
    }

    /**
     * Make sure the caller has the READ_PHONE_STATE permission.
     *
     * @throws SecurityException if the caller does not have the required permission
     */
    private void enforceReadPermission() {
        mApp.enforceCallingOrSelfPermission(android.Manifest.permission.READ_PHONE_STATE, null);
    }

    /**
     * Make sure the caller has the MODIFY_PHONE_STATE permission.
     *
     * @throws SecurityException if the caller does not have the required permission
     */
    private void enforceModifyPermission() {
        mApp.enforceCallingOrSelfPermission(android.Manifest.permission.MODIFY_PHONE_STATE, null);
    }

    /**
     * Make sure the caller has the CALL_PHONE permission.
     *
     * @throws SecurityException if the caller does not have the required permission
     */
    private void enforceCallPermission() {
        mApp.enforceCallingOrSelfPermission(android.Manifest.permission.CALL_PHONE, null);
    }

    /**
     * Make sure the caller has SIM_COMMUNICATION permission.
     *
     * @throws SecurityException if the caller does not have the required permission.
     */
    private void enforceSimCommunicationPermission() {
        mApp.enforceCallingOrSelfPermission(android.Manifest.permission.SIM_COMMUNICATION, null);
    }

    private String createTelUrl(String number) {
        if (TextUtils.isEmpty(number)) {
            return null;
        }

        return "tel:" + number;
    }

    private static void log(String msg) {
        Log.d(LOG_TAG, "[PhoneIntfMgr] " + msg);
    }

    private static void loge(String msg) {
        Log.e(LOG_TAG, "[PhoneIntfMgr] " + msg);
    }

    public int getActivePhoneType() {
        return mPhone.getPhoneType();
    }

    /**
     * Returns the CDMA ERI icon index to display
     */
    public int getCdmaEriIconIndex() {
        return mPhone.getCdmaEriIconIndex();
    }

    /**
     * Returns the CDMA ERI icon mode,
     * 0 - ON
     * 1 - FLASHING
     */
    public int getCdmaEriIconMode() {
        return mPhone.getCdmaEriIconMode();
    }

    /**
     * Returns the CDMA ERI text,
     */
    public String getCdmaEriText() {
        return mPhone.getCdmaEriText();
    }

    /**
     * Returns true if CDMA provisioning needs to run.
     */
    public boolean needsOtaServiceProvisioning() {
        return mPhone.needsOtaServiceProvisioning();
    }

    /**
     * Returns the unread count of voicemails
     */
    public int getVoiceMessageCount() {
        return mPhone.getVoiceMessageCount();
    }

    /**
     * Returns the data network type
     *
     * @Deprecated to be removed Q3 2013 use {@link #getDataNetworkType}.
     */
    @Override
    public int getNetworkType() {
        return mPhone.getServiceState().getDataNetworkType();
    }

    /**
     * Returns the data network type
     */
    @Override
    public int getDataNetworkType() {
        return mPhone.getServiceState().getDataNetworkType();
    }

    /**
     * Returns the data network type
     */
    @Override
    public int getVoiceNetworkType() {
        return mPhone.getServiceState().getVoiceNetworkType();
    }

    /**
     * @return true if a ICC card is present
     */
    public boolean hasIccCard() {
        return mPhone.getIccCard().hasIccCard();
    }

    /**
     * Return if the current radio is LTE on CDMA. This
     * is a tri-state return value as for a period of time
     * the mode may be unknown.
     *
     * @return {@link Phone#LTE_ON_CDMA_UNKNOWN}, {@link Phone#LTE_ON_CDMA_FALSE}
     * or {@link Phone#LTE_ON_CDMA_TRUE}
     */
    public int getLteOnCdmaMode() {
        return mPhone.getLteOnCdmaMode();
    }

    /**
     * @see android.telephony.TelephonyManager.WifiCallingChoices
     */
    public int getWhenToMakeWifiCalls() {
        return Settings.System.getInt(mPhone.getContext().getContentResolver(),
                Settings.System.WHEN_TO_MAKE_WIFI_CALLS, getWhenToMakeWifiCallsDefaultPreference());
    }

    /**
     * @see android.telephony.TelephonyManager.WifiCallingChoices
     */
    public void setWhenToMakeWifiCalls(int preference) {
        if (DBG) log("setWhenToMakeWifiCallsStr, storing setting = " + preference);
        Settings.System.putInt(mPhone.getContext().getContentResolver(),
                Settings.System.WHEN_TO_MAKE_WIFI_CALLS, preference);
    }

    private static int getWhenToMakeWifiCallsDefaultPreference() {
        // TODO(sail): Use a build property to choose this value.
        return TelephonyManager.WifiCallingChoices.ALWAYS_USE;
    }

    @Override
    public int iccOpenLogicalChannel(String AID) {
        enforceSimCommunicationPermission();

        if (DBG) log("iccOpenLogicalChannel: " + AID);
        Integer channel = (Integer)sendRequest(CMD_OPEN_CHANNEL, AID);
        if (DBG) log("iccOpenLogicalChannel: " + channel);
        return channel;
    }

    @Override
    public boolean iccCloseLogicalChannel(int channel) {
        enforceSimCommunicationPermission();

        if (DBG) log("iccCloseLogicalChannel: " + channel);
        if (channel < 0) {
          return false;
        }
        Boolean success = (Boolean)sendRequest(CMD_CLOSE_CHANNEL, channel);
        if (DBG) log("iccCloseLogicalChannel: " + success);
        return success;
    }

    @Override
    public String iccTransmitApduLogicalChannel(int channel, int cla,
            int command, int p1, int p2, int p3, String data) {
        enforceSimCommunicationPermission();

        if (DBG) {
            log("iccTransmitApduLogicalChannel: chnl=" + channel + " cla=" + cla +
                    " cmd=" + command + " p1=" + p1 + " p2=" + p2 + " p3=" + p3 +
                    " data=" + data);
        }

        if (channel < 0) {
            return "";
        }

        IccIoResult response = (IccIoResult)sendRequest(CMD_TRANSMIT_APDU,
                new IccAPDUArgument(channel, cla, command, p1, p2, p3, data));
        if (DBG) log("iccTransmitApduLogicalChannel: " + response);

        // If the payload is null, there was an error. Indicate that by returning
        // an empty string.
        if (response.payload == null) {
          return "";
        }

        // Append the returned status code to the end of the response payload.
        String s = Integer.toHexString(
                (response.sw1 << 8) + response.sw2 + 0x10000).substring(1);
        s = IccUtils.bytesToHexString(response.payload) + s;
        return s;
    }

    /**
     * Read one of the NV items defined in {@link com.android.internal.telephony.RadioNVItems}
     * and {@code ril_nv_items.h}. Used for device configuration by some CDMA operators.
     *
     * @param itemID the ID of the item to read
     * @return the NV item as a String, or null on error.
     */
    @Override
    public String nvReadItem(int itemID) {
        enforceModifyPermission();
        if (DBG) log("nvReadItem: item " + itemID);
        String value = (String) sendRequest(CMD_NV_READ_ITEM, itemID);
        if (DBG) log("nvReadItem: item " + itemID + " is \"" + value + '"');
        return value;
    }

    /**
     * Write one of the NV items defined in {@link com.android.internal.telephony.RadioNVItems}
     * and {@code ril_nv_items.h}. Used for device configuration by some CDMA operators.
     *
     * @param itemID the ID of the item to read
     * @param itemValue the value to write, as a String
     * @return true on success; false on any failure
     */
    @Override
    public boolean nvWriteItem(int itemID, String itemValue) {
        enforceModifyPermission();
        if (DBG) log("nvWriteItem: item " + itemID + " value \"" + itemValue + '"');
        Boolean success = (Boolean) sendRequest(CMD_NV_WRITE_ITEM,
                new Pair<Integer, String>(itemID, itemValue));
        if (DBG) log("nvWriteItem: item " + itemID + ' ' + (success ? "ok" : "fail"));
        return success;
    }

    /**
     * Update the CDMA Preferred Roaming List (PRL) in the radio NV storage.
     * Used for device configuration by some CDMA operators.
     *
     * @param preferredRoamingList byte array containing the new PRL
     * @return true on success; false on any failure
     */
    @Override
    public boolean nvWriteCdmaPrl(byte[] preferredRoamingList) {
        enforceModifyPermission();
        if (DBG) log("nvWriteCdmaPrl: value: " + HexDump.toHexString(preferredRoamingList));
        Boolean success = (Boolean) sendRequest(CMD_NV_WRITE_CDMA_PRL, preferredRoamingList);
        if (DBG) log("nvWriteCdmaPrl: " + (success ? "ok" : "fail"));
        return success;
    }

    /**
     * Perform the specified type of NV config reset.
     * Used for device configuration by some CDMA operators.
     *
     * @param resetType the type of reset to perform (1 == factory reset; 2 == NV-only reset)
     * @return true on success; false on any failure
     */
    @Override
    public boolean nvResetConfig(int resetType) {
        enforceModifyPermission();
        if (DBG) log("nvResetConfig: type " + resetType);
        Boolean success = (Boolean) sendRequest(CMD_NV_RESET_CONFIG, resetType);
        if (DBG) log("nvResetConfig: type " + resetType + ' ' + (success ? "ok" : "fail"));
        return success;
    }

    /**
     * Change the radio to the specified mode.
     * Used for device configuration by some operators.
     *
     * @param radioMode is 0 for offline mode, 1 for online mode, 2 for low-power mode,
     *                  or 3 to reset the radio.
     * @return true on success; false on any failure
     */
    @Override
    public boolean setRadioMode(int radioMode) {
        enforceModifyPermission();
        if (DBG) log("setRadioMode: mode " + radioMode);
        Boolean success = (Boolean) sendRequest(CMD_SET_RADIO_MODE, radioMode);
        if (DBG) log("setRadioMode: mode " + radioMode + ' ' + (success ? "ok" : "fail"));
        return success;
    }
}<|MERGE_RESOLUTION|>--- conflicted
+++ resolved
@@ -18,10 +18,7 @@
 
 import android.app.ActivityManager;
 import android.app.AppOpsManager;
-<<<<<<< HEAD
 import android.content.ComponentName;
-=======
->>>>>>> e994d46a
 import android.content.Context;
 import android.content.Intent;
 import android.net.ConnectivityManager;
@@ -35,11 +32,7 @@
 import android.os.Process;
 import android.os.ServiceManager;
 import android.os.UserHandle;
-<<<<<<< HEAD
 import android.provider.Settings;
-import android.telephony.NeighboringCellInfo;
-=======
->>>>>>> e994d46a
 import android.telephony.CellInfo;
 import android.telephony.NeighboringCellInfo;
 import android.telephony.ServiceState;
@@ -52,11 +45,8 @@
 import com.android.internal.telephony.CommandException;
 import com.android.internal.telephony.DefaultPhoneNotifier;
 import com.android.internal.telephony.ITelephony;
-<<<<<<< HEAD
 import com.android.internal.telephony.IThirdPartyCallProvider;
-=======
 import com.android.internal.telephony.IccCard;
->>>>>>> e994d46a
 import com.android.internal.telephony.Phone;
 import com.android.internal.telephony.PhoneConstants;
 import com.android.internal.telephony.thirdpartyphone.ThirdPartyPhone;
@@ -89,9 +79,8 @@
     private static final int EVENT_OPEN_CHANNEL_DONE = 10;
     private static final int CMD_CLOSE_CHANNEL = 11;
     private static final int EVENT_CLOSE_CHANNEL_DONE = 12;
-<<<<<<< HEAD
-    private static final int CMD_NEW_INCOMING_THIRD_PARTY_CALL = 13;
-=======
+    // TODO: Remove this.
+    private static final int CMD_NEW_INCOMING_THIRD_PARTY_CALL = 100;
     private static final int CMD_NV_READ_ITEM = 13;
     private static final int EVENT_NV_READ_ITEM_DONE = 14;
     private static final int CMD_NV_WRITE_ITEM = 15;
@@ -103,7 +92,6 @@
     private static final int CMD_SET_RADIO_MODE = 21;
     private static final int EVENT_SET_RADIO_MODE_DONE = 22;
 
->>>>>>> e994d46a
 
     /** The singleton instance. */
     private static PhoneInterfaceManager sInstance;
