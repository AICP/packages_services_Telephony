<?xml version="1.0" encoding="utf-8"?>
<!-- Copyright (C) 2007 The Android Open Source Project

     Licensed under the Apache License, Version 2.0 (the "License");
     you may not use this file except in compliance with the License.
     You may obtain a copy of the License at

          http://www.apache.org/licenses/LICENSE-2.0

     Unless required by applicable law or agreed to in writing, software
     distributed under the License is distributed on an "AS IS" BASIS,
     WITHOUT WARRANTIES OR CONDITIONS OF ANY KIND, either express or implied.
     See the License for the specific language governing permissions and
     limitations under the License.
-->

<resources xmlns:xliff="urn:oasis:names:tc:xliff:document:1.2">

    <!-- Official label of the phone app, as seen in "Manage Applications"
         and other settings UIs.  This is the version of the label for
         tablet devices, where the phone app handles mobile data but not
         actual phone calls. -->
    <string name="phoneAppLabel" product="tablet">Cellular Data</string>

    <!-- Official label of the phone app, as seen in "Manage Applications"
         and other settings UIs. -->
    <string name="phoneAppLabel" product="default">Phone Services</string>

    <!-- Screen title for Emergency Dialer UI -->
    <string name="emergencyDialerIconLabel">Emergency Dialer</string>
    <!-- Activity label for the in-call UI -->
    <string name="phoneIconLabel">Phone</string>
    <!-- Title of FDN list screen -->
    <string name="fdnListLabel">FDN list</string>

    <!-- Call status -->
    <!-- Incoming call screen, name of "unknown" caller -->
    <string name="unknown">Unknown</string>
    <!-- Incoming call screen, string when number hidden -->
    <string name="private_num">Private number</string>
    <!-- Incoming call screen, string when called from a pay phone -->
    <string name="payphone">Payphone</string>
    <!-- In-call screen: status label for a call that's on hold -->
    <string name="onHold">On hold</string>
    <!-- Possible error messages with outgoing calls --><skip/>
    <string name="mmiStarted">MMI code started</string>
    <!-- Dialog label when a USSD code starts running -->
    <string name="ussdRunning">USSD code running\u2026</string>
    <!-- Dialog label when an MMI code is canceled -->
    <string name="mmiCancelled">MMI code canceled</string>
    <!-- Label for "cancel" button on the MMI dialog -->
    <string name="cancel">Cancel</string>
    <!-- Toast string displayed to user if the input in MMI dialog is < 1 or > 160 -->
    <string name="enter_input">USSD message must be between <xliff:g id="min_len" >%d</xliff:g> and <xliff:g id="max_len" >%d</xliff:g> characters. Please try again.</string>

    <!-- Label for "Manage conference call" panel [CHAR LIMIT=40] -->
    <string name="manageConferenceLabel">Manage conference call</string>

    <!-- Positive button label ("OK") used in several dialogs in the phone UI [CHAR LIMIT=10] -->
    <string name="ok">OK</string>

    <!-- "Audio mode" popup menu: Item label to select the speakerphone [CHAR LIMIT=25] -->
    <string name="audio_mode_speaker">Speaker</string>
    <!-- "Audio mode" popup menu: Item label to select the handset earpiece [CHAR LIMIT=25] -->
    <string name="audio_mode_earpiece">Handset earpiece</string>
    <!-- "Audio mode" popup menu: Item label to select the wired headset [CHAR LIMIT=25] -->
    <string name="audio_mode_wired_headset">Wired headset</string>
    <!-- "Audio mode" popup menu: Item label to select the bluetooth headset [CHAR LIMIT=25] -->
    <string name="audio_mode_bluetooth">Bluetooth</string>

    <!-- post dial -->
    <!-- In-call screen: body text of the dialog that appears when we encounter
         the "wait" character in a phone number to be dialed; this dialog asks the
         user if it's OK to send the numbers following the "wait". -->
    <string name="wait_prompt_str">Send the following tones?\n</string>
    <!-- In-call screen: body text of the dialog that appears when we encounter
         the "PAUSE" character in a phone number to be dialed; this dialog gives
         informative message to the user to show the sending numbers following the "Pause". -->
    <string name="pause_prompt_str">Sending tones\n</string>
    <!-- In-call screen: button label on the "wait" prompt dialog -->
    <string name="send_button">Send</string>
    <!-- In-call screen: button label on the "wait" prompt dialog in CDMA Mode-->
    <string name="pause_prompt_yes">Yes</string>
    <!-- In-call screen: button label on the "wait" prompt dialog in CDMA Mode-->
    <string name="pause_prompt_no">No</string>
    <!-- In-call screen: on the "wild" character dialog, this is the label
         for a text widget that lets the user enter the digits that should
         replace the "wild" character. -->
    <string name="wild_prompt_str">Replace wild character with</string>

    <!-- missing voicemail number -->
    <!-- Title of the "Missing voicemail number" dialog -->
    <string name="no_vm_number">Missing voicemail number</string>
    <!-- Body text of the "Missing voicemail number" dialog -->
    <string name="no_vm_number_msg">No voicemail number is stored on the SIM card.</string>
    <!-- Button label on the "Missing voicemail number" dialog -->
    <string name="add_vm_number_str">Add number</string>
    <!--Toast in Call settings when asked to launch voicemail for a guest user -->
    <string name="voice_number_setting_primary_user_only">Voicei mail for Call settings can only be changed by the primary user.</string>

    <!-- Status message displayed on SIM PIN unlock panel -->
    <string name="puk_unlocked">Your SIM card has been unblocked. Your phone is unlocking\u2026</string>
    <!-- network depersonalization -->
    <!-- Label text for PIN entry widget on SIM Network Depersonalization panel -->
    <string name="PERSOSUBSTATE_SIM_NETWORK_ENTRY">SIM network unlock PIN</string>
    <!-- Button label on SIM Network Depersonalization panel -->
    <string name="sim_ndp_unlock_text">Unlock</string>
    <!-- Button label on SIM Network Depersonalization panel -->
    <string name="sim_ndp_dismiss_text">Dismiss</string>
    <!-- Status message displayed on SIM Network Depersonalization panel -->
    <string name="PERSOSUBSTATE_SIM_NETWORK_IN_PROGRESS">Requesting SIM network unlock\u2026</string>
    <!-- Error message displayed on SIM Network Depersonalization panel -->
    <string name="PERSOSUBSTATE_SIM_NETWORK_ERROR">SIM Network unlock request unsuccessful.</string>
    <!-- Success message displayed on SIM Network Depersonalization panel -->
    <string name="PERSOSUBSTATE_SIM_NETWORK_SUCCESS">SIM Network unlock successful.</string>

    <!-- settings strings -->

    <!-- Error message for users that aren't allowed to modify Mobile Network settings [CHAR LIMIT=none] -->
    <string name="mobile_network_settings_not_available">Cellular network settings are not available for this user</string>
    <!-- GSM Call settings screen, setting option name. [CHAR LIMIT=40] -->
    <string name="labelGSMMore">GSM call settings</string>
    <!-- GSM Call settings screen, setting option name with label indicating the SIM the settings
         are applied to. [CHAR LIMIT=40] -->
    <string name="labelGsmMore_with_label">GSM call settings (<xliff:g id="subscriptionlabel" example="T-Mobile">%s</xliff:g>)</string>
    <string name="labelCFType">Call Forward Setting</string>
    <string name="labelCFVoice">Voice</string>
    <string name="labelCFVideo">Video</string>
    <!-- CDMA Call settings screen, setting option name -->
    <string name="labelCDMAMore">CDMA call settings</string>
    <!-- CDMA Call settings screen, setting option name with label indicating the SIM the settings
         are applied to. [CHAR LIMIT=40] -->
    <string name="labelCdmaMore_with_label">CDMA call settings (<xliff:g id="subscriptionlabel" example="Verizon">%s</xliff:g>)</string>
    <!-- Mobile network settings screen, setting option name -->
    <string name="apn_settings">Access Point Names</string>
    <!-- Label for the "Network settings" screen in the Settings UI -->
    <string name="settings_label">Network settings</string>

    <!-- Label for settings screen for phone accounts. -->
    <string name="phone_accounts">Calling accounts</string>
    <!-- Label for list item which opens a dialog to select the default outgoing account -->
    <string name="phone_accounts_make_calls_with">Make calls with</string>
    <!-- Label for list item which opens a dialog to select the default outgoing account for SIP calls. -->
    <string name="phone_accounts_make_sip_calls_with">Make SIP calls with</string>
    <!-- Entry in dialog to "ask first" for accounts when making a call -->
    <string name="phone_accounts_ask_every_time">Ask first</string>
    <!-- Account label for when a SIM account has no service (i.e. airplane mode) -->
    <string name="phone_accounts_default_account_label">No network available</string>

    <!-- Label for heading of the per-account settings section in the phone accounts settings
         screen. -->
    <string name="phone_accounts_settings_header">Settings</string>
    <!-- Label for invoking phone account selection screen -->
    <string name="phone_accounts_choose_accounts">Choose accounts</string>
    <!-- Label for heading in the phone account selection screen -->
    <string name="phone_accounts_selection_header">Phone accounts</string>
    <!-- Title for the button to add a new sip account. [CHAR LIMIT=NONE] -->
    <string name="phone_accounts_add_sip_account">Add SIP account</string>
    <!-- Description label for icon to configure a phone account's settings. -->
    <string name="phone_accounts_configure_account_settings">Configure account settings</string>
    <!-- Label for heading that takes user to the list of calling accounts where they can enable
         and disable all accounts. -->
    <string name="phone_accounts_all_calling_accounts">All calling accounts</string>
    <!-- Summary for all-calling-account setting indicating that is where the user goes to enable
         and disable phone accounts. -->
    <string name="phone_accounts_all_calling_accounts_summary">Select which accounts can make calls</string>

    <!-- Title for setting to select Wi-Fi call manager account -->
    <string name="wifi_calling">Wi-Fi calling</string>
    <!-- Built-in label for the default connection service setting. -->
    <string name="connection_service_default_label">Built-in connection service</string>
    <!-- Call settings screen, setting option name -->
    <string name="voicemail">Voicemail</string>
    <!-- Title of the "Voicemail" settings screen, with a text label identifying which SIM the settings are for. -->
    <string name="voicemail_settings_with_label">Voicemail (<xliff:g id="subscriptionlabel" example="Mock Carrier">%s</xliff:g>)</string>
    <!-- Call forwarding dialog box, voicemail number prefix -->
    <string name="voicemail_abbreviated">VM:</string>
    <!-- Mobile network settings screen, setting option name -->
    <string name="networks">Network operators</string>
    <!-- Cell Broadcast settings title.  [CHAR LIMIT=50] -->
    <string name="cell_broadcast_settings">Emergency broadcasts</string>
    <!-- Call settings screen title -->
    <string name="call_settings">Call settings</string>
    <!-- GSM Call settings screen, setting option name -->
    <string name="additional_gsm_call_settings">Additional settings</string>
    <!-- GSM Call settings screen, setting option name, with label identifying the SIM the settings are for. -->
    <string name="additional_gsm_call_settings_with_label">Additional settings (<xliff:g id="subscriptionlabel" example="Verizon">%s</xliff:g>)</string>
    <!-- GSM-only Call settings screen, setting option name-->
    <string name="sum_gsm_call_settings">Additional GSM only call settings</string>
    <!-- CDMA Call settings screen, setting option name -->
    <string name="additional_cdma_call_settings">Additional CDMA call settings</string>
    <!-- CDMA-only Call settings screen, setting option name-->
    <string name="sum_cdma_call_settings">Additional CDMA only call settings</string>
    <!-- Call setting screen, nework service setting name -->
    <string name="labelNwService">Network service settings</string>
    <!-- Call settings screen, setting option name -->
    <string name="labelCallerId">Caller ID</string>
    <!-- Additional call settings screen, setting summary text when the setting is being loaded [CHAR LIMIT=40] -->
    <string name="sum_loading_settings">Loading settings\u2026</string>
    <!-- Additional call settings screen, setting summary text when Caller ID is hidden -->
    <string name="sum_hide_caller_id">Number hidden in outgoing calls</string>
    <!-- Additional call settings screen, setting summary text when Caller ID is shown -->
    <string name="sum_show_caller_id">Number displayed in outgoing calls</string>
    <!-- Additional call settings screen, setting summary text for default Caller ID value -->
    <string name="sum_default_caller_id">Use default operator settings to display my number in outgoing calls</string>
    <!-- Additional call settings screen, setting check box name -->
    <string name="labelCW">Call waiting</string>
    <!-- Additional call settings screen, setting summary text when call waiting check box is selected -->
    <string name="sum_cw_enabled">During a call, notify me of incoming calls</string>
    <!-- Additional call settings screen, setting summary text when call waiting check box is clear -->
    <string name="sum_cw_disabled">During a call, notify me of incoming calls</string>
    <!-- Call forwarding settings screen, section heading -->
    <string name="call_forwarding_settings">Call forwarding settings</string>
    <!-- Call forwarding settings screen, section heading, with a label identifying the SIM the settings are for. -->
    <string name="call_forwarding_settings_with_label">Call forwarding settings (<xliff:g id="subscriptionlabel" example="Verizon">%s</xliff:g>)</string>
    <!-- Call settings screen, setting option name -->
    <string name="labelCF">Call forwarding</string>

    <!-- Call forwarding settings screen, setting option name -->
    <string name="labelCFU">Always forward</string>
    <!-- Call forwarding dialog box, text field label -->
    <string name="messageCFU">Always use this number</string>
    <!-- Call forwarding settings screen, setting summary text when forwarding all calls -->
    <string name="sum_cfu_enabled_indicator">Forwarding all calls</string>
    <!-- Call forwarding settings screen, setting summary text the Always forward is set -->
    <string name="sum_cfu_enabled">Forwarding all calls to <xliff:g id="phonenumber" example="555-1212">{0}</xliff:g></string>
    <!-- Call forwarding settings screen, Always forward is enabled but the number is unavailable -->
    <string name="sum_cfu_enabled_no_number">Number is unavailable</string>
    <!-- Call forwarding settings screen, setting summary text when Always forward is disabled -->
    <string name="sum_cfu_disabled">Disabled</string>

    <!-- Call forwarding settings screen, setting timer info for cfut case -->
    <string name="set_time_period">Set time period</string>
    <string name="all_day">\u0020All day\u0020</string>
    <string name="time_interval_char">: </string>
    <string name="time_start">\u0020From\u0020</string>
    <string name="time_start_hour">time start hour</string>
    <string name="time_start_minute">time start minute</string>
    <string name="time_end">\u0020To\u0020</string>
    <string name="time_next_day">\u0020next day\u0020</string>
    <string name="time_end_hour">time end hour</string>
    <string name="time_end_minute">time end minute</string>
    <string name="time_formate_am">AM</string>
    <string name="time_formate_pm">PM</string>
    <string name="cf_setting_mobile_data_alert">Please turn on mobile data and make sure that WLAN is off</string>
    <string name="cf_setting_mobile_data_roaming_alert">Please turn on data roaming</string>

    <!-- Call forwarding settings screen, setting option name -->
    <string name="labelCFB">When busy</string>
    <!-- Call forwarding dialog box, text field label -->
    <string name="messageCFB">Number when busy</string>
    <!-- Call forwarding settings screen, setting summary text when forwarding to specific number when busy -->
    <string name="sum_cfb_enabled">Forwarding to <xliff:g id="phonenumber" example="555-1212">{0}</xliff:g></string>
    <!-- Call forwarding settings screen, setting summary text when forwarding when busy is disabled -->
    <string name="sum_cfb_disabled">Off</string>
    <!-- Error message displayed after failing to disable forwarding calls when the phone is busy -->
    <string name="disable_cfb_forbidden">Your operator doesn\'t support disabling call forwarding when your phone is busy.</string>

    <!-- Call forwarding settings screen, setting option name -->
    <string name="labelCFNRy">When unanswered</string>
    <!-- Call forwarding dialog box, text field label -->
    <string name="messageCFNRy">Number when unanswered</string>
    <!-- Call forwarding settings screen, setting summary text when forwarding to a specific number when unanswered -->
    <string name="sum_cfnry_enabled">Forwarding to <xliff:g id="phonenumber" example="555-1212">{0}</xliff:g></string>
    <!-- Call forwarding settings screen, setting summary text when Forward when unanswered is disabled -->
    <string name="sum_cfnry_disabled">Off</string>
    <!-- Error message displayed after failing to disable forwarding calls when the phone does not answer -->
    <string name="disable_cfnry_forbidden">Your operator doesn\'t support disabling call forwarding when your phone doesn\'t answer.</string>

    <!-- Call forwarding settings screen, setting option name -->
    <string name="labelCFNRc">When unreachable</string>
    <!-- Call forwarding dialog box, text field label -->
    <string name="messageCFNRc">Number when unreachable</string>
    <!-- Call forwarding settings screen, setting summary text when forwarding to a specific number when unreachable-->
    <string name="sum_cfnrc_enabled">Forwarding to <xliff:g id="phonenumber" example="555-1212">{0}</xliff:g></string>
    <!-- Call forwarding settings screen, setting summary text when Forward when unreachable is disabled -->
    <string name="sum_cfnrc_disabled">Disabled</string>
    <!-- Error message displayed after failing to disable forwarding calls when the phone is unreachable -->
    <string name="disable_cfnrc_forbidden">Your carrier doesn\'t support disabling call forwarding when your phone is unreachable.</string>

    <!-- Title of the progress dialog displayed while updating Call settings -->
    <string name="updating_title">Call settings</string>
    <!-- Toast in Call settings when asked to launch settings for a secondary user -->
    <string name="call_settings_admin_user_only">Call settings can only be changed by the admin user.</string>
    <!-- Title of the "Call settings" settings screen, with a text label identifying which SIM the settings are for. -->
    <string name="call_settings_with_label">Settings (<xliff:g id="subscriptionlabel" example="Mock Carrier">%s</xliff:g>)</string>
    <!-- Title of the alert dialog displayed if an error occurs while updating Call settings -->
    <string name="error_updating_title">Call settings error</string>
    <!-- Toast in Call settings dialog while settings are being read -->
    <string name="reading_settings">Reading settings\u2026</string>
    <!-- Toast in Call settings dialog while settings are being saved -->
    <string name="updating_settings">Updating settings\u2026</string>
    <!-- Toast in Call settings dialog while settings are being reverted -->
    <string name="reverting_settings">Reverting settings\u2026</string>
    <!-- Status message displayed in the "Call settings error" dialog -->
    <string name="response_error">Unexpected response from network.</string>
    <!-- Status message displayed in the "Call settings error" dialog -->
    <string name="exception_error">Network or SIM card error.</string>
    <!-- Status message displayed in the "Call settings error" dialog when
         current SS request is modified to a different request by STK CC -->
    <string name="stk_cc_ss_to_dial_error">SS request modified to DIAL request.</string>
    <string name="stk_cc_ss_to_ussd_error">SS request modified to USSD request.</string>
    <string name="stk_cc_ss_to_ss_error">SS request modified to new SS request.</string>

    <!-- Status message displayed in the "Call settings error" dialog when operation fails due to FDN
         [CHAR LIMIT=NONE] -->
    <string name="fdn_check_failure">Your Phone app\'s Fixed Dialing Numbers setting is turned on. As a result, some call-related features aren\'t working.</string>
    <!-- Status message displayed in the "Call settings error" dialog -->
    <string name="radio_off_error">Turn on the radio before viewing these settings.</string>
    <!-- Button label used to dismiss the "Call settings error" dialog -->
    <string name="close_dialog">OK</string>
    <!-- Button label used in several settings-related dialogs -->
    <string name="enable">Turn on</string>
    <!-- Button label used in several settings-related dialogs -->
    <string name="disable">Turn off</string>
    <!-- Button label which indicates the user wants to update a stored
         phone number; used in several settings-related dialogs -->
    <string name="change_num">Update</string>
    <!-- Phone settings: Caller ID preference values -->
    <string-array name="clir_display_values">
        <!-- Phone settings "Caller ID" preference option: use the default value -->
        <item>Network default</item>
        <!-- Phone settings "Caller ID" preference option: hide outgoing Caller ID info -->
        <item>Hide number</item>
        <!-- Phone settings "Caller ID" preference option: show outgoing Caller ID info -->
        <item>Show number</item>
    </string-array>
    <!-- Phone settings: Internal keys used for Caller ID preference values.  DO NOT TRANSLATE. -->
    <string-array name="clir_values" translatable="false">
        <!-- Phone settings: Internal key used for Caller ID preference values.  DO NOT TRANSLATE. -->
        <item><xliff:g>DEFAULT</xliff:g></item>
        <!-- Phone settings: Internal key used for Caller ID preference values.  DO NOT TRANSLATE. -->
        <item><xliff:g>HIDE</xliff:g></item>
        <!-- Phone settings: Internal key used for Caller ID preference values.  DO NOT TRANSLATE. -->
        <item><xliff:g>SHOW</xliff:g></item>
    </string-array>

    <!-- voicemail setting strings --><skip/>
    <!-- Call settings screen, Set voicemail number dialog text -->
    <string name="vm_changed">Voicemail number changed.</string>
    <!-- Call settings screen, Set voicemail number dialog text -->
    <string name="vm_change_failed">Couldn\'t change the voicemail number.\nContact your carrier if this problem persists.</string>
    <!-- Call settings screen, displayed when vm provider supplied forwarding number change fails-->
    <string name="fw_change_failed">Couldn\'t change the forwarding number.\nContact your carrier if this problem persists.</string>
    <!-- Call settings screen, displayed when forwarding number read fails-->
    <string name="fw_get_in_vm_failed">Couldn\'t retrieve and save current forwarding number settings.\nSwitch to the new provider anyway?</string>
    <!-- Call settings screen, Set voicemail number dialog text -->
    <string name="no_change">No changes were made.</string>
    <!-- Call settings screen, "Voicemail" provider setting summary text when no provider is selected -->
    <string name="sum_voicemail_choose_provider">Choose voicemail service</string>
    <!-- Call settings screen, "Voicemail" screen, default option - Your Carrier -->
    <string name="voicemail_default">Your carrier</string>

    <!-- Hint for the old PIN field in the change vociemail PIN dialog -->
    <string name="vm_change_pin_old_pin">Old PIN</string>
    <!-- Hint for the new PIN field in the change vociemail PIN dialog -->
    <string name="vm_change_pin_new_pin">New PIN</string>

    <!-- Message on the dialog when PIN changing is in progress -->
    <string name="vm_change_pin_progress_message">Please wait.</string>
    <!-- Error message for the voicemail PIN change if the PIN is too short -->
    <string name="vm_change_pin_error_too_short">The new PIN is too short.</string>
    <!-- Error message for the voicemail PIN change if the PIN is too long -->
    <string name="vm_change_pin_error_too_long">The new PIN is too long.</string>
    <!-- Error message for the voicemail PIN change if the PIN is too weak -->
    <string name="vm_change_pin_error_too_weak">The new PIN is too weak. A strong password should not have continuous sequence or repeated digits.</string>
    <!-- Error message for the voicemail PIN change if the old PIN entered doesn't match  -->
    <string name="vm_change_pin_error_mismatch">The old PIN does not match.</string>
    <!-- Error message for the voicemail PIN change if the new PIN contains invalid character -->
    <string name="vm_change_pin_error_invalid">The new PIN contains invalid characters.</string>
    <!-- Error message for the voicemail PIN change if operation has failed -->
    <string name="vm_change_pin_error_system_error">Unable to change PIN</string>
    <!-- Message to replace the transcription if a visual voicemail message is not supported-->
    <string name="vvm_unsupported_message_format">Unsupported message type, call <xliff:g id="number" example="*86">%s</xliff:g> to listen.</string>

    <!-- networks setting strings --><skip/>
    <!-- Mobile network settings screen title -->
    <string name="mobile_networks">Cellular network settings</string>
    <!-- Available networks screen title/heading -->
    <string name="label_available">Available networks</string>
    <!-- Mobile network settings screen, toast when searching for available networks -->
    <string name="load_networks_progress">Searching\u2026</string>
    <!-- Available networks screen, text when no networks are found -->
    <string name="empty_networks_list">No networks found.</string>
    <!-- Available networks screen, setting option name -->
    <string name="search_networks">Search networks</string>
    <!-- Available networks screen, toast when an error is encountered when searching for networks -->
    <string name="network_query_error">Error while searching for networks.</string>
    <!-- Available networks screen, toast when registering on a specific network -->
    <string name="register_on_network">Registering on <xliff:g id="network">%s</xliff:g>\u2026</string>
    <!-- Available networks screen, toast when SIM card isn't allowed on a network -->
    <string name="not_allowed">Your SIM card doesn\'t allow a connection to this network.</string>
    <!-- Available networks screen, toast when unable to connect to a network temporarily -->
    <string name="connect_later">Can\'t connect to this network right now. Try again later.</string>
    <!-- Available networks screen, toast when registered on a specific network -->
    <string name="registration_done">Registered on network.</string>
    <!-- Mobile network settings screen setting option summary text -->
    <string name="sum_carrier_select">Choose a network operator</string>
    <!-- Available networks screen, setting summary text -->
    <string name="sum_search_networks">Search for all available networks</string>
    <!-- Available networks screen, setting option name -->
    <string name="select_automatically">Choose automatically</string>
    <!-- Available networks screen, setting summary text -->
    <string name="sum_select_automatically">Automatically choose preferred network</string>
    <string name="register_automatically">Automatic registration\u2026</string>
    <string name="preferred_network_mode_title">Preferred network type</string>
    <string name="preferred_network_mode_summary">Change the network operating mode</string>
    <string name="preferred_network_mode_dialogtitle">Preferred network type</string>
    <!-- Mobile network settings, summary for preferred network mode WCDMA preferred[CHAR LIMIT=100] -->
    <string name="preferred_network_mode_wcdma_perf_summary">Preferred network mode: WCDMA preferred</string>
    <!-- Mobile network settings, summary for preferred network mode GSM [CHAR LIMIT=100] -->
    <string name="preferred_network_mode_gsm_only_summary">Preferred network mode: GSM only</string>
    <!-- Mobile network settings, summary for preferred network mode WCDMA only [CHAR LIMIT=100] -->
    <string name="preferred_network_mode_wcdma_only_summary">Preferred network mode: WCDMA only</string>
    <!-- Mobile network settings, summary for preferred network mode GSM / UMTS [CHAR LIMIT=100] -->
    <string name="preferred_network_mode_gsm_wcdma_summary">Preferred network mode: GSM / WCDMA</string>
    <!-- Mobile network settings, summary for preferred network mode CDMA [CHAR LIMIT=100] -->
    <string name="preferred_network_mode_cdma_summary">Preferred network mode: CDMA</string>
    <!-- Mobile network settings, summary for preferred network mode CDMA / EvDo [CHAR LIMIT=100] -->
    <string name="preferred_network_mode_cdma_evdo_summary">Preferred network mode: CDMA / EvDo</string>
    <!-- Mobile network settings, summary for preferred network mode CDMA only [CHAR LIMIT=100] -->
    <string name="preferred_network_mode_cdma_only_summary">Preferred network mode: CDMA only</string>
    <!-- Mobile network settings, summary for preferred network mode EvDo only [CHAR LIMIT=100] -->
    <string name="preferred_network_mode_evdo_only_summary">Preferred network mode: EvDo only</string>
    <!-- Mobile network settings, summary for preferred network mode CDMA/EvDo/GSM/WCDMA[CHAR LIMIT=100] -->
    <string name="preferred_network_mode_cdma_evdo_gsm_wcdma_summary">Preferred network mode: CDMA/EvDo/GSM/WCDMA</string>
    <!-- Mobile network settings, summary for preferred network mode LTE [CHAR LIMIT=100] -->
    <string name="preferred_network_mode_lte_summary">Preferred network mode: LTE </string>
    <!-- Mobile network settings, summary for preferred network mode GSM/WCDMA/LTE [CHAR LIMIT=100] -->
    <string name="preferred_network_mode_lte_gsm_wcdma_summary">Preferred network mode: GSM/WCDMA/LTE</string>
    <!-- Mobile network settings, summary for preferred network mode CDMA+LTE/EVDO[CHAR LIMIT=100] -->
    <string name="preferred_network_mode_lte_cdma_evdo_summary">Preferred network mode: CDMA+LTE/EVDO</string>
    <!-- Mobile network settings, summary for preferred network mode Global[CHAR LIMIT=100] -->
    <string name="preferred_network_mode_global_summary">Preferred network mode: Global</string>
    <!-- Mobile network settings, summary for preferred network mode LTE / WCDMA[CHAR LIMIT=100] -->
    <string name="preferred_network_mode_lte_wcdma_summary">Preferred network mode: LTE / WCDMA</string>
     <!-- Mobile network settings, summary for preferred network mode LTE / GSM / UMTS [CHAR LIMIT=100] -->
     <string name="preferred_network_mode_lte_gsm_umts_summary">Preferred network mode: LTE / GSM / UMTS</string>
     <!-- Mobile network settings, summary for preferred network mode LTE / CDMA [CHAR LIMIT=100] -->
     <string name="preferred_network_mode_lte_cdma_summary">Preferred network mode: LTE / CDMA</string>
     <!-- Mobile network settings, summary for preferred network mode TDSCDMTA [CHAR LIMIT=100] -->
     <string name="preferred_network_mode_tdscdma_summary">Preferred network mode: TDSCDMA</string>
    <!-- Mobile network settings, summary for preferred network mode TDSCDMA / WCDMA[CHAR LIMIT=100] -->
    <string name="preferred_network_mode_tdscdma_wcdma_summary">Preferred network mode: TDSCDMA / WCDMA</string>
    <!-- Mobile network settings, summary for preferred network mode LTE / TDSCDMA[CHAR LIMIT=100] -->
    <string name="preferred_network_mode_lte_tdscdma_summary">Preferred network mode: LTE / TDSCDMA</string>
    <!-- Mobile network settings, summary for preferred network mode TDSCDMA / GSM[CHAR LIMIT=100] -->
    <string name="preferred_network_mode_tdscdma_gsm_summary">Preferred network mode: TDSCDMA / GSM</string>
    <!-- Mobile network settings, summary for preferred network mode LTE / GSM / TDSCDMA[CHAR LIMIT=100] -->
    <string name="preferred_network_mode_lte_tdscdma_gsm_summary">Preferred network mode: LTE/GSM/TDSCDMA</string>
    <!-- Mobile network settings, summary for preferred network mode TDSCDMA / GSM / WCDMA[CHAR LIMIT=100] -->
    <string name="preferred_network_mode_tdscdma_gsm_wcdma_summary">Preferred network mode: TDSCDMA/GSM/WCDMA</string>
    <!-- Mobile network settings, summary for preferred network mode LTE / TDSCDMA / WCDMA[CHAR LIMIT=100] -->
    <string name="preferred_network_mode_lte_tdscdma_wcdma_summary">Preferred network mode: LTE/TDSCDMA/WCDMA</string>
    <!-- Mobile network settings, summary for preferred network mode LTE / TDSCDMA / GSM / WCDMA[CHAR LIMIT=100] -->
    <string name="preferred_network_mode_lte_tdscdma_gsm_wcdma_summary">Preferred network mode: LTE/TDSCDMA/GSM/WCDMA</string>
    <!-- Mobile network settings, summary for preferred network mode TDSCDMA / CDMA / EvDo / GSM / WCDMA[CHAR LIMIT=100] -->
    <string name="preferred_network_mode_tdscdma_cdma_evdo_gsm_wcdma_summary">Preferred network mode: TDSCDMA/CDMA/EvDo/GSM/WCDMA</string>
    <!-- Mobile network settings, summary for preferred network mode LTE / TDSCDMA / CDMA / EvDo / GSM / WCDMA[CHAR LIMIT=100] -->
    <string name="preferred_network_mode_lte_tdscdma_cdma_evdo_gsm_wcdma_summary">Preferred network mode: LTE/TDSCDMA/CDMA/EvDo/GSM/WCDMA</string>
    <!-- In-call screen: call failure reason (call denied because call barring
            is ON on MT side ) -->
    <string name="callFailed_incoming_cb_enabled">Party has barred all Incoming calls.</string>
    <!-- In-call screen: status label for an incoming call that is not answered and forwarded  -->
    <string name="callUnanswered_forwarded">Call Unanswered and Forwarded</string>

    <string-array name="preferred_network_mode_choices">
        <item>LTE/TDSCDMA/CDMA/EVDO/GSM/WCDMA </item>
        <item>TDSCDMA/CDMA/EVDO/GSM/WCDMA </item>
        <item>LTE/TDSCDMA/GSM/WCDMA</item>
        <item>LTE/TDSCDMA/WCDMA</item>
        <item>TDSCDMA/GSM/WCDMA</item>
        <item>LTE/TDSCDMA/GSM</item>
        <item>TDSCDMA/GSM</item>
        <item>LTE/TDSCDMA</item>
        <item>TDSCDMA/WCDMA</item>
        <item>TDSCDMA only</item>
        <item>LTE / WCDMA</item>
        <item>LTE</item>
        <item>Global</item>
        <item>GSM/WCDMA/LTE</item>
        <item>CDMA + LTE/EvDo</item>
        <item>CDMA/EvDo/GSM/WCDMA</item>
        <item>EvDo only</item>
        <item>CDMA w/o EvDo</item>
        <item>CDMA/EvDo auto</item>
        <item>GSM/WCDMA auto</item>
        <item>WCDMA only</item>
        <item>GSM only</item>
        <item>GSM/WCDMA preferred</item>
    </string-array>
    <string-array name="preferred_network_mode_values"  translatable="false">
        <item>"22"</item>
        <item>"21"</item>
        <item>"20"</item>
        <item>"19"</item>
        <item>"18"</item>
        <item>"17"</item>
        <item>"16"</item>
        <item>"15"</item>
        <item>"14"</item>
        <item>"13"</item>
        <item>"12"</item>
        <item>"11"</item>
        <item>"10"</item>
        <item>"9"</item>
        <item>"8"</item>
        <item>"7"</item>
        <item>"6"</item>
        <item>"5"</item>
        <item>"4"</item>
        <item>"3"</item>
        <item>"2"</item>
        <item>"1"</item>
        <item>"0"</item>
    </string-array>
    <!-- Cellular network 4G title [CHAR LIMIT=30] -->
    <string name="enhanced_4g_lte_mode_title">Enhanced 4G LTE Mode</string>
    <!-- Carrier variant of Enhaced 4G LTE Mode title.  [CHAR LIMIT=50] -->
    <string name="enhanced_4g_lte_mode_title_variant">Advanced Calling</string>
    <!-- Cellular network 4G summary [CHAR LIMIT=80] -->
    <string name="enhanced_4g_lte_mode_summary">Use LTE services to improve voice and other communications (recommended)</string>

    <!-- Mobile network settings screen, data enabling checkbox name -->
    <string name="data_enabled">Data enabled</string>
    <!-- Mobile network settings screen, setting summary text when check box is not selected (explains what selecting it would do) [CHAR LIMITS=40] -->
    <string name="data_enable_summary">Allow data usage</string>
    <!-- Mobile network settings screen, title for alert dialog -->
    <string name="dialog_alert_title">Attention</string>
    <!-- Mobile network settings screen, setting check box name -->
    <string name="roaming">Data roaming</string>
    <!-- Mobile network settings screen, setting summary text when check box is selected -->
    <string name="roaming_enable">Connect to data services when roaming</string>
    <!-- Mobile network settings screen, setting summary text when check box is clear -->
    <string name="roaming_disable">Connect to data services when roaming</string>
    <!-- Mobile network settings UI: notification message shown when you
         lose data connectivity because you're roaming and you have the
         "data roaming" feature turned off. -->
    <string name="roaming_reenable_message">You\'ve lost data connectivity because you left your home network with data roaming turned off.</string>
    <!-- Mobile network settings screen, dialog message when user selects the Data roaming check box -->
    <string name="roaming_warning">You may incur significant charges.</string>
    <!-- Mobile network settings screen, dialog message title when user selects the Data roaming check box -->
    <string name="roaming_alert_title">Allow data roaming?</string>

    <!-- USSD aggregation dialog box: separator strings between messages (new-lines will be added before and after) -->
    <string name="ussd_dialog_sep" translatable="false">----------</string>
    <string name=" hide_error_from_network_text">Unable to Process Request</string>

    <string name="gsm_umts_options">GSM/UMTS Options</string>
    <string name="call_forward_option">CallForward Options</string>
    <string name="cdma_options">CDMA Options</string>

    <!-- Screen option on the mobile network settings to go into data usage settings -->
    <string name="throttle_data_usage">Data usage</string>
    <!-- Data usage settings screen option for checking the current usage -->
    <string name="throttle_current_usage">Data used in current period</string>
    <!-- Data usage settings screen option for time frame-->
    <string name="throttle_time_frame">Data use period</string>
    <!-- Data usage settings screen option for throttling rate-->
    <string name="throttle_rate">Data rate policy</string>
    <!-- Data usage settings screen option for accessing the carrier website-->
    <string name="throttle_help">Learn more</string>

    <string name="throttle_status_subtext"><xliff:g id="used">%1$s</xliff:g> (<xliff:g id="used">%2$d</xliff:g>\u066A) of <xliff:g id="used">%3$s</xliff:g> period maximum\nNext period starts in <xliff:g id="used">%4$d</xliff:g> days (<xliff:g id="used">%5$s</xliff:g>)</string>

    <string name="throttle_data_usage_subtext"><xliff:g id="used">%1$s</xliff:g> (<xliff:g id="used">%2$d</xliff:g>\u066A) of <xliff:g id="used">%3$s</xliff:g> period maximum</string>

    <string name="throttle_data_rate_reduced_subtext"><xliff:g id="used">%1$s</xliff:g> maximum exceeded\nData rate reduced to <xliff:g id="used">%2$d</xliff:g> Kb/s</string>

    <string name="throttle_time_frame_subtext"><xliff:g id="used">%1$d</xliff:g>\u066A of cycle elapsed\nNext period starts in <xliff:g id="used">%2$d</xliff:g> days (<xliff:g id="used">%3$s</xliff:g>)</string>

    <string name="throttle_rate_subtext">Data rate reduced to <xliff:g id="used">%1$d</xliff:g> Kb/s if data use limit is exceeded</string>

    <string name="throttle_help_subtext">More information about your carrier\'s cellular network data use policy</string>

    <string name="cell_broadcast_sms">Cell Broadcast SMS</string>

    <string name="enable_disable_cell_bc_sms">Cell Broadcast SMS</string>
    <string name="cell_bc_sms_enable">Cell Broadcast SMS enabled</string>
    <string name="cell_bc_sms_disable">Cell Broadcast SMS disabled</string>

    <string name="cb_sms_settings">Cell Broadcast SMS settings</string>

    <string name="enable_disable_emergency_broadcast">Emergency Broadcast</string>
    <string name="emergency_broadcast_enable">Emergency Broadcast enabled</string>
    <string name="emergency_broadcast_disable">Emergency Broadcast disabled</string>

    <string name="enable_disable_administrative">Administrative</string>
    <string name="administrative_enable">Administrative enabled</string>
    <string name="administrative_disable">Administrative disabled</string>

    <string name="enable_disable_maintenance">Maintenance</string>
    <string name="maintenance_enable">Maintenance enabled</string>
    <string name="maintenance_disable">Maintenance disabled</string>

    <string name="general_news_settings">General News</string>
    <string name="bf_news_settings">Business and Financial News</string>
    <string name="sports_news_settings">Sports News</string>
    <string name="entertainment_news_settings">Entertainment News</string>

    <string name="enable_disable_local">Local</string>
    <string name="local_enable">Local news enabled</string>
    <string name="local_disable">Local news disabled</string>

    <string name="enable_disable_regional">Regional</string>
    <string name="regional_enable">Regional news enabled</string>
    <string name="regional_disable">Regional news disabled</string>

    <string name="enable_disable_national">National</string>
    <string name="national_enable">National news enabled</string>
    <string name="national_disable">National news disabled</string>

    <string name="enable_disable_international">International</string>
    <string name="international_enable">International news enabled</string>
    <string name="international_disable">International news disabled</string>

    <string name="list_language_title">Language</string>
    <string name="list_language_summary">Select the news language</string>
    <string-array name="list_language_entries">
        <item>English</item>
        <item>French</item>
        <item>Spanish</item>
        <item>Japanese</item>
        <item>Korean</item>
        <item>Chinese</item>
        <item>Hebrew</item>
    </string-array>
    <string-array name="list_language_values">
        <item>"1"</item>
        <item>"2"</item>
        <item>"3"</item>
        <item>"4"</item>
        <item>"5"</item>
        <item>"6"</item>
        <item>"7"</item>
    </string-array>
    <string name="list_language_dtitle">Languages</string>

    <string name="enable_disable_local_weather">Local Weather</string>
    <string name="local_weather_enable">Local Weather enabled</string>
    <string name="local_weather_disable">Local Weather disabled</string>

    <string name="enable_disable_atr">Area Traffic Reports</string>
    <string name="atr_enable">Area Traffic Reports enabled</string>
    <string name="atr_disable">Area Traffic Reports disabled</string>

    <string name="enable_disable_lafs">Local Airport Flight Schedules</string>
    <string name="lafs_enable">Local Airport Flight Schedules enabled</string>
    <string name="lafs_disable">Local Airport Flight Schedules disabled</string>

    <string name="enable_disable_restaurants">Restaurants</string>
    <string name="restaurants_enable">Restaurants enabled</string>
    <string name="restaurants_disable">Restaurants disabled</string>

    <string name="enable_disable_lodgings">Lodgings</string>
    <string name="lodgings_enable">Lodgings enabled</string>
    <string name="lodgings_disable">Lodgings disabled</string>

    <string name="enable_disable_retail_directory">Retail Directory</string>
    <string name="retail_directory_enable">Retail Directory enabled</string>
    <string name="retail_directory_disable">Retail Directory disabled</string>

    <string name="enable_disable_advertisements">Advertisements</string>
    <string name="advertisements_enable">Advertisements enabled</string>
    <string name="advertisements_disable">Advertisements disabled</string>

    <string name="enable_disable_stock_quotes">Stock Quotes</string>
    <string name="stock_quotes_enable">Stock Quotes enabled</string>
    <string name="stock_quotes_disable">Stock Quotes disabled</string>

    <string name="enable_disable_eo">Employment Opportunities</string>
    <string name="eo_enable">Employment Opportunities enabled</string>
    <string name="eo_disable">Employment Opportunities disabled</string>

    <string name="enable_disable_mhh">Medical, Health, and Hospital</string>
    <string name="mhh_enable">Medical, Health, and Hospital enabled</string>
    <string name="mhh_disable">Medical, Health, and Hospital disabled</string>

    <string name="enable_disable_technology_news">Technology News</string>
    <string name="technology_news_enable">Technology News enabled</string>
    <string name="technology_news_disable">Technology News disabled</string>

    <string name="enable_disable_multi_category">Multi-category</string>
    <string name="multi_category_enable">Multi-category enabled</string>
    <string name="multi_category_disable">Multi-category disabled</string>

    <string name="network_lte">LTE (recommended)</string>
    <string name="network_4G">4G (recommended)</string>
    <string name="network_3G" translatable="false">3G</string>
    <string name="network_2G" translatable="false">2G</string>
    <string name="network_1x" translatable="false">1x</string>
    <string name="network_global">Global</string>

    <string-array name="enabled_networks_except_gsm_choices" translatable="false">
        <item>@string/network_lte</item>
        <item>@string/network_3G</item>
    </string-array>
    <string-array name="enabled_networks_except_gsm_4g_choices" translatable="false">
        <item>@string/network_4G</item>
        <item>@string/network_3G</item>
    </string-array>
    <string-array name="enabled_networks_except_gsm_values" translatable="false">
        <item>"9"</item>
        <item>"0"</item>
    </string-array>

    <string-array name="enabled_networks_except_lte_choices" translatable="false">
        <item>@string/network_3G</item>
        <item>@string/network_2G</item>
    </string-array>
    <string-array name="enabled_networks_except_lte_values" translatable="false">
        <item>"0"</item>
        <item>"1"</item>
    </string-array>

    <string-array name="enabled_networks_except_gsm_lte_choices" translatable="false">
        <item>@string/network_3G</item>
    </string-array>
    <string-array name="enabled_networks_except_gsm_lte_values" translatable="false">
        <item>"0"</item>
    </string-array>

    <string-array name="enabled_networks_choices" translatable="false">
        <item>@string/network_lte</item>
        <item>@string/network_3G</item>
        <item>@string/network_2G</item>
    </string-array>
    <string-array name="enabled_networks_4g_choices" translatable="false">
        <item>@string/network_4G</item>
        <item>@string/network_3G</item>
        <item>@string/network_2G</item>
    </string-array>
    <string-array name="enabled_networks_values" translatable="false">
        <item>"9"</item>
        <item>"0"</item>
        <item>"1"</item>
    </string-array>

    <string-array name="enabled_networks_cdma_choices" translatable="false">
        <item>@string/network_lte</item>
        <item>@string/network_3G</item>
        <item>@string/network_1x</item>
        <item>@string/network_global</item>
    </string-array>
    <string-array name="enabled_networks_cdma_values" translatable="false">
        <item>"8"</item>
        <item>"4"</item>
        <item>"5"</item>
        <item>"10"</item>
    </string-array>

    <string-array name="enabled_networks_cdma_no_lte_choices" translatable="false">
        <item>@string/network_3G</item>
        <item>@string/network_1x</item>
    </string-array>
    <string-array name="enabled_networks_cdma_no_lte_values" translatable="false">
        <item>"4"</item>
        <item>"5"</item>
    </string-array>

    <string-array name="enabled_networks_cdma_only_lte_choices" translatable="false">
        <item>@string/network_lte</item>
        <item>@string/network_global</item>
    </string-array>
    <string-array name="enabled_networks_cdma_only_lte_values" translatable="false">
        <item>"8"</item>
        <item>"10"</item>
    </string-array>

    <string-array name="enabled_networks_tdscdma_choices" translatable="false">
        <item>@string/network_lte</item>
        <item>@string/network_3G</item>
        <item>@string/network_2G</item>
    </string-array>
    <string-array name="enabled_networks_tdscdma_values" translatable="false">
        <item>"22"</item>
        <item>"18"</item>
        <item>"1"</item>
    </string-array>

    <!-- CDMA System select strings -->
    <!-- Mobile network settings screen, setting option name -->
    <string name="cdma_system_select_title">System select</string>
    <!-- Mobile network settings screen, setting summary text -->
    <string name="cdma_system_select_summary">Change the CDMA roaming mode</string>
    <!-- System select settings screen title -->
    <string name="cdma_system_select_dialogtitle">System select</string>
    <string-array name="cdma_system_select_choices">
        <!-- System select dialog screen, setting option name -->
        <item>Home only</item>
        <!-- Remove the following option "Affiliated Networks" from the option list -->
        <!-- <item>Affiliated Networks</item> -->
        <!-- System select dialog screen, setting option name -->
        <item>Automatic</item>
    </string-array>
    <string-array name="cdma_system_select_values" translatable="false">
        <!-- Do not translate. -->
        <item>"0"</item>
        <!-- Remove the following value "1" which corresponds to "Affiliated Networks" above -->
        <!-- <item>"1"</item>  -->
        <!-- Do not translate. -->
        <item>"2"</item>
    </string-array>

    <string name="cdma_subscription_title">CDMA subscription</string>
    <string name="cdma_subscription_summary">Change between RUIM/SIM and NV</string>
    <string name="cdma_subscription_dialogtitle">subscription</string>
    <string-array name="cdma_subscription_choices">
        <item>RUIM/SIM</item>
        <item>NV</item>
    </string-array>
    <string-array name="cdma_subscription_values">
        <item>"0"</item>
        <item>"1"</item>
    </string-array>
    <!-- Preference title with which users can activate CDMA network [CHAR LIMIT=30] -->
    <string name="cdma_activate_device">Activate device</string>
    <!-- Preference title for launching an account manager page for prepaid LTE [CHAR LIMIT=30] -->
    <string name="cdma_lte_data_service">Set up data service</string>

    <!-- A menu item in "Mobile network settings" that allows the user to update the phone
         with mobile operator specific settings. [CHAR LIMIT=25] -->
    <string name="carrier_settings_title">Carrier settings</string>

    <!-- FDN settings strings -->
    <!-- Label for "Fixed Dialing Number" settings in call settings. -->
    <string name="fdn">Fixed Dialing Numbers</string>
    <!-- Title for "Fixed Dialing Number" settings, with a label to identify the SIM the settings
        apply to. -->
    <string name="fdn_with_label">Fixed Dialing Numbers (<xliff:g id="subscriptionlabel" example="Verizon">%s</xliff:g>)</string>

    <!-- Call settings screen, button label that takes you to the Fixed Dialing Number management screen -->
    <string name="manage_fdn_list">FDN list</string>
    <!-- Title for settings screen to manage Fixed Dialing Number contacts, with a label to identify
         the SIM the settings apply to. -->
    <string name="fdn_list_with_label">FDN list (<xliff:g id="subscriptionlabel" example="Verizon">%s</xliff:g>)</string>
    <!-- Call settings screen, preference item label -->
    <string name="fdn_activation">FDN activation</string>
    <!-- Call settings setting option name when FDN is enabled -->
    <string name="fdn_enabled">Fixed Dialing Numbers are enabled</string>
    <!-- Call settings setting option name  when FDN is disabled-->
    <string name="fdn_disabled">Fixed Dialing Numbers are disabled</string>
    <!-- Call settings screen, setting option name -->
    <string name="enable_fdn">Enable FDN</string>
    <!-- Call settings screen, setting option name -->
    <string name="disable_fdn">Disable FDN</string>
    <!-- Call settings screen, setting option name -->
    <string name="change_pin2">Change PIN2</string>
    <!-- Call settings screen, setting option name when FDN is enabled -->
    <string name="enable_fdn_ok">Disable FDN</string>
    <!-- Call settings screen, setting option name when FDN is disabled -->
    <string name="disable_fdn_ok">Enable FDN</string>
    <!-- Call settings screen, setting summary text -->
    <string name="sum_fdn">Manage Fixed Dialing Numbers</string>
    <!-- Call settings, FDN screen, setting option name -->
    <string name="sum_fdn_change_pin">Change PIN for FDN access</string>
    <!-- Call settings, FDN screen, setting option name -->
    <string name="sum_fdn_manage_list">Manage phone number list</string>
    <!-- Voice privacy on CDMA is an added layer of voice encryption. Theoretically, it would be harder to break in to a phone call with this feature enabled. -->
    <string name="voice_privacy">Voice privacy</string>
    <string name="voice_privacy_summary">Enable enhanced privacy mode</string>
    <string name="tty_mode_option_title">TTY mode</string>
    <string name="tty_mode_option_summary">Set TTY mode</string>
    <string name="auto_retry_mode_title">Auto-retry</string>
    <string name="auto_retry_mode_summary">Enable Auto-retry mode</string>
    <!-- TTY Mode change is NOT allowed during a video call -->
    <string name="tty_mode_not_allowed_video_call">TTY Mode change is not allowed during a video call</string>
    <!-- FDN list screen: menu item label -->
    <string name="menu_add">Add contact</string>
    <!-- FDN list screen: menu item label -->
    <string name="menu_edit">Edit contact</string>
    <!-- FDN list screen: menu item label -->
    <string name="menu_delete">Delete contact</string>

    <!-- FDN related strings -->
    <!-- Label for PIN2 entry screen -->
    <string name="get_pin2">Type PIN2</string>
    <!-- "Edit FDN Contact" screen: Label for the "name" text field -->
    <string name="name">Name</string>
    <!-- "Edit FDN Contact" screen: Label for the "number" text field -->
    <string name="number">Number</string>
    <!-- "Edit FDN Contact" screen: Button label for "save" action -->
    <string name="save">Save</string>
    <!-- Title of "Edit FDN Contact" screen for a new contact -->
    <string name="add_fdn_contact">Add fixed dialing number</string>
    <!-- "Edit FDN Contact" screen: status message displayed in a popup (toast) -->
    <string name="adding_fdn_contact">Adding fixed dialing number\u2026</string>
    <!-- "Edit FDN Contact" screen: status message displayed in a popup (toast) -->
    <string name="fdn_contact_added">Fixed dialing number added.</string>
    <!-- Title of "Edit FDN Contact" screen when editing an already-existing contact -->
    <string name="edit_fdn_contact">Edit fixed dialing number</string>
    <!-- "Edit FDN Contact" screen: status message displayed in a popup (toast) -->
    <string name="updating_fdn_contact">Updating fixed dialing number\u2026</string>
    <!-- "Edit FDN Contact" screen: status message displayed in a popup (toast) -->
    <string name="fdn_contact_updated">Fixed dialing number updated.</string>
    <!-- Title of "Delete FDN Contact" screen -->
    <string name="delete_fdn_contact">Delete fixed dialing number</string>
    <!-- "Delete FDN Contact" screen: status message displayed in a popup (toast) -->
    <string name="deleting_fdn_contact">Deleting fixed dialing number\u2026</string>
    <!-- "Delete FDN Contact" screen: status message displayed in a popup (toast) -->
    <string name="fdn_contact_deleted">Fixed dialing number deleted.</string>
    <!-- FDN settings: error message displayed in a popup (toast) -->
    <string name="pin2_invalid">FDN wasn\'t updated because you typed an incorrect PIN.</string>
    <!-- FDN settings: error message displayed in a popup (toast) -->
    <string name="fdn_invalid_number">FDN wasn\'t updated because the number is empty or exceeds 20 digits.</string>
    <!-- FDN settings: error message displayed in a popup (toast), when the entered
         FDN number was inappropriate, OR, PIN2 the user entered was incorrect.
         Because of API restriction, there's no way to determine which is the exact
         cause of the failure.
         [CHAR LIMIT=NONE] -->
    <string name="pin2_or_fdn_invalid">FDN wasn\'t updated. The PIN2 was incorrect, or the phone number was rejected.</string>
    <!-- FDN settings: error message displayed in a popup (toast) -->
    <string name="fdn_failed">FDN operation failed.</string>

    <!-- ADN related strings -->
    <!-- Placeholder text displayed while loading the list of SIM contacts -->
    <string name="simContacts_emptyLoading">Reading from SIM card\u2026</string>
    <!-- Call settings, string that appears on FDN contact list when there are no contacts on the SIM. -->
    <string name="simContacts_empty">No contacts on your SIM card.</string>
    <!-- Call settings: title of the dialog that lets you select contacts from the SIM. -->
    <string name="simContacts_title">Select contacts to import</string>
    <!-- Appears when user tries to import contacts in SIM during airplane mode [CHAR LIMIT=NONE] -->
    <string name="simContacts_airplaneMode">Turn off airplane mode to import contacts from the SIM card.</string>

    <!-- SIM PIN strings -->
    <!-- Title of "Enable/disable SIM PIN" screen -->
    <string name="enable_pin">Enable/disable SIM PIN</string>
    <!-- Title of "Change SIM PIN" screen -->
    <string name="change_pin">Change SIM PIN</string>
    <!-- SIM PIN screen: label for PIN entry widget -->
    <string name="enter_pin_text">SIM PIN:</string>
    <!-- SIM PIN screen: label for PIN entry widget -->
    <string name="oldPinLabel">Old PIN</string>
    <!-- SIM PIN screen: label for PIN entry widget -->
    <string name="newPinLabel">New PIN</string>
    <!-- SIM PIN screen: label for PIN entry widget -->
    <string name="confirmPinLabel">Confirm new PIN</string>
    <!-- SIM PIN screen: error message -->
    <string name="badPin">The old PIN you typed isn\'t correct. Try again.</string>
    <!-- SIM PIN screen: error message -->
    <string name="mismatchPin">The PINs you typed don\'t match. Try again.</string>
    <!-- SIM PIN screen: error message when PIN is too short or too long -->
    <string name="invalidPin">Type a PIN that is 4 to 8 numbers.</string>
    <!-- Title of "Disable SIM PIN" screen -->
    <string name="disable_sim_pin">Clear SIM PIN</string>
    <!-- Title of "Enable SIM PIN" screen -->
    <string name="enable_sim_pin">Set SIM PIN</string>
    <!-- SIM PIN screen: progress message displayed while enabling -->
    <string name="enable_in_progress">Setting PIN\u2026</string>
    <!-- SIM PIN screen: status message displayed in a popup (toast) -->
    <string name="enable_pin_ok">PIN set</string>
    <!-- SIM PIN screen: status message displayed in a popup (toast) -->
    <string name="disable_pin_ok">PIN cleared</string>
    <!-- SIM PIN screen: error message displayed in a popup (toast) -->
    <string name="pin_failed">PIN incorrect</string>
    <!-- SIM PIN screen: status message displayed in a popup (toast) -->
    <string name="pin_changed">PIN updated</string>
    <!-- SIM PIN screen: error message displayed in a dialog -->
    <string name="puk_requested">Password incorrect. PIN now blocked. PUK requested.</string>

    <!-- SIM PIN2 strings -->
    <!-- SIM PIN2 screen: label for PIN entry widget -->
    <string name="enter_pin2_text">PIN2</string>
    <!-- SIM PIN2 screen: label for PIN entry widget -->
    <string name="oldPin2Label">Old PIN2</string>
    <!-- SIM PIN2 screen: label for PIN entry widget -->
    <string name="newPin2Label">New PIN2</string>
    <!-- SIM PIN2 screen: label for PIN entry widget -->
    <string name="confirmPin2Label">Confirm new PIN2</string>
    <!-- SIM PIN2 screen: error message -->
    <string name="badPuk2">PUK2 incorrect. Try again.</string>
    <!-- SIM PIN2 screen: error message -->
    <string name="badPin2">Old PIN2 incorrect. Try again.</string>
    <!-- SIM PIN2 screen: error message -->
    <string name="mismatchPin2">PIN2s don\'t match. Try again.</string>
    <!-- SIM PIN2 screen: error message -->
    <string name="invalidPin2">Enter a PIN2 that is 4 to 8 numbers.</string>
    <!-- SIM PIN2 screen: error message -->
    <string name="invalidPuk2">Enter a PUK2 that is 8 numbers.</string>
    <!-- SIM PIN2 screen: status message displayed in a popup (toast) -->
    <string name="pin2_changed">PIN2 updated</string>
    <!-- SIM PIN2 screen: label for PUK2 entry widget -->
    <string name="label_puk2_code">Enter PUK2 code</string>
    <!-- SIM PIN2 screen: error message displayed in a dialog -->
    <string name="fdn_enable_puk2_requested">Password incorrect. PIN2 now Blocked. To try again, change PIN 2.</string>
    <!-- SIM PIN2 screen: error message displayed in a dialog -->
    <string name="puk2_requested">Password incorrect. SIM now locked. Enter PUK2.</string>
    <!-- SIM PIN2 screen: error message -->
    <string name="puk2_blocked">PUK2 is permanently blocked.</string>
    <!-- SIM PIN2 screen: error message -->
    <string name="pin2_attempts">\nYou have <xliff:g id="number">%d</xliff:g> remaining attempts.</string>
    <!-- SIM PIN screen: status message displayed in a popup (toast) -->
    <string name="pin2_unblocked">PIN2 no longer blocked</string>
    <!-- SIM PIN screen: error message shown in dialog when there is a network or sim error.
         [CHAR LIMIT=NONE] -->
    <string name="pin2_error_exception">Network or SIM card error</string>

    <!-- SIM PIN screen: button label -->
    <string name="doneButton">Done</string>

    <!-- Used in FakePhoneActivity test code.  DO NOT TRANSLATE. -->
    <string name="fake_phone_activity_phoneNumber_text" translatable="false">(650) 555-1234</string>
    <!-- Used in FakePhoneActivity test code.  DO NOT TRANSLATE. -->
    <string name="fake_phone_activity_infoText_text" translatable="false">Incoming phone number</string>
    <!-- Used in FakePhoneActivity test code.  DO NOT TRANSLATE. -->
    <string name="fake_phone_activity_placeCall_text" translatable="false">Fake Incoming Call</string>

    <!-- Call settings screen, Set voicemail dialog title -->
    <string name="voicemail_settings_number_label">Voicemail number</string>

    <!-- Card titles -->
    <!-- In-call screen: status label for a call in the "dialing" state -->
    <string name="card_title_dialing">Dialing</string>
    <!-- In-call screen: status label for a re-dialing call -->
    <string name="card_title_redialing">Redialing</string>
    <!-- In-call screen: status label for a conference call -->
    <string name="card_title_conf_call">Conference call</string>
    <!-- In-call screen: status label for an incoming call -->
    <string name="card_title_incoming_call">Incoming call</string>
    <!-- In-call screen: status label displayed briefly after a call ends -->
    <string name="card_title_call_ended">Call ended</string>
    <!-- In-call screen: status label for call that's on hold -->
    <string name="card_title_on_hold">On hold</string>
    <!-- In-call screen: status label for a call that's in the process of hanging up -->
    <string name="card_title_hanging_up">Hanging up</string>
    <!-- In-call screen: status label for a call that's in CDMA flash mode -->
    <string name="card_title_in_call">In call</string>
    <!-- In-call screen: status label for Unconditional Call Forwarding enabled  -->
    <string name="card_title_unconditionalCF">Call Forward Unconditional is enabled</string>
    <!-- In-call screen: status label for Conditional Call Forwarding enabled  -->
    <string name="card_title_conditionalCF">Call Forward Conditional is enabled</string>
    <!-- In-call screen: status label for a forwarded MO call  -->
    <string name="card_title_MOcall_forwarding">Outgoing Forwarded Call</string>
    <!-- In-call screen: status label when Call waiting is enabled on remote party  -->
    <string name="card_title_calliswaiting">Call Waiting</string>
    <!-- In-call screen: status label for MO call, when the caller & callee both
            belng to a CUG group -->
    <string name="card_title_cugcall">CUG Call</string>
    <!-- In-call screen: status label when MO calls are barred -->
    <string name="card_title_outgoing_barred">Outgoing Calls Barred</string>
    <!-- In-call screen: status label for MO calls, when incoming calls are barred
            at remote party -->
    <string name="card_title_incoming_barred">Incoming Calls Barred</string>
    <!-- In-call screen: status label for MO calls when CLIR Suppression is rejected -->
    <string name="card_title_clir_suppression_rejected">CLIR Suppression Rejected</string>
    <!-- In-call screen: status label when MO call gets deflected to another party -->
    <string name="card_title_call_deflected">Call Deflected</string>
    <!-- In-call screen: status label for incoming call being forwarded to other remote party  -->
    <string name="card_title_MTcall_forwarding">Incoming Call is Forwarded</string>
    <!-- In-call screen: status label for incoming call forwarded from other remote party -->
    <string name="card_title_forwarded_MTcall">Forwarded Incoming Call</string>
    <!-- In-call screen: status label for incoming call which is answered & then put on hold  -->
    <string name="card_title_callonhold">Put on Hold</string>
    <!-- In-call screen: status label for incoming call put on hold & then retreived back -->
    <string name="card_title_callretrieved">Call Retreived</string>
    <!-- In-call screen: status label for incoming call which is part of MultiParty Call -->
    <string name="card_title_multipartycall">MultiParty Call</string>
    <!-- In-call screen: status label for incoming call which is answered,
            put on hold & then released -->
    <string name="card_title_callonhold_released">Call Released</string>
    <!-- In-call screen: status label for incoming call forward check received -->
    <string name="card_title_forwardcheckreceived">Forward Check Received</string>
    <!-- In-call screen: status label for incoming call connecting through ECT -->
    <string name="card_title_callconnectingect">Call Connecting ECT</string>
    <!-- In-call screen: status label for incoming call connected through ECT -->
    <string name="card_title_callconnectedect">Call Connected ECT</string>
    <!-- In-call screen: status label for incoming call is a deflected call -->
    <string name="card_title_deflectedcall">Deflected Call</string>

    <!-- Notification strings -->
    <!-- Label for the "Voicemail" notification item, when expanded. -->
    <string name="notification_voicemail_title">New voicemail</string>
    <!-- Label for the expanded "Voicemail" notification item,
         including a count of messages. -->
    <string name="notification_voicemail_title_count">New voicemail (<xliff:g id="count">%d</xliff:g>)</string>
    <!-- Message displayed in the "Voicemail" notification item, allowing the user
         to dial the indicated number. -->
    <string name="notification_voicemail_text_format">Dial <xliff:g id="voicemail_number">%s</xliff:g></string>
    <!-- Message displayed in the "Voicemail" notification item,
         indicating that there's no voicemail number available -->
    <string name="notification_voicemail_no_vm_number">Voicemail number unknown</string>
    <!-- Label for the "No service" notification item, when expanded. -->
    <string name="notification_network_selection_title">No service</string>
    <!-- Label for the expanded "No service" notification item, including the
         operator name set by user -->
    <string name="notification_network_selection_text">Selected network (<xliff:g id="operator_name">%s</xliff:g>) unavailable</string>

    <!-- In-call screen: call failure message displayed in an error dialog. [CHAR_LIMIT=NONE] -->
    <string name="incall_error_power_off">Turn off airplane mode to make a call.</string>
    <!-- In-call screen: call failure message displayed in an error dialog when in airplane mode, WFC is enabled, not wifi-only, and not connected to wireless networks. [CHAR_LIMIT=NONE] -->
    <string name="incall_error_power_off_wfc">Turn off airplane mode or connect to a wireless network to make a call.</string>
    <!-- In-call screen: call failure message displayed when the user attempts to make a non-emergency call while the phone is in emergency callback mode. -->
    <string name="incall_error_ecm_emergency_only">Exit emergency callback mode to make a non-emergency call.</string>
    <!-- In-call screen: call failure message displayed in an error dialog.
         This string is currently unused (see comments in InCallScreen.java.) -->
    <string name="incall_error_emergency_only">Not registered on network.</string>
    <!-- In-call screen: call failure message displayed in an error dialog -->
    <string name="incall_error_out_of_service">Cellular network not available.</string>
    <!-- In-call screen: call failure message displayed in an error dialog -->
    <string name="incall_error_out_of_service_wfc">Cellular network is not available. Connect to a wireless network to make a call.</string>
    <!-- In-call screen: call failure message displayed in an error dialog -->
    <string name="incall_error_no_phone_number_supplied">To place a call, enter a valid number.</string>
    <!-- In-call screen: call failure message displayed in an error dialog -->
    <string name="incall_error_call_failed">Call failed.</string>
    <!-- In-call screen: call failure message displayed in an error dialog -->
    <string name="incall_error_cannot_add_call">Call cannot be added at this time.</string>
    <!-- In-call screen: status message displayed in a dialog when starting an MMI -->
    <string name="incall_status_dialed_mmi">Starting MMI sequence\u2026</string>
    <!-- In-call screen: message displayed in an error dialog -->
    <string name="incall_error_supp_service_unknown">Service not supported</string>
    <!-- In-call screen: message displayed in an error dialog -->
    <string name="incall_error_supp_service_switch">Can\'t switch calls.</string>
    <!-- In-call screen: message displayed in an error dialog -->
    <string name="incall_error_supp_service_separate">Can\'t separate call.</string>
    <!-- In-call screen: message displayed in an error dialog -->
    <string name="incall_error_supp_service_transfer">Can\'t transfer.</string>
    <!-- In-call screen: message displayed in an error dialog -->
    <string name="incall_error_supp_service_conference">Unable to conference calls.</string>
    <!-- In-call screen: message displayed in an error dialog -->
    <string name="incall_error_supp_service_reject">Can\'t reject call.</string>
    <!-- In-call screen: message displayed in an error dialog -->
    <string name="incall_error_supp_service_hangup">Can\'t release call(s).</string>
    <!-- In-call screen: message displayed in an error dialog -->
    <string name="incall_error_supp_service_hold">Can\'t hold calls.</string>
    <!-- In-call screen: call failure message displayed in an error dialog when WFC is enabled, is wifi-only, and not connected to a wireless network. [CHAR_LIMIT=NONE] -->
    <string name="incall_error_wfc_only_no_wireless_network">Connect to a wireless network to make a call.</string>
    <!-- In-call screen: call failure message displayed in an error dialog when the user is connected to a wireless network, but wifi calling is turned off. [CHAR_LIMIT=NONE] -->
    <string name="incall_error_promote_wfc">Enable Wi-Fi calling to make a call.</string>

    <!-- Dialog title for the "radio enable" UI for emergency calls -->
    <string name="emergency_enable_radio_dialog_title">Emergency call</string>
    <!-- Status message for the "radio enable" UI for emergency calls -->
    <string name="emergency_enable_radio_dialog_message">Turning on radio\u2026</string>
    <!-- Status message for the "radio enable" UI for emergency calls -->
    <string name="emergency_enable_radio_dialog_retry">No service. Trying again\u2026</string>
    <!-- Toast message shown when user tries to turn on airplane mode while in an emergency call -->
    <string name="radio_off_during_emergency_call">Cannot enter airplane mode during an emergency call.</string>

    <!-- Dialer text on Emergency Dialer -->
    <!-- Emergency dialer: message displayed in an error dialog -->
    <string name="dial_emergency_error">Can\'t call. <xliff:g id="non_emergency_number">%s</xliff:g> is not an emergency number.</string>
    <!-- Emergency dialer: message displayed in an error dialog -->
    <string name="dial_emergency_empty_error">Can\'t call. Dial an emergency number.</string>

    <!-- Displayed in the text entry box in the dialer when in landscape mode to guide the user
         to dial using the physical keyboard -->
    <string name="dialerKeyboardHintText">Use keyboard to dial</string>

    <!-- Text for the onscreen "Hold" button -->
    <string name="onscreenHoldText">Hold</string>
    <!-- Text for the onscreen "End call" button -->
    <string name="onscreenEndCallText">End</string>
    <!-- Text for the onscreen "Show Dialpad" button -->
    <string name="onscreenShowDialpadText">Dialpad</string>
    <!-- Text for the onscreen "Mute" button -->
    <string name="onscreenMuteText">Mute</string>
    <!-- Text for the onscreen "Add call" button -->
    <string name="onscreenAddCallText">Add call</string>
    <!-- Text for the onscreen "Merge calls" button -->
    <string name="onscreenMergeCallsText">Merge calls</string>
    <!-- Text for the onscreen "Swap calls" button -->
    <string name="onscreenSwapCallsText">Swap</string>
    <!-- Text for the onscreen "Manage calls" button -->
    <string name="onscreenManageCallsText">Manage calls</string>
    <!-- Text for the onscreen "Manage conference" button [CHAR LIMIT=20] -->
    <string name="onscreenManageConferenceText">Manage conference</string>
    <!-- Text for the onscreen "Audio" button that lets you switch
         between speaker / bluetooth / earpiece [CHAR LIMIT=10] -->
    <string name="onscreenAudioText">Audio</string>
    <!-- Text for the onscreen "Video call" button used to change a voice call
         to a video call. [CHAR LIMIT=10] -->
    <string name="onscreenVideoCallText">Video call</string>

    <!-- Menu item label in SIM Contacts: Import a single contact entry from the SIM card -->
    <string name="importSimEntry">Import</string>
    <!-- Menu item label in SIM Contacts: Import all contact entries from the SIM card -->
    <string name="importAllSimEntries">Import all</string>
    <!-- SIM Contacts: status message displayed while importing card -->
    <string name="importingSimContacts">Importing SIM contacts</string>
    <!-- Import a single contact entry from contacts to the SIM card -->
    <string name="importToFDNfromContacts">Import from contacts</string>

    <!-- Message shown when a single contact is imported from SIM card -->
    <string name="singleContactImportedMsg">Imported contact</string>
    <!-- Message shown when a single contact could not be imported from SIM card -->
    <string name="failedToImportSingleContactMsg">Failed to import contact</string>

    <!-- Hearing aid settings -->
    <string name="hac_mode_title">Hearing aids</string>
    <string name="hac_mode_summary">Turn on hearing aid compatibility</string>

    <!-- Service option entries.  -->
    <string-array name="tty_mode_entries">
        <item>TTY Off</item>
        <item>TTY Full</item>
        <item>TTY HCO</item>
        <item>TTY VCO</item>
    </string-array>

    <!-- Do not translate. -->
    <string-array name="tty_mode_values" translatable="false">
        <!-- Do not translate. -->
        <item>0</item>
        <!-- Do not translate. -->
        <item>1</item>
        <!-- Do not translate. -->
        <item>2</item>
        <!-- Do not translate. -->
        <item>3</item>
    </string-array>

    <!-- Dtmf tones settings -->
    <!-- Title for the DTMF Tones options displayed in Call Settings -->
    <string name="dtmf_tones_title">DTMF tones</string>
    <!-- Summary for the DTMF Tones options displayed in Call Settings -->
    <string name="dtmf_tones_summary">Set the length of DTMF tones</string>
    <!-- Options displayed as part of DTMF Tones in Call Settings -->
    <string-array name="dtmf_tone_entries">
      <item>Normal</item>
      <item>Long</item>
    </string-array>
    <!-- Do not translate. -->
    <string-array name="dtmf_tone_values" translatable="false">
       <item>0</item>
       <item>1</item>
    </string-array>

    <!-- Title for the dialog used to display CDMA DisplayInfo -->
    <string name="network_info_message">Network message</string>
    <!-- Title for the dialog used to display a network error message to the user -->
    <string name="network_error_message">Error message</string>

    <!-- OTA-specific strings -->
    <!-- Title shown on OTA screen -->
    <string name="ota_title_activate">Activate your phone</string>
    <!-- Message displayed on the OTA activation screen. -->
    <string name="ota_touch_activate">A special call needs to be made to activate your phone service.
    \n\nAfter pressing \u201CActivate\u201D, listen to the instructions provided to activate your phone.</string>
    <!-- Title shown during Hands Free Activation -->
    <string name="ota_hfa_activation_title">Activating...</string>
    <!-- Message shown during the hands free activation screen of the setup wizard. -->
    <string name="ota_hfa_activation_dialog_message">The phone is activating your mobile data service.\n\nThis can take up to 5 minutes.</string>
    <!-- Title of skip activation dialog -->
    <string name="ota_skip_activation_dialog_title">Skip activation\?</string>
    <!-- Message displayed in skip activation dialog  -->
    <string name="ota_skip_activation_dialog_message">If you skip activation, you can\'t place calls or connect to mobile data networks (though you can connect to Wi-Fi networks). Until you activate your phone, you are asked to activate it each time you turn it on.</string>
    <!-- Label shown on dialog button that allows the user to skip activation -->
    <string name="ota_skip_activation_dialog_skip_label">Skip</string>

    <!-- Button label within the OTA activation screen -->
    <string name="ota_activate">Activate</string>
    <!-- Title text shown when phone activation is successful -->
    <string name="ota_title_activate_success">Phone is activated.</string>
    <!-- Title text shown on screen where activation fails -->
    <string name="ota_title_problem_with_activation">Problem with activation</string>
    <!-- Message displayed on the OTA "listening" screen. This message
         needs to be kept at 2 lines or less to be sure that there's
         enough room for the dialpad. [CHAR LIMIT=80] -->
    <string name="ota_listen">Follow the spoken instructions until you hear that activation is complete.</string>

    <!-- Button label within the OTA listen screen -->
    <string name="ota_speaker">Speaker</string>
    <!-- String to be displayed on OTA listen screen once user has selected the
         correct option to begin provisioning -->
    <string name="ota_progress">Programming your phone\u2026</string>
    <!-- String to display within the OTA Fail Notice dialog -->
    <string name="ota_failure">Couldn\'t program your phone</string>
    <!-- String to be displayed on the OTA Fail/Success screen upon successful provisioning -->
    <string name="ota_successful">Your phone is now activated.  It may take up to 15 minutes for service to start.</string>
    <!-- String to be displayed on the OTA Fail/Success screen upon unsuccessful provisioning -->
    <string name="ota_unsuccessful">Your phone didn\'t activate.
    \nYou may need to find an area with better coverage (near a window, or outside).
    \n\nTry again or call customer service for more options.</string>
    <!-- String to display within the OTA SPC Fail Notice dialog -->
    <string name="ota_spc_failure">EXCESS SPC FAILURES</string>
    <!-- Button label in OTA listen screen that cancels activation and goes to the previous screen -->
    <string name="ota_call_end">Back</string>
    <!-- Button label shown on OTA error screen to allow the user to try again -->
    <string name="ota_try_again">Try again</string>
    <!-- Button label shown on OTA screens that have a next screen -->
    <string name="ota_next">Next</string>

    <!-- Emergency Callback Mode (ECM) -->
    <string name="ecm_exit_dialog">EcmExitDialog</string>
    <!-- ECM: Status bar notification message -->
    <string name="phone_entered_ecm_text">Entered Emergency Callback Mode</string>
    <!-- ECM: Notification title -->
    <string name="phone_in_ecm_notification_title">Emergency Callback Mode</string>
    <!-- ECM: Notification body -->
    <string name="phone_in_ecm_call_notification_text">Data connection disabled</string>
    <plurals name="phone_in_ecm_notification_time">
        <!-- number of minutes is one -->
        <item quantity="one">No data connection for <xliff:g id="count">%s</xliff:g> minute</item>
        <!-- number of minutes is not equal to one -->
        <item quantity="other">No data connection for <xliff:g id="count">%s</xliff:g> minutes</item>
    </plurals>
    <!-- ECM: Dialog box message for exiting from the notifications screen -->
    <plurals name="alert_dialog_exit_ecm">
        <!-- number of minutes is one -->
        <item quantity="one">The phone will be in Emergency Callback mode for <xliff:g id="count">%s</xliff:g> minute. While in this mode no apps using a data connection can be used. Do you want to exit now?</item>
        <!-- number of minutes is not equal to one -->
        <item quantity="other">The phone will be in Emergency Callback mode for <xliff:g id="count">%s</xliff:g> minutes. While in this mode no applications using a data connection can be used. Do you want to exit now?</item>
    </plurals>
    <!-- ECM: Dialog box message for exiting from any other app -->
    <plurals name="alert_dialog_not_avaialble_in_ecm">
        <!-- number of minutes is one -->
        <item quantity="one">The selected action isn\'t available while in the Emergency Callback mode. The phone will be in this mode for <xliff:g id="count">%s</xliff:g> minute. Do you want to exit now?</item>
        <!-- number of minutes is not equal to one -->
        <item quantity="other">The selected action isn\'t available while in the Emergency Callback mode. The phone will be in this mode for <xliff:g id="count">%s</xliff:g> minutes. Do you want to exit now?</item>
    </plurals>
    <!-- ECM: Dialog box message while in emergency call -->
    <string name="alert_dialog_in_ecm_call">The selected action isn\'t available while in an emergency call.</string>
    <!-- ECM: Progress text -->
    <string name="progress_dialog_exiting_ecm">Exiting Emergency Callback mode</string>
    <!-- ECM: ECM exit dialog choice -->
    <string name="alert_dialog_yes">Yes</string>
    <!-- ECM: ECM exit dialog choice -->
    <string name="alert_dialog_no">No</string>
    <!-- ECM: ECM exit dialog choice -->
    <string name="alert_dialog_dismiss">Dismiss</string>

    <!-- For incoming calls, this is a string we can get from a CDMA network instead of
         the actual phone number, to indicate there's no number present.  DO NOT TRANSLATE. -->
    <string-array name="absent_num" translatable="false">
        <item>ABSENT NUMBER</item>
        <item>ABSENTNUMBER</item>
    </string-array>

    <!-- Preference for Voicemail service provider under "Voicemail" settings.
         [CHAR LIMIT=40] -->
    <string name="voicemail_provider">Service</string>

    <!-- Preference for Voicemail setting of each provider.
         [CHAR LIMIT=40] -->
    <string name="voicemail_settings">Setup</string>

    <!-- String to display in voicemail number summary when no voicemail num is set -->
    <string name="voicemail_number_not_set">&lt;Not set&gt;</string>

    <!-- Title displayed above settings coming after voicemail in the call features screen -->
    <string name="other_settings">Other call settings</string>

    <!-- Title displayed in the overlay when a call is placed using a 3rd party provider.
         [CHAR LIMIT=40] -->
    <string name="calling_via_template">Calling via <xliff:g id="provider_name">%s</xliff:g></string>

    <!-- Use this as a default to describe the contact photo; currently for screen readers through accessibility. -->
    <string name="contactPhoto">contact photo</string>
    <!-- Use this to describe the separate conference call button; currently for screen readers through accessibility. -->
    <string name="goPrivate">go private</string>
    <!--  Use this to describe the select contact button in EditPhoneNumberPreference; currently for screen readers through accessibility. -->
    <string name="selectContact">select contact</string>

    <!-- Dialog title to notify user that Voice calling is not supported
         on this device. [CHAR LIMIT=40] -->
    <string name="not_voice_capable">Voice calling not supported</string>

    <!-- String describing the Dial ImageButton

         Used by AccessibilityService to announce the purpose of the button.
         [CHAR LIMIT=NONE]
    -->
    <string name="description_dial_button">dial</string>

    <!-- Title for the vibration settings for voicemail notifications [CHAR LIMIT=40] -->
    <string name="voicemail_notification_vibrate_when_title" msgid="8731372580674292759">Vibrate</string>
    <!-- Dialog title for the vibration settings for voice mail notifications [CHAR LIMIT=40]-->
    <string name="voicemail_notification_vibarte_when_dialog_title" msgid="8995274609647451109">Vibrate</string>

    <!-- Visual voicemail on/off title [CHAR LIMIT=40] -->
    <string name="voicemail_visual_voicemail_switch_title">Visual Voicemail</string>

    <!-- Voicemail change PIN dialog title [CHAR LIMIT=40] -->
    <string name="voicemail_set_pin_dialog_title">Set PIN</string>
    <!-- Voicemail change PIN dialog title [CHAR LIMIT=40] -->
    <string name="voicemail_change_pin_dialog_title">Change PIN</string>

    <!-- Voicemail ringtone title. The user clicks on this preference to select
         which sound to play when a voicemail notification is received.
         [CHAR LIMIT=30] -->
    <string name="voicemail_notification_ringtone_title">Sound</string>

    <!-- The default value value for voicemail notification. -->
    <string name="voicemail_notification_vibrate_when_default" translatable="false">never</string>

    <!-- Actual values used in our code for voicemail notifications. DO NOT TRANSLATE -->
    <string-array name="voicemail_notification_vibrate_when_values" translatable="false">
        <item>always</item>
        <item>silent</item>
        <item>never</item>
    </string-array>

    <!-- Title for the category "ringtone", which is shown above ringtone and vibration
         related settings.
         [CHAR LIMIT=30] -->
    <string name="preference_category_ringtone">Ringtone &amp; Vibrate</string>

    <!-- String resource for the font-family to use for the call setting activity's title
         Do not translate. -->
    <string name="call_settings_title_font_family">sans-serif-light</string>

    <!-- Label for PSTN connection service. -->
    <string name="pstn_connection_service_label">Built-in SIM cards</string>

    <!-- Label for enabling video calling. -->
    <string name="enable_video_calling_title">Turn on video calling</string>

    <!-- Message for dialog shown when the user tries to turn on video calling but enhanced 4G LTE
         is disabled. They have to turn on Enhanced 4G LTE capability in network settings first. -->
    <string name="enable_video_calling_dialog_msg">
        To turn on video calling, you need to enable Enhanced 4G LTE Mode in network settings.
    </string>

    <!-- Label for action button in dialog which opens mobile network settings, for video calling
         setting. -->
    <string name="enable_video_calling_dialog_settings">Network settings</string>

    <!-- Label for close button in dialog, for video calling setting. -->
    <string name="enable_video_calling_dialog_close">Close</string>

    <!-- Strings used in Settings->Sim cards for each installed Sim. -->
    <string name="sim_label_emergency_calls">Emergency calls</string>
    <string name="sim_description_emergency_calls">Emergency calling only</string>
    <string name="sim_description_default">SIM card, slot: <xliff:g id="slot_id">%s</xliff:g></string>

    <!-- Title for activity to control accessibility settings such as TTY mode and hearing aid
         compatability. [CHAR LIMIT=40] -->
    <string name="accessibility_settings_activity_title">Accessibility</string>

    <!-- Configuration setting for world mode Format is <true;GID if any to be checked>-->
    <string translatable="false" name="config_world_mode"/>

    <!-- Status hint label for an incoming call over a wifi network which has not been accepted yet.
         [CHAR LIMIT=25] -->
    <string name="status_hint_label_incoming_wifi_call">Wi-Fi call from</string>
    <!-- Status hint label for a call being made over a wifi network. [CHAR LIMIT=25] -->
    <string name="status_hint_label_wifi_call">Wi-Fi call</string>

    <!-- DO NOT TRANSLATE. Internal key for a voicemail notification preference. -->
    <string name="voicemail_notification_ringtone_key">voicemail_notification_ringtone_key</string>
    <!-- DO NOT TRANSLATE. Internal key for a voicemail notification preference. -->
    <string name="voicemail_notification_vibrate_key">voicemail_notification_vibrate_key</string>
    <!-- DO NOT TRANSLATE. Internal key for a visual voicemail preference. -->
    <string name="voicemail_visual_voicemail_key">voicemail_visual_voicemail_key</string>
    <!-- DO NOT TRANSLATE. Internal key for a voicemail change pin preference. -->
    <string name="voicemail_change_pin_key">voicemail_change_pin_key</string>
    <!-- DO NOT TRANSLATE. Internal key for tty mode preference. -->
    <string name="tty_mode_key">button_tty_mode_key</string>
    <!-- DO NOT TRANSLATE. Internal key for a voicemail notification preference. -->
    <string name="wifi_calling_settings_key">button_wifi_calling_settings_key</string>

    <!-- Hint appearing below a selected action on the emergency dialer telling user to tap again to execute the action [CHAR LIMIT=NONE] -->
    <string name="emergency_action_launch_hint">Tap again to open</string>

    <!-- Strings for IMAP -->

    <!-- String used in place of a message that could not be properly decoded (e.g. bad base64
       data was received.) [CHAR LIMIT=none] -->
    <string name="message_decode_error">There was an error while decoding the message.</string>

    <!-- Call failure reason: SIM card and roaming capabilities have already been activated. [CHAR LIMIT=NONE]-->
    <string name="callFailed_cdma_activation">
        A SIM card has activated your service and updated your phone\'s roaming capabilities.
    </string>

    <!-- Call failure reason: Cannot add a call because there are already too many active calls. -->
    <string name="callFailed_cdma_call_limit">
        There are too many active calls. Please end or merge existing calls before placing a new one.
    </string>
<<<<<<< HEAD
     <!-- Smart Divert Settings -->
     <!-- Title for the Smart Divert Feature displayed in Call Settings -->
     <string name="smart_divert_title" translatable="false">Smart-Divert</string>
     <!-- Summary for the Smart Divert Feature displayed in Call Settings -->
     <string name="smart_divert_summary">CFNRc Settings</string>
     <string name="no_mobile_data">Mobile data is not available</string>
=======

    <!-- The title for the change voicemail PIN activity -->
    <string name="change_pin_title">Change Voicemail PIN</string>
    <!-- The label for the continue button in change voicemail PIN activity -->
    <string name="change_pin_continue_label">Continue</string>
    <!-- The label for the cancel button in change voicemail PIN activity -->
    <string name="change_pin_cancel_label">Cancel</string>
    <!-- The label for the ok button in change voicemail PIN activity -->
    <string name="change_pin_ok_label">Ok</string>
    <!-- The title for the enter old pin step in change voicemail PIN activity -->
    <string name="change_pin_enter_old_pin_header">Confirm your old PIN</string>
    <!-- The hint for the enter old pin step in change voicemail PIN activity -->
    <string name="change_pin_enter_old_pin_hint">Enter your voicemail PIN to continue.</string>
    <!-- The title for the enter new pin step in change voicemail PIN activity -->
    <string name="change_pin_enter_new_pin_header">Set a new PIN</string>
    <!-- The hint for the enter new pin step in change voicemail PIN activity -->
    <string name="change_pin_enter_new_pin_hint">PIN must be <xliff:g id="min" example="4">%1$d</xliff:g>-<xliff:g id="max" example="7">%2$d</xliff:g> digits.</string>
    <!-- The title for the confirm new pin step in change voicemail PIN activity -->
    <string name="change_pin_confirm_pin_header">Confirm your PIN</string>
    <!-- The error message for th confirm new pin step in change voicemail PIN activity, if the pin doen't match the one previously entered -->
    <string name="change_pin_confirm_pins_dont_match">PINs don\'t match</string>
    <!-- The toast to show after the voicemail PIN has been successfully changed -->
    <string name="change_pin_succeeded">Voicemail PIN updated</string>
    <!-- The error message to show if the server reported an error while attempting to change the voicemail PIN -->
    <string name="change_pin_system_error">Unable to set PIN</string>
>>>>>>> 840be809
</resources><|MERGE_RESOLUTION|>--- conflicted
+++ resolved
@@ -1467,14 +1467,12 @@
     <string name="callFailed_cdma_call_limit">
         There are too many active calls. Please end or merge existing calls before placing a new one.
     </string>
-<<<<<<< HEAD
      <!-- Smart Divert Settings -->
      <!-- Title for the Smart Divert Feature displayed in Call Settings -->
      <string name="smart_divert_title" translatable="false">Smart-Divert</string>
      <!-- Summary for the Smart Divert Feature displayed in Call Settings -->
      <string name="smart_divert_summary">CFNRc Settings</string>
      <string name="no_mobile_data">Mobile data is not available</string>
-=======
 
     <!-- The title for the change voicemail PIN activity -->
     <string name="change_pin_title">Change Voicemail PIN</string>
@@ -1500,5 +1498,4 @@
     <string name="change_pin_succeeded">Voicemail PIN updated</string>
     <!-- The error message to show if the server reported an error while attempting to change the voicemail PIN -->
     <string name="change_pin_system_error">Unable to set PIN</string>
->>>>>>> 840be809
 </resources>