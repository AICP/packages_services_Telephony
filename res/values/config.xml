--- conflicted
+++ resolved
@@ -221,8 +221,6 @@
          HAL. Size of this array must be exactly 2. -->
     <string-array name="incall_echo_cancellation_values">
     </string-array>
-<<<<<<< HEAD
-=======
 
     <!-- Flag indicating if SIM state should be checked before making an outgoing call. -->
     <bool name="config_checkSimStateBeforeOutgoingCall">false</bool>
@@ -245,5 +243,4 @@
 
     <!-- Whether the emergency only account can make emergency calls -->
     <bool name="config_pstnCanPlaceEmergencyCalls">true</bool>
->>>>>>> 82b47caa
 </resources>