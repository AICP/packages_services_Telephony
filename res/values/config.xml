<?xml version="1.0" encoding="utf-8"?>
<!-- Copyright (C) 2009 The Android Open Source Project

     Licensed under the Apache License, Version 2.0 (the "License");
     you may not use this file except in compliance with the License.
     You may obtain a copy of the License at

          http://www.apache.org/licenses/LICENSE-2.0

     Unless required by applicable law or agreed to in writing, software
     distributed under the License is distributed on an "AS IS" BASIS,
     WITHOUT WARRANTIES OR CONDITIONS OF ANY KIND, either express or implied.
     See the License for the specific language governing permissions and
     limitations under the License.
-->

<!-- NOTE: Many variables that used to be in this file have been migrated to
     CarrierConfigManager.java. Please consider whether new variables belong
     there before adding to this file. Variables here should be more closely
     related to devices than to networks. -->

<!-- Phone app resources that may need to be customized
     for different hardware or product builds. -->
<resources>
    <!-- Flag indicating whether the Phone app should ignore
         EVENT_SIM_NETWORK_LOCKED events from the Sim.  If true, this will
         prevent the IccNetworkDepersonalizationPanel from being shown,
         and effectively disable the "Sim network lock" feature. -->
    <!-- DEPRECATED: Use CarrierConfigManager#KEY_IGNORE_SIM_NETWORK_LOCKED_EVENTS_BOOL -->
    <bool name="ignore_sim_network_locked_events">false</bool>

    <!-- Flag indicating whether the Phone app should provide
         a "Dismiss" button on the SIM network unlock screen.
         The default value is true.
         If set to false, there will be *no way* to dismiss the SIM
         network unlock screen if you don't enter the correct unlock code.
         (One important consequence: there will be no way to make an
         Emergency Call if your SIM is network-locked and you don't know
         the PIN.) -->
    <!-- DEPRECATED: Use CarrierConfigManager#KEY_SIM_NETWORK_UNLOCK_ALLOW_DISMISS_BOOL -->
    <bool name="sim_network_unlock_allow_dismiss">true</bool>

    <!-- OTA configuration values, used when provisioning CDMA devices.
         Following defaults values of zero means OTA UI is completely disabled.
         These OTA UI can be enabled by setting config value to one in the product
         specific overlay file -->

    <!-- Determine whether we want to display the OTA activation screen, which
         gives the user option to activate or cancel -->
    <integer name="OtaShowActivationScreen">1</integer>
    <!-- Determine whether we should show the "listen for instructions" screen after
         successfully placing the OTA call -->
    <integer name="OtaShowListeningScreen">0</integer>
    <!-- The number of times we should show the activation screen/allow the provisioning
         to fail before just showing an unsuccessful dialog -->
    <integer name="OtaShowActivateFailTimes">0</integer>
    <!-- Determine whether or not we should play the success/failure tone -->
    <integer name="OtaPlaySuccessFailureTone">0</integer>

    <!-- Flag indicating if the phone is a world phone -->
    <!-- DEPRECATED: Use CarrierConfigManager#KEY_WORLD_PHONE_BOOL -->
    <bool name="world_phone">false</bool>

    <!-- If true, enable vibration (haptic feedback) for key presses
         in the EmergencyDialer activity. The pattern is set on a
         per-platform basis using config_virtualKeyVibePattern.  To be
         consistent with the regular Dialer, this value should agree
         with the corresponding values from config.xml under
         apps/Contacts. -->
    <!-- DEPRECATED: Use CarrierConfigManager#KEY_ENABLE_DIALER_KEY_VIBRATION_BOOL -->
    <bool name="config_enable_dialer_key_vibration">true</bool>

    <!-- Flag indicating if hac is enabled -->
    <bool name="hac_enabled">false</bool>

    <!-- Flag indicating if dtmf tone type is enabled -->
    <!-- DEPRECATED: Use CarrierConfigManager#KEY_DTMF_TYPE_ENABLED_BOOL -->
    <bool name="dtmf_type_enabled">false</bool>

    <!-- Flag indicating if auto retry is enabled -->
    <!-- DEPRECATED: Use CarrierConfigManager#KEY_AUTO_RETRY_ENABLED_BOOL -->
    <bool name="auto_retry_enabled">false</bool>

    <!-- Determine whether we want to play local DTMF tones in a call, or
         just let the radio/BP handle playing of the tones. -->
    <!-- DEPRECATED: Use CarrierConfigManager#KEY_ALLOW_LOCAL_DTMF_TONES_BOOL -->
    <bool name="allow_local_dtmf_tones">true</bool>

    <!-- If true, show an onscreen "Dial" button in the dialer.
         In practice this is used on all platforms, even the ones with hard SEND/END
         keys, but for maximum flexibility it's controlled by a flag here
         (which can be overridden on a per-product basis.) -->
    <!-- DEPRECATED: Use CarrierConfigManager#KEY_SHOW_ONSCREEN_DIAL_BUTTON_BOOL -->
    <bool name="config_show_onscreen_dial_button">true</bool>

    <!-- Determine whether calls to mute the microphone in PhoneUtils
         are routed through the android.media.AudioManager class (true) or through
         the com.android.internal.telephony.Phone interface (false). -->
    <bool name="send_mic_mute_to_AudioManager">false</bool>

    <!-- Determines if device implements a noise suppression device for in call audio-->
    <!-- DEPRECATED: Use CarrierConfigManager#KEY_HAS_IN_CALL_NOISE_SUPPRESSION_BOOL -->
    <bool name="has_in_call_noise_suppression">false</bool>

    <!-- Determines if the current device should allow emergency numbers
         to be logged in the Call Log.
         (Some carriers require that emergency calls *not* be logged,
         presumably to avoid the risk of accidental redialing from the
         call log UI.  This is a good idea, so the default here is false.)

         TODO: on the other hand, it might still be useful to have some
         record of the emergency calls you've made, or to be able to look
         up the exact date/time of an emergency call.  So perhaps we
         *should* log those calls, but instead fix the call log to disable
         the "call" button for emergency numbers. -->
    <!-- DEPRECATED: Use CarrierConfigManager#KEY_ALLOW_EMERGENCY_NUMBERS_IN_CALL_LOG_BOOL -->
    <bool name="allow_emergency_numbers_in_call_log">false</bool>

    <!-- If this is true, the SIM card (through Customer Service Profile EF file) will be
         able to prevent manual operator selection. If false, this SIM setting will be
         ignored and manual operator selection will always be available. See
         CPHS4_2.WW6, CPHS B.4.7.1 for more information -->
    <!-- DEPRECATED: Use CarrierConfigManager#KEY_CSP_ENABLED_BOOL -->
    <bool name="csp_enabled">false</bool>

    <!-- If true, removes the Voice Privacy option from Call Settings -->
    <!-- DEPRECATED: Use CarrierConfigManager#KEY_VOICE_PRIVACY_DISABLE_UI_BOOL -->
    <bool name="config_voice_privacy_disable">false</bool>

    <!-- Configure certain GsmUmtsOptions to be available or not. The
         default values are in Phone/res/values/config.xml and maybe overridden
         in operator specific resource directories or device specific overlays. -->
    <!-- DEPRECATED: Use CarrierConfigManager#KEY_APN_EXPAND_BOOL -->
    <bool name="config_apn_expand" translatable="false">true</bool>
    <!-- DEPRECATED: Use CarrierConfigManager#KEY_OPERATOR_SELECTION_EXPAND_BOOL -->
    <bool name="config_operator_selection_expand" translatable="false">true</bool>
    <!-- DEPRECATED: Use CarrierConfigManager#KEY_PREFER_2G_BOOL -->
    <bool name="config_prefer_2g" translatable="false">true</bool>
    <!-- Show enabled lte option for lte device -->
    <bool name="config_enabled_lte" translatable="false">false</bool>
    <!-- Show enabled tdscdma option for device -->
    <bool name="config_support_tdscdma" translatable="false">false</bool>
    <!-- Show enabled tdscdma option for device when connect roaming network -->
    <string-array name="config_support_tdscdma_roaming_on_networks" translatable="false">
    </string-array>
    <!-- Show cdma auto network mode in (glabal) roaming -->
    <!-- DEPRECATED: Use CarrierConfigManager#KEY_SHOW_CDMA_CHOICES_BOOL -->
    <bool name="config_show_cdma" translatable="false">false</bool>

    <!-- Package name for the default in-call UI and dialer [DO NOT TRANSLATE] -->
    <string name="ui_default_package" translatable="false">com.android.dialer</string>

    <!-- Class name for the default main Dialer activity [DO NOT TRANSLATE] -->
    <string name="dialer_default_class" translatable="false">com.android.dialer.DialtactsActivity</string>

    <!-- Package name for the network operator settings [DO NOT TRANSLATE] -->
    <string name="network_operator_settings_package" translatable="false">com.android.phone</string>
    <!-- Class name for the network operator settings activity [DO NOT TRANSLATE] -->
    <string name="network_operator_settings_class" translatable="false">com.android.phone.NetworkSetting</string>

    <!-- CDMA activation goes through HFA -->
    <!-- DEPRECATED: Use CarrierConfigManager#KEY_USE_HFA_FOR_PROVISIONING_BOOL -->
    <bool name="config_use_hfa_for_provisioning">false</bool>

    <!-- CDMA activation goes through OTASP.
        TODO: This should be combined with config_use_hfa_for_provisioning and implemented
        as an enum (NONE, HFA, OTASP). -->
    <!-- DEPRECATED: Use CarrierConfigManager#KEY_USE_OTASP_FOR_PROVISIONING_BOOL -->
    <bool name="config_use_otasp_for_provisioning">false</bool>

    <!-- Display carrier settings menu if true -->
    <!-- DEPRECATED: Use CarrierConfigManager#KEY_CARRIER_SETTINGS_ENABLE_BOOL -->
    <bool name="config_carrier_settings_enable">false</bool>
    <!-- carrier settings menu -->
    <string name="carrier_settings" translatable="false"></string>
    <string name="carrier_settings_menu" translatable="false"></string>

    <!-- Does not display additional call seting for IMS phone based on GSM Phone -->
    <!-- DEPRECATED: Use CarrierConfigManager#KEY_ADDITIONAL_CALL_SETTING_BOOL -->
    <bool name="config_additional_call_setting">true</bool>

    <!-- Show APN Settings for some CDMA carriers -->
    <!-- DEPRECATED: Use CarrierConfigManager#KEY_SHOW_APN_SETTING_CDMA_BOOL -->
    <bool name="config_show_apn_setting_cdma">false</bool>

    <!-- Allows the telephony HFA logic to run even if we're not in setup wizard. -->
    <bool name="config_allow_hfa_outside_of_setup_wizard">true</bool>

    <!-- After a CDMA conference call is merged, the swap button should be displayed. -->
    <bool name="support_swap_after_merge" translatable="false">true</bool>

    <!-- Determine whether the voicemail notification is persistent in the notification bar.
         If true, the voicemail notifications cannot be dismissed from the notification bar. -->
    <bool name="voicemail_notification_persistent">false</bool>

    <!-- Disables dialing "*228" (OTASP provisioning) on CDMA carriers where it is not supported or
         is potentially harmful by locking the SIM to 3G. -->
    <string name="config_disable_cdma_activation_code" translatable="false">false</string>

    <!-- Flag indicating if SIM state should be checked before making an outgoing call. -->
    <bool name="config_checkSimStateBeforeOutgoingCall">false</bool>
    <!-- Package name for the SIM unlock dialog.[DO NOT TRANSLATE] -->
    <string name="config_simUnlockUiPackage" translatable="false">@null</string>
    <!-- Class name for the SIM unlock dialog.[DO NOT TRANSLATE] -->
    <string name="config_simUnlockUiClass" translatable="false">@null</string>

    <!-- Flag indicating whether to allow visual voicemail if available on the device.[DO NOT TRANSLATE] -->
    <bool name="allow_visual_voicemail">true</bool>

    <!-- The package to handle visual voicemail if the default dialer or the package
    CarrierConfigManager.KEY_CARRIER_VVM_PACKAGE_NAME_STRING does not handle it -->
    <string name="system_visual_voicemail_client"></string>

    <!-- Flag to enable VVM3 visual voicemail. VVM3 is used by Verizon Wireless. -->
    <bool name="vvm3_enabled">false</bool>

    <!-- Flag indicating whether to allow pstn phone accounts [DO NOT TRANSLATE] -->
    <bool name="config_pstn_phone_accounts_enabled">true</bool>

    <!-- Flag indicating whether the the emergency phone account should be emergency calls only -->
    <bool name="config_emergency_account_emergency_calls_only">false</bool>

    <!-- Whether the emergency only account can make emergency calls -->
    <bool name="config_pstnCanPlaceEmergencyCalls">true</bool>
<<<<<<< HEAD
=======

    <!-- Whether the cellular radio is allowed to be power down when the Bluetooth can provide the data/call capabilities -->
    <bool name="config_allowRadioPowerDownOnBluetooth">false</bool>

    <!-- The package name for the platform carrier config app, bundled with system image. -->
    <string name="platform_carrier_config_package" translatable="false">com.android.carrierconfig</string>
>>>>>>> f4050f81
</resources><|MERGE_RESOLUTION|>--- conflicted
+++ resolved
@@ -222,13 +222,7 @@
 
     <!-- Whether the emergency only account can make emergency calls -->
     <bool name="config_pstnCanPlaceEmergencyCalls">true</bool>
-<<<<<<< HEAD
-=======
-
-    <!-- Whether the cellular radio is allowed to be power down when the Bluetooth can provide the data/call capabilities -->
-    <bool name="config_allowRadioPowerDownOnBluetooth">false</bool>
 
     <!-- The package name for the platform carrier config app, bundled with system image. -->
     <string name="platform_carrier_config_package" translatable="false">com.android.carrierconfig</string>
->>>>>>> f4050f81
 </resources>