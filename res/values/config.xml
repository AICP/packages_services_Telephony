--- conflicted
+++ resolved
@@ -219,11 +219,9 @@
     <!-- Whether the emergency only account can make emergency calls -->
     <bool name="config_pstnCanPlaceEmergencyCalls">true</bool>
 
-<<<<<<< HEAD
     <!-- Whether the cellular radio is allowed to be power down when the Bluetooth can provide the data/call capabilities -->
     <bool name="config_allowRadioPowerDownOnBluetooth">false</bool>
-=======
+
     <!-- The package name for the platform carrier config app, bundled with system image. -->
     <string name="platform_carrier_config_package" translatable="false">com.android.carrierconfig</string>
->>>>>>> 451501cc
 </resources>