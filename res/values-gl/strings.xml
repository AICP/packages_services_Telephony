--- conflicted
+++ resolved
@@ -18,7 +18,7 @@
     xmlns:xliff="urn:oasis:names:tc:xliff:document:1.2">
     <string name="phoneAppLabel" product="tablet" msgid="8576272342240415145">"Datos móbiles"</string>
     <string name="phoneAppLabel" product="default" msgid="6790717591729922998">"Servizos de telefonía"</string>
-    <string name="emergencyDialerIconLabel" msgid="7812140032168171053">"Marcador de urxencia"</string>
+    <string name="emergencyDialerIconLabel" msgid="7812140032168171053">"Marcador de emerxencia"</string>
     <string name="phoneIconLabel" msgid="2331230813161304895">"Teléfono"</string>
     <string name="fdnListLabel" msgid="8630418672279521003">"Lista de NMF"</string>
     <string name="unknown" msgid="6878797917991465859">"Descoñecido"</string>
@@ -78,12 +78,7 @@
     <string name="voicemail_settings_with_label" msgid="152724978380748296">"Correo de voz (<xliff:g id="SUBSCRIPTIONLABEL">%s</xliff:g>)"</string>
     <string name="voicemail_abbreviated" msgid="2215592488517217448">"CV:"</string>
     <string name="voicemail_notifications_preference_title" msgid="4019728578955102213">"Notificacións"</string>
-<<<<<<< HEAD
-    <string name="networks" msgid="8873030692174541976">"Operadores de rede"</string>
-    <string name="cell_broadcast_settings" msgid="8740238216690502563">"Difusións de urxencia"</string>
-=======
     <string name="cell_broadcast_settings" msgid="8740238216690502563">"Difusións de emerxencia"</string>
->>>>>>> 1071dd75
     <string name="call_settings" msgid="6112441768261754562">"Configuración de chamada"</string>
     <string name="additional_gsm_call_settings" msgid="1391795981938800617">"Configuración adicional"</string>
     <string name="additional_gsm_call_settings_with_label" msgid="1385241520708457376">"Configuración adicional (<xliff:g id="SUBSCRIPTIONLABEL">%s</xliff:g>)"</string>
@@ -91,7 +86,7 @@
     <string name="additional_cdma_call_settings" msgid="8628958775721886909">"Configuración adicional de chamadas CDMA"</string>
     <string name="sum_cdma_call_settings" msgid="284753265979035549">"Configuración de chamadas só CDMA adicionais"</string>
     <string name="labelNwService" msgid="4699970172021870983">"Configuración do servizo de rede"</string>
-    <string name="labelCallerId" msgid="3888899447379069198">"identificador de chamada"</string>
+    <string name="labelCallerId" msgid="3888899447379069198">"ID de chamada"</string>
     <string name="sum_loading_settings" msgid="1826692909391168620">"Cargando a configuración..."</string>
     <string name="sum_hide_caller_id" msgid="1071407020290873782">"Número oculto nas chamadas saíntes"</string>
     <string name="sum_show_caller_id" msgid="6768534125447290401">"Número mostrado nas chamadas saíntes"</string>
@@ -173,42 +168,12 @@
     <string name="not_allowed" msgid="5613353860205691579">"A tarxeta SIM non permite unha conexión a esta rede."</string>
     <string name="connect_later" msgid="2308119155752343975">"Non se pode conectar con esta rede agora. Téntao de novo máis tarde."</string>
     <string name="registration_done" msgid="495135664535876612">"Rexistrado na rede"</string>
-<<<<<<< HEAD
-    <string name="sum_carrier_select" msgid="3494252551249882718">"Escolle un operador de rede"</string>
-    <string name="sum_search_networks" msgid="2921092249873272715">"Busca todas as redes dispoñibles"</string>
-=======
->>>>>>> 1071dd75
     <string name="select_automatically" msgid="1046727200631770962">"Seleccionar rede automaticamente"</string>
     <string name="network_select_title" msgid="7733107364757544558">"Rede"</string>
     <string name="register_automatically" msgid="6017849844573519637">"Rexistro automático..."</string>
     <string name="preferred_network_mode_title" msgid="2336624679902659306">"Tipo de rede preferido"</string>
     <string name="preferred_network_mode_summary" msgid="1434820673166126609">"Cambiar o modo de funcionamento da rede"</string>
     <string name="preferred_network_mode_dialogtitle" msgid="4048082093347807230">"Tipo de rede preferido"</string>
-  <string-array name="preferred_network_mode_choices">
-    <item msgid="3628460389382468528">"Preferencia: GSM/WCDMA"</item>
-    <item msgid="8442633436636425221">"Só GSM"</item>
-    <item msgid="2032314385791760810">"Só WCDMA"</item>
-    <item msgid="6334554401059422303">"GSM/WCDMA automático"</item>
-    <item msgid="1462198368200398663">"CDMA/EvDo automático"</item>
-    <item msgid="3611460019185359968">"CDMA sen EvDo"</item>
-    <item msgid="545430093607698090">"Só EvDo"</item>
-    <item msgid="4286774020869405140">"CDMA/EvDo/GSM/WCDMA"</item>
-    <item msgid="4006002265696868538">"CDMA e LTE/EvDo"</item>
-    <item msgid="8973936140318359205">"GSM/WCDMA/LTE"</item>
-    <item msgid="3471059554252610472">"Global"</item>
-    <item msgid="2882615514545171802">"LTE"</item>
-    <item msgid="8076204422288290116">"LTE/WCDMA"</item>
-    <item msgid="3982984144824159726">"Só TD-SCDMA"</item>
-    <item msgid="3686191974505922271">"TD-SCDMA/WCDMA"</item>
-    <item msgid="7135671700201836475">"LTE/TD-SCDMA"</item>
-    <item msgid="3736619459066330755">"TD-SCDMA/GSM"</item>
-    <item msgid="4778666570887216861">"LTE/TD-SCDMA/GSM"</item>
-    <item msgid="2952322596201849456">"TD-SCDMA/GSM/WCDMA"</item>
-    <item msgid="115984258536697617">"LTE/TD-SCDMA/WCDMA"</item>
-    <item msgid="7957991936217192636">"LTE/TD-SCDMA/GSM/WCDMA"</item>
-    <item msgid="2828588917858484655">"TD-SCDMA/CDMA/EvDo/GSM/WCDMA"</item>
-    <item msgid="4989979948139945854">"LTE/TD-SCDMA/CDMA/EvDo/GSM/WCDMA"</item>
-  </string-array>
     <string name="preferred_network_mode_wcdma_perf_summary" msgid="8521677230113533809">"Modo de rede preferido: WCDMA preferido"</string>
     <string name="preferred_network_mode_gsm_only_summary" msgid="3352445413437453511">"Modo de rede preferido: só GSM"</string>
     <string name="preferred_network_mode_wcdma_only_summary" msgid="2836897236221063413">"Modo de rede preferido: só WCDMA"</string>
@@ -226,17 +191,6 @@
     <string name="preferred_network_mode_lte_gsm_umts_summary" msgid="633315028976225026">"Modo de rede preferida: LTE / GSM / UMTS"</string>
     <string name="preferred_network_mode_lte_cdma_summary" msgid="3722647806454528426">"Modo de rede preferido: LTE/CDMA"</string>
     <string name="preferred_network_mode_tdscdma_summary" msgid="8021016193718678775">"Modo de rede preferido: TD-SCDMA"</string>
-<<<<<<< HEAD
-    <string name="preferred_network_mode_tdscdma_wcdma_summary" msgid="2405154895437348623">"Modo de rede preferido: TD-SCDMA/WCDMA"</string>
-    <string name="preferred_network_mode_lte_tdscdma_summary" msgid="2104702896644235637">"Modo de rede preferido: LTE/TD-SCDMA"</string>
-    <string name="preferred_network_mode_tdscdma_gsm_summary" msgid="4893784445338396204">"Modo de rede preferido: TD-SCDMA/GSM"</string>
-    <string name="preferred_network_mode_lte_tdscdma_gsm_summary" msgid="1815169717046729757">"Modo de rede preferido: LTE/GSM/TD-SCDMA"</string>
-    <string name="preferred_network_mode_tdscdma_gsm_wcdma_summary" msgid="2195358773359424099">"Modo de rede preferido: TD-SCDMA/GSM/WCDMA"</string>
-    <string name="preferred_network_mode_lte_tdscdma_wcdma_summary" msgid="1181424059695667803">"Modo de rede preferido: LTE/TD-SCDMA/WCDMA"</string>
-    <string name="preferred_network_mode_lte_tdscdma_gsm_wcdma_summary" msgid="2526539326505354382">"Modo de rede preferido: LTE/TD-SCDMA/GSM/WCDMA"</string>
-    <string name="preferred_network_mode_tdscdma_cdma_evdo_gsm_wcdma_summary" msgid="8195248059196614939">"Modo de rede preferido: TD-SCDMA/CDMA/EvDo/GSM/WCDMA"</string>
-    <string name="preferred_network_mode_lte_tdscdma_cdma_evdo_gsm_wcdma_summary" msgid="5596733053095592791">"Modo de rede preferido: LTE/TD-SCDMA/CDMA/EvDo/GSM/WCDMA"</string>
-=======
   <string-array name="preferred_network_mode_choices">
     <item msgid="7886739962255042385">"LTE / WCDMA"</item>
     <item msgid="577652050447385699">"LTE"</item>
@@ -252,7 +206,6 @@
     <item msgid="1524224863879435516">"Só GSM"</item>
     <item msgid="3817924849415716259">"GSM/WCDMA preferido"</item>
   </string-array>
->>>>>>> 1071dd75
     <string name="call_category" msgid="5863978196309462052">"Chamando"</string>
     <string name="network_operator_category" msgid="4830701959205735636">"Rede"</string>
     <string name="enhanced_4g_lte_mode_title" msgid="522191650223239171">"Modo LTE 4G mellorado"</string>
@@ -262,25 +215,13 @@
     <string name="data_enable_summary" msgid="2382798156640007971">"Permitir o uso de datos"</string>
     <string name="dialog_alert_title" msgid="6751344986194435476">"Atención"</string>
     <string name="roaming" msgid="7894878421600247140">"Itinerancia"</string>
-<<<<<<< HEAD
-    <string name="roaming_enable" msgid="7331106985174381987">"Conectarse a servizos de datos en itinerancia"</string>
-    <string name="roaming_disable" msgid="1843417228755568110">"Conectarse a servizos de datos en itinerancia"</string>
-=======
     <string name="roaming_enable" msgid="7331106985174381987">"Conéctase aos servizos de datos durante a itinerancia"</string>
     <string name="roaming_disable" msgid="1843417228755568110">"Conéctase aos servizos de datos durante a itinerancia"</string>
->>>>>>> 1071dd75
     <string name="roaming_reenable_message" msgid="8913735676127858115">"Perdiches a conectividade de datos debido a que abandonaches a túa rede doméstica coa itinerancia de datos desactivada."</string>
     <string name="roaming_warning" msgid="1603164667540144353">"É posible que se apliquen custos elevados."</string>
     <string name="roaming_alert_title" msgid="3654815360303826008">"Permitir a itinerancia de datos?"</string>
     <string name="data_usage_title" msgid="8759619109516889802">"Uso de datos"</string>
     <string name="data_usage_template" msgid="8065650945732671045">"Datos móbiles usados no período do <xliff:g id="ID_2">%2$s</xliff:g>: <xliff:g id="ID_1">%1$s</xliff:g>"</string>
-<<<<<<< HEAD
-    <string name="carrier_settings_euicc" msgid="6714062862127226405">"Operador"</string>
-    <string name="keywords_carrier_settings_euicc" msgid="783429609643157743">"operador, eSIM, SIM, eUICC"</string>
-    <string name="carrier_settings_euicc_summary" msgid="5115001942761995457">"<xliff:g id="CARRIER_NAME">%1$s</xliff:g>: <xliff:g id="PHONE_NUMBER">%2$s</xliff:g>"</string>
-    <string name="mobile_data_settings_title" msgid="3273340917802377121">"Datos móbiles"</string>
-    <string name="mobile_data_settings_summary" msgid="5087255915840576895">"Acceder aos datos cunha rede móbil"</string>
-=======
     <string name="advanced_options_title" msgid="8074895510265488035">"Avanzado"</string>
     <string name="carrier_settings_euicc" msgid="6714062862127226405">"Operador"</string>
     <!-- no translation found for keywords_carrier_settings_euicc (783429609643157743) -->
@@ -292,7 +233,6 @@
     <string name="sim_selection_required_pref" msgid="7049424902961844236">"É necesario seleccionar unha opción"</string>
     <string name="sim_change_data_title" msgid="5332425991853799280">"Queres cambiar a SIM de datos?"</string>
     <string name="sim_change_data_message" msgid="2163963581444907496">"Queres usar a tarxeta <xliff:g id="NEW_SIM">%1$s</xliff:g> en lugar da <xliff:g id="OLD_SIM">%2$s</xliff:g> para os datos móbiles?"</string>
->>>>>>> 1071dd75
     <string name="wifi_calling_settings_title" msgid="7741961465416430470">"Chamadas por wifi"</string>
     <string name="video_calling_settings_title" msgid="539714564273795574">"Videochamadas do operador"</string>
     <string name="gsm_umts_options" msgid="6538311689850981686">"Opcións de GSM/UMTS"</string>
@@ -313,9 +253,9 @@
     <string name="cell_bc_sms_enable" msgid="6441688565738921084">"SMS de difusión móbil activado"</string>
     <string name="cell_bc_sms_disable" msgid="3398365088309408749">"SMS de difusión móbil desactivado"</string>
     <string name="cb_sms_settings" msgid="651715019785107312">"Configuración de SMS da difusión móbil"</string>
-    <string name="enable_disable_emergency_broadcast" msgid="2157014609041245335">"Difusión de urxencia"</string>
-    <string name="emergency_broadcast_enable" msgid="2645980025414010211">"Difusión de urxencia activada"</string>
-    <string name="emergency_broadcast_disable" msgid="3665199821267569426">"Difusión de urxencia desactivada"</string>
+    <string name="enable_disable_emergency_broadcast" msgid="2157014609041245335">"Difusión de emerxencia"</string>
+    <string name="emergency_broadcast_enable" msgid="2645980025414010211">"Difusión de emerxencia activada"</string>
+    <string name="emergency_broadcast_disable" msgid="3665199821267569426">"Difusión de emerxencia desactivada"</string>
     <string name="enable_disable_administrative" msgid="6501582322182059412">"Administrativo"</string>
     <string name="administrative_enable" msgid="1750086122962032235">"Administrativo activado"</string>
     <string name="administrative_disable" msgid="8433273857248698539">"Administrativo desactivado"</string>
@@ -519,7 +459,7 @@
     <string name="incall_error_power_off" product="watch" msgid="2007450435656211658">"Para facer unha chamada, activa a rede de telefonía móbil, desactiva o modo avión ou desactiva o modo Aforro de batería."</string>
     <string name="incall_error_power_off" product="default" msgid="2947938060513306698">"Desactiva o modo avión para facer unha chamada."</string>
     <string name="incall_error_power_off_wfc" msgid="8711428920632416575">"Desactiva o modo avión ou conéctate a unha rede sen fíos para facer unha chamada."</string>
-    <string name="incall_error_ecm_emergency_only" msgid="738708660612388692">"Sae do modo de devolución de chamada de urxencia para facer unha chamada que non sexa de urxencia."</string>
+    <string name="incall_error_ecm_emergency_only" msgid="738708660612388692">"Sae do modo de devolución de chamada de emerxencia para facer unha chamada que non sexa de emerxencia."</string>
     <string name="incall_error_emergency_only" msgid="4678640422710818317">"Sen rexistro na rede"</string>
     <string name="incall_error_out_of_service" msgid="8587993036435080418">"A rede móbil non está dispoñible."</string>
     <string name="incall_error_out_of_service_wfc" msgid="8741629779555132471">"A rede móbil non está dispoñible. Conéctate a unha rede sen fíos para facer unha chamada."</string>
@@ -536,12 +476,12 @@
     <string name="incall_error_supp_service_hold" msgid="7967020511232222078">"Non se poden poñer as chamadas en espera."</string>
     <string name="incall_error_wfc_only_no_wireless_network" msgid="1782466780452640089">"Conéctate a unha rede sen fíos para facer unha chamada."</string>
     <string name="incall_error_promote_wfc" msgid="106510757624022064">"Activa as chamadas por wifi para facer unha chamada."</string>
-    <string name="emergency_enable_radio_dialog_title" msgid="4627849966634578257">"Chamada de urxencia"</string>
+    <string name="emergency_enable_radio_dialog_title" msgid="4627849966634578257">"Chamada de emerxencia"</string>
     <string name="emergency_enable_radio_dialog_message" msgid="207613549344420291">"Activando radio..."</string>
     <string name="emergency_enable_radio_dialog_retry" msgid="5960061579996526883">"Sen servizo. Tentando de novo…"</string>
-    <string name="radio_off_during_emergency_call" msgid="2535800034010306830">"Non se pode activar o modo avión durante unha chamada de urxencia."</string>
-    <string name="dial_emergency_error" msgid="1509085166367420355">"Non se pode chamar. <xliff:g id="NON_EMERGENCY_NUMBER">%s</xliff:g> non é un número de urxencia."</string>
-    <string name="dial_emergency_empty_error" msgid="9130194953830414638">"Non se pode chamar. Marcar un número de urxencia."</string>
+    <string name="radio_off_during_emergency_call" msgid="2535800034010306830">"Non se pode activar o modo avión durante unha chamada de emerxencia."</string>
+    <string name="dial_emergency_error" msgid="1509085166367420355">"Non se pode chamar. <xliff:g id="NON_EMERGENCY_NUMBER">%s</xliff:g> non é un número de emerxencia."</string>
+    <string name="dial_emergency_empty_error" msgid="9130194953830414638">"Non se pode chamar. Marcar un número de emerxencia."</string>
     <string name="dialerKeyboardHintText" msgid="9192914825413747792">"Utiliza o teclado para chamar"</string>
     <string name="onscreenHoldText" msgid="2285258239691145872">"Poñer en espera"</string>
     <string name="onscreenEndCallText" msgid="4403855834875398585">"Finalizar"</string>
@@ -597,20 +537,20 @@
     <string name="ota_try_again" msgid="7685477206465902290">"Tentar de novo"</string>
     <string name="ota_next" msgid="3904945374358235910">"Seguinte"</string>
     <string name="ecm_exit_dialog" msgid="4448531867763097533">"EcmExitDialog"</string>
-    <string name="phone_entered_ecm_text" msgid="6266424252578731203">"Accedeuse ao modo de devolución de chamadas de urxencia"</string>
-    <string name="phone_in_ecm_notification_title" msgid="3226896828951687085">"Modo de devolución de chamadas de urxencia"</string>
+    <string name="phone_entered_ecm_text" msgid="6266424252578731203">"Accedeuse ao modo de devolución de chamadas de emerxencia"</string>
+    <string name="phone_in_ecm_notification_title" msgid="3226896828951687085">"Modo de devolución de chamadas de emerxencia"</string>
     <string name="phone_in_ecm_call_notification_text" msgid="4611608947314729773">"Conexión de datos desactivada"</string>
     <string name="phone_in_ecm_notification_complete_time" msgid="7730376844178948351">"Sen conexión de datos ata: <xliff:g id="COMPLETETIME">%s</xliff:g>"</string>
     <plurals name="alert_dialog_exit_ecm" formatted="false" msgid="7179911675595441201">
-      <item quantity="other">O teléfono estará no modo de devolución de chamada de urxencia durante <xliff:g id="COUNT_1">%s</xliff:g> minutos. Mentres se atope neste modo, non se poderá usar ningunha aplicación que utilice unha conexión de datos. Queres saír agora?</item>
-      <item quantity="one">O teléfono estará no modo de devolución de chamada de urxencia durante <xliff:g id="COUNT_0">%s</xliff:g> minuto. Mentres se atope neste modo, non se poderá usar ningunha aplicación que utilice unha conexión de datos. Queres saír agora?</item>
+      <item quantity="other">O teléfono estará no modo de devolución de chamada de emerxencia durante <xliff:g id="COUNT_1">%s</xliff:g> minutos. Mentres se atope neste modo, non se poderá usar ningunha aplicación que utilice unha conexión de datos. Queres saír agora?</item>
+      <item quantity="one">O teléfono estará no modo de devolución de chamada de emerxencia durante <xliff:g id="COUNT_0">%s</xliff:g> minuto. Mentres se atope neste modo, non se poderá usar ningunha aplicación que utilice unha conexión de datos. Queres saír agora?</item>
     </plurals>
     <plurals name="alert_dialog_not_avaialble_in_ecm" formatted="false" msgid="8042973425225093895">
-      <item quantity="other">A acción seleccionada non está dispoñible durante o modo de devolución de chamadas de urxencia. O teléfono estará neste modo durante <xliff:g id="COUNT_1">%s</xliff:g> minutos. Queres saír agora?</item>
-      <item quantity="one">A acción seleccionada non está dispoñible durante o modo de devolución de chamadas de urxencia. O teléfono estará neste modo durante <xliff:g id="COUNT_0">%s</xliff:g> minuto. Queres saír agora?</item>
+      <item quantity="other">A acción seleccionada non está dispoñible durante o modo de devolución de chamadas de emerxencia. O teléfono estará neste modo durante <xliff:g id="COUNT_1">%s</xliff:g> minutos. Queres saír agora?</item>
+      <item quantity="one">A acción seleccionada non está dispoñible durante o modo de devolución de chamadas de emerxencia. O teléfono estará neste modo durante <xliff:g id="COUNT_0">%s</xliff:g> minuto. Queres saír agora?</item>
     </plurals>
-    <string name="alert_dialog_in_ecm_call" msgid="1886723687211887104">"A acción seleccionada non está dispoñible durante as chamadas de urxencia."</string>
-    <string name="progress_dialog_exiting_ecm" msgid="4835734101617817074">"Saíndo do modo de devolución de chamadas de urxencia"</string>
+    <string name="alert_dialog_in_ecm_call" msgid="1886723687211887104">"A acción seleccionada non está dispoñible durante as chamadas de emerxencia."</string>
+    <string name="progress_dialog_exiting_ecm" msgid="4835734101617817074">"Saíndo do modo de devolución de chamadas de emerxencia"</string>
     <string name="alert_dialog_yes" msgid="6674268047820703974">"Si"</string>
     <string name="alert_dialog_no" msgid="1476091437797628703">"Non"</string>
     <string name="alert_dialog_dismiss" msgid="2491494287075907171">"Rexeitar"</string>
@@ -633,8 +573,8 @@
     <string name="enable_video_calling_dialog_msg" msgid="8948186136957417948">"Para activar as videochamadas, necesitas activar o Modo LTE 4G mellorado na configuración do sistema."</string>
     <string name="enable_video_calling_dialog_settings" msgid="576528473599603249">"Configuración de rede"</string>
     <string name="enable_video_calling_dialog_close" msgid="7411471282167927991">"Pechar"</string>
-    <string name="sim_label_emergency_calls" msgid="4847699229529306397">"Chamadas de urxencia"</string>
-    <string name="sim_description_emergency_calls" msgid="7535215397212301562">"Só chamadas de urxencia"</string>
+    <string name="sim_label_emergency_calls" msgid="4847699229529306397">"Chamadas de emerxencia"</string>
+    <string name="sim_description_emergency_calls" msgid="7535215397212301562">"Só chamadas de emerxencia"</string>
     <string name="sim_description_default" msgid="4778679519938775515">"Tarxeta SIM, rañura: <xliff:g id="SLOT_ID">%s</xliff:g>"</string>
     <string name="accessibility_settings_activity_title" msgid="8562004288733103868">"Accesibilidade"</string>
     <string name="status_hint_label_incoming_wifi_call" msgid="5932176406432044638">"Chamada por wifi de"</string>
@@ -645,8 +585,6 @@
     <string name="callFailed_cdma_call_limit" msgid="1556916577171457086">"Hai moitas chamadas activas. Finaliza as chamadas existentes ou combínaas antes de facer unha nova."</string>
     <string name="callFailed_imei_not_accepted" msgid="132192626901238542">"Non se pode conectar. Insire unha tarxeta SIM válida."</string>
     <string name="callFailed_wifi_lost" msgid="5968076625137297184">"Finalizouse a chamada porque se perdeu a conexión wifi."</string>
-    <string name="dialFailed_low_battery" msgid="8760548177088774268">"Non se puido realizar a videochamada porque queda pouca batería."</string>
-    <string name="callFailed_low_battery" msgid="4913582435905872616">"A videochamada finalizou porque queda pouca batería."</string>
     <string name="change_pin_title" msgid="7790232089699034029">"Cambiar PIN do correo de voz"</string>
     <string name="change_pin_continue_label" msgid="2135088662420163447">"Continuar"</string>
     <string name="change_pin_cancel_label" msgid="353535488390948596">"Cancelar"</string>
