--- conflicted
+++ resolved
@@ -277,15 +277,12 @@
     <string name="enable_disable_multi_category" msgid="626771003122899280">"Мульці-катэгорыя"</string>
     <string name="multi_category_enable" msgid="1179299804641721768">"Мульці-катэгорыя ўключана"</string>
     <string name="multi_category_disable" msgid="880104702904139505">"Мульці-катэгорыя адключаная"</string>
-<<<<<<< HEAD
-=======
     <!-- no translation found for network_lte (7702681952521375754) -->
     <skip />
     <!-- no translation found for network_4G (2723512640529983138) -->
     <skip />
     <!-- no translation found for network_global (1323190488685355309) -->
     <skip />
->>>>>>> bd917bd5
     <string name="cdma_system_select_title" msgid="5757657769327732833">"Выбар сістэмы"</string>
     <string name="cdma_system_select_summary" msgid="60460043745797517">"Змяніць рэжым роўмінгу CDMA"</string>
     <string name="cdma_system_select_dialogtitle" msgid="6083355415165359075">"Выбар сістэмы"</string>
