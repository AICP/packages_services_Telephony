--- conflicted
+++ resolved
@@ -679,18 +679,16 @@
         <service
             android:name="com.android.phone.vvm.RemoteVvmTaskManager"
             android:exported="false"/>
-<<<<<<< HEAD
-
         <service android:name="com.android.internal.telephony.CellularNetworkService"
             android:permission="android.permission.BIND_TELEPHONY_NETWORK_SERVICE" >
             <intent-filter>
                 <action android:name="android.telephony.NetworkService" />
-=======
+            </intent-filter>
+        </service>
         <service android:name="com.android.internal.telephony.dataconnection.CellularDataService"
             android:permission="android.permission.BIND_TELEPHONY_DATA_SERVICE" >
             <intent-filter>
                 <action android:name="android.telephony.data.DataService" />
->>>>>>> 1dcf10ed
             </intent-filter>
         </service>
     </application>
