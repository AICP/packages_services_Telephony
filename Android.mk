--- conflicted
+++ resolved
@@ -11,14 +11,10 @@
 
 LOCAL_JAVA_LIBRARIES := telephony-common voip-common ims-common telephony-ext
 LOCAL_STATIC_JAVA_LIBRARIES := \
-<<<<<<< HEAD
-        guava \
-        ims-ext-common
-=======
+        ims-ext-common \
         org.apache.http.legacy \
         guava \
         volley
->>>>>>> 840be809
 
 LOCAL_SRC_FILES := $(call all-java-files-under, $(src_dirs))
 LOCAL_SRC_FILES += \
